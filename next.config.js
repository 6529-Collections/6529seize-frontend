--- conflicted
+++ resolved
@@ -70,14 +70,8 @@
     VERSION: VERSION,
     NEXTGEN_CHAIN_ID: process.env.NEXTGEN_CHAIN_ID,
     MOBILE_APP_SCHEME: process.env.MOBILE_APP_SCHEME,
-<<<<<<< HEAD
-    IPFS_DOMAIN: process.env.IPFS_DOMAIN,
-    IPFS_RPC_PORT: process.env.IPFS_RPC_PORT,
-    IPFS_GATEWAY_PORT: process.env.IPFS_GATEWAY_PORT,
-=======
     IPFS_API_ENDPOINT: process.env.IPFS_API_ENDPOINT,
     IPFS_GATEWAY_ENDPOINT: process.env.IPFS_GATEWAY_ENDPOINT,
->>>>>>> 89087ef6
     IPFS_MFS_PATH: process.env.IPFS_MFS_PATH,
   },
   async generateBuildId() {
