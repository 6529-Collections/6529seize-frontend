/** @type {import('tailwindcss').Config} */
module.exports = {
  darkMode: "class",
  content: [
    "./app/**/*.{js,ts,jsx,tsx}",
    "./pages/**/*.{js,ts,jsx,tsx}",
    "./components/**/*.{js,ts,jsx,tsx}",

    // Or if using `src` directory:
    "./src/**/*.{js,ts,jsx,tsx}",
  ],
  prefix: "tw-",
  corePlugins: {
    preflight: false,
  },
  theme: {
    extend: {
      boxShadow: {
        "drop-btn-inactive":
          "0px -4px 2px 0px rgba(0, 0, 0, 0.25) inset, 0px 2px 1px 0px rgba(255, 255, 255, 0.25) inset",
        "drop-btn-active":
          "0px 0px 120px 0px #9917FF, 0px 0px 1px 3px rgba(255, 255, 255, 0.10), 0px -1px 2px 0px rgba(0, 0, 0, 0.25) inset, 0px 1px 1px 0px rgba(255, 255, 255, 0.25) inset",
      },
      screens: {
        "3xl": "2048px",
      },
      fontSize: {
        xxs: ["0.8125rem", "20px"],
        md: ["0.9375rem", "24px"],
      },
      colors: {
        "primary-300": "#84ADFF",
        "primary-400": "#528BFF",
        "primary-500": "#406AFE",
        "primary-600": "#395FE4",
        error: "#F97066",
        success: "#83BF6E",
        "iron-350": "#B0B0B0",
        green: "#3CCB7F",
        red: "#F97066",
        yellow: "#FEDF89",
        iron: {
          50: "#F5F5F5",
          100: "#EFEFF1",
          200: "#ECECEE",
          300: "#CECFD4",
          400: "#93939F",
          500: "#848490",
          600: "#60606C",
          650: "#4C4C55",
          700: "#37373E",
          800: "#26272B",
          900: "#1C1C21",
          950: "#131316",
        },
      },
      gridTemplateColumns: {
        13: "repeat(13, minmax(0, 1fr))",
      },
      zIndex: {
        1000: "1000",
      },
      keyframes: {
        "loading-bar": {
          "0%": { transform: "translateX(-100%)" },
          "100%": { transform: "translateX(100%)" },
        },
        "trophy-appear": {
          "0%": {
            opacity: "0",
            transform: "scale(0.9) translateY(4px)",
          },
          "100%": {
            opacity: "1",
            transform: "scale(1) translateY(0)",
          },
        },
        "gradient-shift": {
          "0%": {
            "background-position": "0% 50%",
          },
          "50%": {
            "background-position": "100% 50%",
          },
          "100%": {
            "background-position": "0% 50%",
          },
<<<<<<< HEAD
          '100%': { 
            'background-position': '0% 50%'
          }
        },
        'gradient-x': {
          '0%, 100%': {
            'background-position': '0% 50%'
          },
          '50%': {
            'background-position': '100% 50%'
          }
        }
      },
      animation: {
        'loading-bar': 'loading-bar 1.5s infinite',
        'trophy-appear': 'trophy-appear 0.3s ease-out forwards',
        'gradient-shift': 'gradient-shift 8s ease infinite',
        'gradient-x': 'gradient-x 3s ease infinite',
        'spin-slow': 'spin 15s linear infinite'
      },
      backgroundSize: {
        'gradient-pos': '200% 200%',
        '200': '200% 200%'
      }
=======
        },
      },
      animation: {
        "loading-bar": "loading-bar 1.5s infinite",
        "trophy-appear": "trophy-appear 0.3s ease-out forwards",
        "gradient-shift": "gradient-shift 8s ease infinite",
      },
      backgroundSize: {
        "gradient-pos": "200% 200%",
      },
>>>>>>> e4f8deb1
    },
  },
  variants: {
    extend: {
      fontSize: ["placeholder"],
    },
  },
  plugins: [
    require("@tailwindcss/forms")({
      strategy: "class",
    }),
    require("tailwind-scrollbar")({ nocompatible: true }),
    require("@tailwindcss/container-queries"),
    function ({ addVariant }) {
      addVariant("desktop-hover", "@media (hover: hover) and (pointer: fine)");
    },
  ],
};<|MERGE_RESOLUTION|>--- conflicted
+++ resolved
@@ -82,10 +82,6 @@
           "50%": {
             "background-position": "100% 50%",
           },
-          "100%": {
-            "background-position": "0% 50%",
-          },
-<<<<<<< HEAD
           '100%': { 
             'background-position': '0% 50%'
           }
@@ -110,18 +106,6 @@
         'gradient-pos': '200% 200%',
         '200': '200% 200%'
       }
-=======
-        },
-      },
-      animation: {
-        "loading-bar": "loading-bar 1.5s infinite",
-        "trophy-appear": "trophy-appear 0.3s ease-out forwards",
-        "gradient-shift": "gradient-shift 8s ease infinite",
-      },
-      backgroundSize: {
-        "gradient-pos": "200% 200%",
-      },
->>>>>>> e4f8deb1
     },
   },
   variants: {
