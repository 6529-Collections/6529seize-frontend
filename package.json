{
  "name": "6529seize",
  "version": "0.1.0",
  "private": true,
  "scripts": {
    "dev": "next dev -p 3001",
    "prebuild": "rm -rf tmp_gen_outp && node ./node_modules/@openapitools/openapi-generator-cli/main generate -i openapi.yaml -g typescript -o tmp_gen_outp --additional-properties=modelPropertyNaming=snake_case && rm -rf generated && mkdir generated && mv tmp_gen_outp/models generated/models && rm -rf tmp_gen_outp && rm -rf openapitools.json && mkdir generated/http && echo 'export type HttpFile = any;' > generated/http/http.ts && rm generated/models/all.ts",
    "build": "next build",
    "start": "next start -p 3001",
    "lint": "next lint",
    "find:unused": "next-unused"
  },
  "dependencies": {
    "@fortawesome/fontawesome-svg-core": "^6.4.0",
    "@fortawesome/free-solid-svg-icons": "^6.4.2",
    "@fortawesome/react-fontawesome": "^0.2.0",
<<<<<<< HEAD
    "@google/model-viewer": "^3.4.0",
=======
    "@google/model-viewer": "^3.5.0",
>>>>>>> eb2653d4
    "@headlessui/react": "^1.7.18",
    "@lexical/react": "^0.14.2",
    "@mojs/core": "^1.7.1",
    "@openapitools/openapi-generator-cli": "^2.13.4",
    "@reduxjs/toolkit": "^1.9.7",
    "@tailwindcss/forms": "^0.5.7",
    "@tanstack/react-query": "^5.8.6",
    "@tanstack/react-query-devtools": "^5.8.6",
    "@tippyjs/react": "^4.2.6",
    "@web3modal/wagmi": "^3.5.7",
    "alchemy-sdk": "^3.0.0",
    "bootstrap": "^5.3.2",
    "csv-parser": "^3.0.0",
    "ethereum-cryptography": "^2.1.2",
    "framer-motion": "^10.16.5",
    "fs": "^0.0.1-security",
    "js-cookie": "^3.0.5",
    "jwt-decode": "^3.1.2",
    "lexical": "^0.14.2",
    "next": "^14.0.3",
    "next-redux-wrapper": "^8.1.0",
    "react": "18.2.0",
    "react-bootstrap": "^2.9.1",
    "react-chartjs-2": "^5.2.0",
    "react-dom": "^18.2.0",
    "react-markdown": "^9.0.1",
    "react-pdf": "^7.7.0",
    "react-redux": "^8.1.3",
    "react-scroll": "^1.9.0",
    "react-share": "^4.4.1",
    "react-toastify": "^9.1.3",
    "react-toggle": "^4.1.3",
    "react-use": "^17.4.0",
    "react-use-downloader": "^1.2.2",
    "rehype-external-links": "^3.0.0",
    "rehype-sanitize": "^6.0.0",
    "remark-gfm": "^4.0.0",
    "sass": "^1.69.5",
    "swiper": "^11.0.5",
    "three": "^0.163.0",
    "uuid": "^9.0.1",
    "viem": "^1.19.11",
    "wagmi": "1.4.13"
  },
  "devDependencies": {
    "@next/bundle-analyzer": "^13.1.6",
    "@tanstack/eslint-plugin-query": "^5.8.4",
    "@types/js-cookie": "^3.0.2",
    "@types/node": "^18.13.0",
    "@types/react": "^18.2.38",
    "@types/react-dom": "^18.2.22",
    "@types/react-scroll": "^1.8.10",
    "@types/react-toggle": "^4.0.5",
    "@types/uuid": "^9.0.5",
    "autoprefixer": "^10.4.14",
    "eslint": "8.34.0",
    "eslint-config-next": "13.1.6",
    "next-unused": "^0.0.6",
    "postcss": "^8.4.24",
    "tailwindcss": "^3.4.3",
    "typescript": "^5.0.4"
  }
}<|MERGE_RESOLUTION|>--- conflicted
+++ resolved
@@ -14,11 +14,7 @@
     "@fortawesome/fontawesome-svg-core": "^6.4.0",
     "@fortawesome/free-solid-svg-icons": "^6.4.2",
     "@fortawesome/react-fontawesome": "^0.2.0",
-<<<<<<< HEAD
-    "@google/model-viewer": "^3.4.0",
-=======
     "@google/model-viewer": "^3.5.0",
->>>>>>> eb2653d4
     "@headlessui/react": "^1.7.18",
     "@lexical/react": "^0.14.2",
     "@mojs/core": "^1.7.1",
