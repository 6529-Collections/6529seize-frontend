--- conflicted
+++ resolved
@@ -8,8 +8,6 @@
   - url: /api
 
 paths:
-<<<<<<< HEAD
-=======
   /auth/nonce:
     get:
       tags:
@@ -59,7 +57,6 @@
         '400':
           description: 'Invalid request'
 
->>>>>>> c0d4b502
   /nfts:
     get:
       tags:
@@ -570,7 +567,6 @@
       responses:
         "201":
           description: successful operation
-<<<<<<< HEAD
           content:
             application/json:
               schema:
@@ -640,86 +636,12 @@
         - Proxies
       summary: Accept action
       operationId: acceptAction
-=======
-          content:
-            application/json:
-              schema:
-                $ref: "#/components/schemas/ProfileProxy"
-        "400":
-          description: Invalid request
-  /proxies/{proxyId}:
-    get:
-      tags:
-        - Proxies
-      summary: Get proxy by ID
-      operationId: getProxyById
->>>>>>> c0d4b502
       parameters:
         - name: proxyId
           in: path
           required: true
           schema:
             type: string
-<<<<<<< HEAD
-=======
-      responses:
-        "200":
-          description: successful operation
-          content:
-            application/json:
-              schema:
-                $ref: "#/components/schemas/ProfileProxy"
-        "404":
-          description: Proxy not found
-  /proxies/{proxyId}/actions:
-    post:
-      tags:
-        - Proxies
-      summary: Add action to proxy
-      description: Requires the user to be authenticated
-      operationId: addActionToProxy
-      parameters:
-        - name: proxyId
-          in: path
-          required: true
-          schema:
-            type: string
-      requestBody:
-        required: true
-        content:
-          application/json:
-            schema:
-              anyOf:
-                - $ref: "#/components/schemas/CreateNewProfileProxyAllocateRepAction"
-                - $ref: "#/components/schemas/CreateNewProfileProxyAllocateCicAction"
-                - $ref: "#/components/schemas/CreateNewProfileProxyCreateWaveAction"
-                - $ref: "#/components/schemas/CreateNewProfileProxyReadWaveAction"
-                - $ref: "#/components/schemas/CreateNewProfileProxyCreateWaveParticipationDropAction"
-      responses:
-        "201":
-          description: successful operation
-          content:
-            application/json:
-              schema:
-                $ref: "#/components/schemas/ProfileProxyAction"
-        "404":
-          description: Proxy not found
-        "400":
-          description: Invalid request
-
-  /proxies/{proxyId}/actions/{actionId}/acceptance:
-    post:
-      tags:
-        - Proxies
-      summary: Accept action
-      operationId: acceptAction
-      parameters:
-        - name: proxyId
-          in: path
-          required: true
-          schema:
-            type: string
->>>>>>> c0d4b502
         - name: actionId
           in: path
           required: true
@@ -1078,18 +1000,6 @@
             - type: "null"
             - $ref: "#/components/schemas/DropPartContextProfileContext"
     ProfileMin:
-<<<<<<< HEAD
-      type: object
-      required:
-        - id
-        - handle
-        - pfp
-        - cic
-        - rep
-        - tdh
-        - level
-        - archived
-=======
       type: object
       required:
         - id
@@ -1648,32 +1558,12 @@
         - participation
         - wave
         - outcomes
->>>>>>> c0d4b502
       properties:
         id:
           description: The ID of the wave
           type: string
-<<<<<<< HEAD
-          format: uuid
-        handle:
-          type: string
-        pfp:
-          type: string
-          nullable: true
-        cic:
-          type: number
-          format: int64
-        rep:
-          type: number
-          format: int64
-        tdh:
-          type: number
-          format: int64
-        level:
-=======
         serial_no:
           description: Sequence number of the wave in Seize
->>>>>>> c0d4b502
           type: number
           format: int64
         author:
@@ -1758,20 +1648,6 @@
           items:
             $ref: "#/components/schemas/ProfileProxyAction"
 
-<<<<<<< HEAD
-    DropMetadata:
-      type: object
-      required:
-        - data_key
-        - data_value
-      properties:
-        data_key:
-          type: string
-          maxLength: 500
-        data_value:
-          type: string
-          maxLength: 500
-=======
     CreateNewProfileProxyAllocateRepAction:
       type: object
       required:
@@ -1798,19 +1674,10 @@
           anyOf:
             - type: "null"
             - type: string
->>>>>>> c0d4b502
 
     CreateNewProfileProxyAllocateCicAction:
       type: object
       required:
-<<<<<<< HEAD
-        - profile
-        - rating
-      properties:
-        profile:
-          $ref: "#/components/schemas/ProfileMin"
-        rating:
-=======
         - action_type
         - end_time
         - credit_amount
@@ -1824,7 +1691,6 @@
             - type: number
               format: int64
         credit_amount:
->>>>>>> c0d4b502
           type: number
           format: int64
         group_id:
@@ -1948,81 +1814,6 @@
         is_active:
           type: boolean
 
-<<<<<<< HEAD
-    DropContextProfileContext:
-      type: object
-      required:
-        - categories
-        - rating
-      properties:
-        categories:
-          type: array
-          items:
-            $ref: "#/components/schemas/DropRatingCategory"
-        rating:
-          type: number
-          format: int64
-
-    DropPartContextProfileContext:
-      type: object
-      required:
-        - discussion_comments_count
-        - quotes_count
-      properties:
-        discussion_comments_count:
-          type: number
-          format: int64
-        quotes_count:
-          type: number
-          format: int64
-
-    CreateDropPart:
-      type: object
-      required:
-        - media
-      properties:
-        content:
-          type: string
-          maxLength: 25000
-          nullable: true
-        quoted_drop:
-          anyOf:
-            - $ref: "#/components/schemas/QuotedDrop"
-            - type: "null"
-        media:
-          type: array
-          items:
-            $ref: "#/components/schemas/DropMedia"
-
-    CreateDropRequest:
-      type: object
-      required:
-        - wave_id
-        - referenced_nfts
-        - mentioned_users
-        - metadata
-        - parts
-      properties:
-        wave_id:
-          type: string
-        title:
-          type: string
-          maxLength: 250
-          nullable: true
-        parts:
-          type: array
-          minItems: 1
-          items:
-            $ref: "#/components/schemas/CreateDropPart"
-        referenced_nfts:
-          type: array
-          items:
-            $ref: "#/components/schemas/DropReferencedNFT"
-        mentioned_users:
-          type: array
-          items:
-            $ref: "#/components/schemas/DropMentionedUser"
-=======
     Nft:
       type: object
       required:
@@ -2097,775 +1888,6 @@
         animation:
           type: string
           nullable: true
->>>>>>> c0d4b502
-        metadata:
-          type: object
-        tdh:
-          type: number
-          format: int64
-        tdh__raw:
-          type: number
-          format: int64
-        tdh_rank:
-          type: number
-          format: int64
-        market_cap:
-          type: number
-          format: float
-        floor_price:
-          type: number
-          format: float
-        scaled:
-          type: string
-        compressed_animation:
-          type: string
-          nullable: true
-        icon:
-          type: string
-        total_volume_last_24_hours:
-          type: number
-          format: float
-        total_volume_last_7_days:
-          type: number
-          format: float
-        total_volume_last_1_month:
-          type: number
-          format: float
-        total_volume:
-          type: number
-          format: float
-        created_at:
-          type: string
-          format: date-time
-        mint_date:
-          type: string
-          format: date-time
-        boosted_tdh:
-          type: number
-          format: int64
-        artist_seize_handle:
-          type: string
-          nullable: true
-        has_distribution:
-          type: boolean
-
-    NftsPage:
-      type: object
-      required:
-        - data
-      allOf:
-        - $ref: "#/components/schemas/PageWithNextUriBase"
-      properties:
-        data:
-          type: array
-          items:
-<<<<<<< HEAD
-            $ref: "#/components/schemas/DropMetadata"
-
-    DropMedia:
-      type: object
-      required:
-        - url
-        - mime_type
-      properties:
-        url:
-          type: string
-          maxLength: 2000
-        mime_type:
-          type: string
-          maxLength: 100
-=======
-            $ref: "#/components/schemas/Nft"
->>>>>>> c0d4b502
-
-    NonceResponse:
-      type: object
-      required:
-        - nonce
-        - server_signature
-      properties:
-        nonce:
-          type: string
-        server_signature:
-          type: string
-
-    LoginRequest:
-      type: object
-      required:
-        - client_signature
-        - server_signature
-      properties:
-        client_signature:
-          type: string
-<<<<<<< HEAD
-        profile_id:
-          type: string
-          format: uuid
-        author:
-          $ref: "#/components/schemas/ProfileMin"
-        target_id:
-=======
-        server_signature:
->>>>>>> c0d4b502
-          type: string
-        role:
-          type: string
-<<<<<<< HEAD
-          enum:
-            - DROP_COMMENT
-            - DROP_RATING_EDIT
-            - DROP_CREATED
-        created_at:
-          type: number
-          format: int64
-
-    DropComment:
-      type: object
-      required:
-        - id
-        - author
-        - comment
-        - created_at
-      properties:
-        id:
-          type: number
-          format: int64
-        author:
-          $ref: "#/components/schemas/ProfileMin"
-        comment:
-          type: string
-          maxLength: 2000
-        created_at:
-          type: number
-          format: int64
-
-    NewDropComment:
-      type: object
-      required:
-        - comment
-      properties:
-        comment:
-          type: string
-          maxLength: 2000
-
-    DropCommentsPage:
-      type: object
-      required:
-        - data
-      allOf:
-        - $ref: "#/components/schemas/PageBase"
-      properties:
-        data:
-          type: array
-          items:
-            $ref: "#/components/schemas/DropComment"
-
-    WaveScopeType:
-      type: string
-      enum:
-        - ALL
-        - CURATED
-
-    CreateNewWaveScope:
-      type: object
-      required:
-        - type
-        - curation_id
-      properties:
-        type:
-          $ref: "#/components/schemas/WaveScopeType"
-        curation_id:
-          description: "Only relevant when type=CURATED."
-          type: string
-          nullable: true
-
-    WaveScope:
-      title: Scope
-      description: A scope of audience
-      type: object
-      required:
-        - type
-        - curation
-      properties:
-        type:
-          $ref: "#/components/schemas/WaveScopeType"
-        curation:
-          description: "Only relevant when type=CURATED."
-          anyOf:
-            - type: "null"
-            - $ref: "#/components/schemas/Curation"
-
-    WaveCreditType:
-      type: string
-      description: |
-        What will be counted as a credit. UNIQUE means each voter gets one vote.
-      enum:
-        - TDH
-        - REP
-        - UNIQUE
-
-    WaveType:
-      type: string
-      description: |
-        Type of the wave:
-        * VOTE_TALLY_IN_RANGE - Everybody who will end up in specified range will win.
-        * TOP_VOTED - Top voted participant(s) will win.
-        * NONE - No winners.
-      enum:
-        - VOTE_TALLY_IN_RANGE
-        - TOP_VOTED
-        - NONE
-
-    WaveCreditScope:
-      description: |
-        The scope of the credit. 
-        * WAVE - Credit is spendable across all drops in wave. 
-        * DROP - The amount of votes, voter can give to a drop is not affected by votes spent on other drops. 
-        * PARTICIPANT: The amount of votes, voter can give to a drop by concrete participant is only affected by voted given by same user to other drops by the same participant.
-      enum:
-        - WAVE
-        - DROP
-        - PARTICIPANT
-
-    WaveRequiredMetadata:
-      type: object
-      required:
-        - name
-      properties:
-        name:
-          description: Metadata key
-          type: string
-
-    CreateNewWaveVotingConfig:
-      type: object
-      required:
-        - scope
-        - credit_type
-        - credit_scope
-        - credit_category
-        - signature_required
-        - creditor_id
-      properties:
-        scope:
-          $ref: "#/components/schemas/CreateNewWaveScope"
-        credit_type:
-          $ref: "#/components/schemas/WaveCreditType"
-        credit_scope:
-          $ref: "#/components/schemas/WaveCreditScope"
-        credit_category:
-          description: "Only relevant when credit_type=REP.
-            The REP category which is usable as credit.
-            If not set then all categories will be usable as voting credits."
-          type: string
-          nullable: true
-        creditor_id:
-          description: "Only relevant when credit_type=REP"
-          type: string
-          nullable: true
-        signature_required:
-          description: If true then the votes must be signed by voters.
-          type: boolean
-        period:
-          $ref: "#/components/schemas/IntRange"
-
-    WaveVotingConfig:
-      type: object
-      required:
-        - scope
-        - credit_type
-        - credit_scope
-        - credit_category
-        - signature_required
-        - creditor
-      properties:
-        scope:
-          $ref: "#/components/schemas/WaveScope"
-        credit_type:
-          $ref: "#/components/schemas/WaveCreditType"
-        credit_scope:
-          $ref: "#/components/schemas/WaveCreditScope"
-        credit_category:
-          description: "Only relevant when credit_type=REP.
-            The REP category which is usable as credit.
-            If not set then all categories will be usable as voting credits."
-          type: string
-          nullable: true
-        creditor:
-          description: "Only relevant when credit_type=REP"
-          anyOf:
-            - type: "null"
-            - $ref: "#/components/schemas/ProfileMin"
-        signature_required:
-          description: If true then the votes must be signed by voters.
-          type: boolean
-        period:
-          $ref: "#/components/schemas/IntRange"
-
-    WaveVisibilityConfig:
-      type: object
-      required:
-        - scope
-      properties:
-        scope:
-          $ref: "#/components/schemas/WaveScope"
-
-    CreateNewWaveVisibilityConfig:
-      type: object
-      required:
-        - scope
-      properties:
-        scope:
-          $ref: "#/components/schemas/CreateNewWaveScope"
-
-    WaveParticipationConfig:
-      type: object
-      required:
-        - scope
-        - required_metadata
-        - signature_required
-        - no_of_applications_allowed_per_participant
-      properties:
-        scope:
-          $ref: "#/components/schemas/WaveScope"
-        no_of_applications_allowed_per_participant:
-          description: "The number of applications allowed per participant. Infinite if omitted."
-          type: integer
-          format: int64
-          minimum: 1
-          nullable: true
-        required_metadata:
-          description: |
-            The metadata that must be provided by the participant. 
-            Empty array if nothing is required.
-          type: array
-          items:
-            $ref: "#/components/schemas/WaveRequiredMetadata"
-        signature_required:
-          description: If true then the votes must be signed by voters.
-          type: boolean
-        period:
-          $ref: "#/components/schemas/IntRange"
-
-    CreateNewWaveParticipationConfig:
-      type: object
-      required:
-        - scope
-        - required_metadata
-        - signature_required
-        - no_of_applications_allowed_per_participant
-      properties:
-        scope:
-          $ref: "#/components/schemas/CreateNewWaveScope"
-        no_of_applications_allowed_per_participant:
-          description: "The number of applications allowed per participant. Infinite if omitted."
-          type: integer
-          format: int64
-          nullable: true
-          minimum: 1
-        required_metadata:
-          description: |
-            The metadata that must be provided by the participant. 
-            Empty array if nothing is required.
-          type: array
-          items:
-            $ref: "#/components/schemas/WaveRequiredMetadata"
-        signature_required:
-          description: If true then the votes must be signed by voters.
-          type: boolean
-        period:
-          $ref: "#/components/schemas/IntRange"
-
-    WaveConfig:
-      type: object
-      required:
-        - type
-        - time_lock_ms
-        - winning_thresholds
-        - period
-        - max_winners
-      properties:
-        type:
-          $ref: "#/components/schemas/WaveType"
-        winning_thresholds:
-          description: Drops which rate tally ends up in this range will win. Must be set if and only if type is VOTE_TALLY_IN_RANGE
-          anyOf:
-            - type: "null"
-            - $ref: "#/components/schemas/IntRange"
-        max_winners:
-          description: This amount of top rated drops will win. Must be set if and only if type is TOP_VOTED
-          type: integer
-          format: int64
-          minimum: 1
-          nullable: true
-        time_lock_ms:
-          nullable: true
-          description: Vote of a voter is considered eligible after this amount of time after casting it. If not set then votes are eligible immediately after casting.
-          type: integer
-          format: int64
-          minimum: 1
-        period:
-          anyOf:
-            - type: "null"
-            - $ref: "#/components/schemas/IntRange"
-
-    WaveOutcome:
-      type: object
-      required:
-        - type
-        - properties
-      properties:
-        type:
-          type: string
-          description: |
-            Type of the outcome. (Promise, EVM Mint, Crypto Prize etc.)
-        properties:
-          type: object
-          additionalProperties:
-            type: string
-
-    Wave:
-      type: object
-      required:
-        - id
-        - serial_no
-        - author
-        - name
-        - description
-        - voting
-        - visibility
-        - participation
-        - wave
-        - outcomes
-      properties:
-        id:
-          description: The ID of the wave
-          type: string
-        serial_no:
-          description: Sequence number of the wave in Seize
-          type: number
-          format: int64
-        author:
-          $ref: "#/components/schemas/ProfileMin"
-        name:
-          description: The name of the wave
-          type: string
-        description:
-          description: The description of the wave
-          type: string
-        voting:
-          $ref: "#/components/schemas/WaveVotingConfig"
-        visibility:
-          $ref: "#/components/schemas/WaveVisibilityConfig"
-        participation:
-          $ref: "#/components/schemas/WaveParticipationConfig"
-        wave:
-          $ref: "#/components/schemas/WaveConfig"
-        outcomes:
-          type: array
-          items:
-            $ref: "#/components/schemas/WaveOutcome"
-
-    CreateNewWave:
-      type: object
-      required:
-        - name
-        - description
-        - voting
-        - visibility
-        - participation
-        - wave
-        - outcomes
-      properties:
-        name:
-          description: The name of the wave
-          type: string
-          maxLength: 250
-        description:
-          description: The description of the wave
-          type: string
-        voting:
-          $ref: "#/components/schemas/CreateNewWaveVotingConfig"
-        visibility:
-          $ref: "#/components/schemas/CreateNewWaveVisibilityConfig"
-        participation:
-          $ref: "#/components/schemas/CreateNewWaveParticipationConfig"
-        wave:
-          $ref: "#/components/schemas/WaveConfig"
-        outcomes:
-          type: array
-          items:
-            $ref: "#/components/schemas/WaveOutcome"
-
-    CreateNewProfileProxy:
-      type: object
-      required:
-        - target_id
-      properties:
-        target_id:
-          type: string
-
-    ProfileProxy:
-      type: object
-      required:
-        - id
-        - granted_to
-        - created_at
-        - created_by
-        - actions
-      properties:
-        id:
-          type: string
-        granted_to:
-          $ref: "#/components/schemas/ProfileMin"
-        created_at:
-          type: number
-        created_by:
-          $ref: "#/components/schemas/ProfileMin"
-        actions:
-          type: array
-          items:
-            $ref: "#/components/schemas/ProfileProxyAction"
-
-    CreateNewProfileProxyAllocateRepAction:
-      type: object
-      required:
-        - action_type
-        - end_time
-        - credit_amount
-        - credit_category
-      properties:
-        action_type:
-          $ref: "#/components/schemas/ProfileProxyActionType"
-        end_time:
-          anyOf:
-            - type: "null"
-            - type: number
-              format: int64
-        credit_amount:
-          type: number
-          format: int64
-        group_id:
-          anyOf:
-            - type: "null"
-            - type: string
-        credit_category:
-          anyOf:
-            - type: "null"
-            - type: string
-
-    CreateNewProfileProxyAllocateCicAction:
-      type: object
-      required:
-        - action_type
-        - end_time
-        - credit_amount
-        - group_id
-      properties:
-        action_type:
-          $ref: "#/components/schemas/ProfileProxyActionType"
-        end_time:
-          anyOf:
-            - type: "null"
-            - type: number
-              format: int64
-        credit_amount:
-          type: number
-          format: int64
-        group_id:
-          anyOf:
-            - type: "null"
-            - type: string
-
-    CreateNewProfileProxyCreateWaveAction:
-      type: object
-      required:
-        - action_type
-        - end_time
-      properties:
-        action_type:
-          $ref: "#/components/schemas/ProfileProxyActionType"
-        end_time:
-          anyOf:
-            - type: "null"
-            - type: number
-              format: int64
-
-    CreateNewProfileProxyReadWaveAction:
-      type: object
-      required:
-        - action_type
-        - end_time
-      properties:
-        action_type:
-          $ref: "#/components/schemas/ProfileProxyActionType"
-        end_time:
-          anyOf:
-            - type: "null"
-            - type: number
-              format: int64
-
-    CreateNewProfileProxyCreateWaveParticipationDropAction:
-      type: object
-      required:
-        - action_type
-        - end_time
-      properties:
-        action_type:
-          $ref: "#/components/schemas/ProfileProxyActionType"
-        end_time:
-          anyOf:
-            - type: "null"
-            - type: number
-              format: int64
-    CreateNewProfileProxyRateWaveDropAction:
-      type: object
-      required:
-        - action_type
-        - end_time
-      properties:
-        action_type:
-          $ref: "#/components/schemas/ProfileProxyActionType"
-        end_time:
-          anyOf:
-            - type: "null"
-            - type: number
-              format: int64
-
-    ProfileProxyActionType:
-      type: string
-      enum:
-        - ALLOCATE_REP
-        - ALLOCATE_CIC
-        - CREATE_WAVE
-        - READ_WAVE
-        - CREATE_DROP_TO_WAVE
-        - RATE_WAVE_DROP
-    ProfileProxyAction:
-      type: object
-      required:
-        - id
-        - proxy_id
-        - action_type
-        - action_data
-        - start_time
-        - end_time
-        - accepted_at
-        - rejected_at
-        - revoked_at
-        - created_at
-        - is_active
-      properties:
-        id:
-          type: string
-        proxy_id:
-          type: string
-        action_type:
-          $ref: "#/components/schemas/ProfileProxyActionType"
-        action_data:
-          type: object
-        start_time:
-          type: number
-          format: int64
-        end_time:
-          anyOf:
-            - type: "null"
-            - type: number
-              format: int64
-        created_at:
-          type: number
-          format: int64
-        accepted_at:
-          anyOf:
-            - type: "null"
-            - type: number
-              format: int64
-        rejected_at:
-          anyOf:
-            - type: "null"
-            - type: number
-              format: int64
-        revoked_at:
-          anyOf:
-            - type: "null"
-            - type: number
-              format: int64
-        is_active:
-          type: boolean
-
-    Nft:
-      type: object
-      required:
-        - id
-        - contract
-        - mint_price
-        - supply
-        - name
-        - collection
-        - token_type
-        - hodl_rate
-        - description
-        - artist
-        - uri
-        - thumbnail
-        - image
-        - animation
-        - metadata
-        - tdh
-        - tdh__raw
-        - tdh_rank
-        - market_cap
-        - floor_price
-        - scaled
-        - compressed_animation
-        - icon
-        - total_volume_last_24_hours
-        - total_volume_last_7_days
-        - total_volume_last_1_month
-        - total_volume
-        - created_at
-        - mint_date
-        - boosted_tdh
-        - artist_seize_handle
-        - has_distribution
-      properties:
-        id:
-          type: integer
-          format: int64
-        contract:
-          type: string
-        mint_price:
-          type: number
-          format: float
-        supply:
-          type: integer
-          format: int64
-        name:
-          type: string
-        collection:
-          type: string
-        token_type:
-          type: string
-          enum:
-            - ERC1155
-            - EEC721
-        hodl_rate:
-          type: number
-          format: float
-        description:
-          type: string
-        artist:
-          type: string
-        uri:
-          type: string
-          nullable: true
-        thumbnail:
-          type: string
-        image:
-          type: string
-          nullable: true
-        animation:
-          type: string
-          nullable: true
         metadata:
           type: object
         tdh:
@@ -2928,7 +1950,30 @@
           type: array
           items:
             $ref: "#/components/schemas/Nft"
-=======
+
+    NonceResponse:
+      type: object
+      required:
+        - nonce
+        - server_signature
+      properties:
+        nonce:
+          type: string
+        server_signature:
+          type: string
+
+    LoginRequest:
+      type: object
+      required:
+        - client_signature
+        - server_signature
+      properties:
+        client_signature:
+          type: string
+        server_signature:
+          type: string
+        role:
+          type: string
 
     LoginResponse:
       type: object
@@ -2937,7 +1982,6 @@
       properties:
         token:
           type: string
->>>>>>> c0d4b502
 
 security:
   - bearerAuth: []