openapi: 3.0.3
info:
  title: 6529.io API
  description: >-
    This is the API interface description. Brief terminology overview and an
    authentication example can be found at <a
    href="https://6529.io/about/api">https://6529.io/about/api</a>.
  version: 1.0.0
servers:
  - url: /api
paths:
  /aggregated-activity:
    get:
      tags:
        - Aggregated Activity
      summary: Get aggregated activity
      operationId: getAggregatedActivity
      parameters:
        - name: page_size
          in: query
          description: Default is 50
          required: false
          schema:
            type: number
            format: int64
            minimum: 1
            maximum: 100
        - name: page
          in: query
          description: Default is 1
          required: false
          schema:
            type: number
            format: int64
            minimum: 1
        - name: sort_direction
          in: query
          description: Default is ASC
          required: false
          schema:
            type: string
            enum:
              - ASC
              - DESC
        - name: sort
          in: query
          description: Default is primary_purchases_count
          required: false
          schema:
            type: string
            enum:
              - primary_purchases_count
              - primary_purchases_value
              - secondary_purchases_count
              - secondary_purchases_value
              - sales_count
              - sales_value
              - transfers_in
              - transfers_out
              - airdrops
              - burns
        - name: search
          in: query
          description: Search by wallet address, profile handle or ENS
          required: false
          schema:
            type: string
        - name: content
          in: query
          description: Filter by content
          required: false
          schema:
            type: string
            enum:
              - Memes
              - Gradient
              - MemeLab
              - NextGen
        - name: season
          in: query
          description: Filter by season
          required: false
          schema:
            type: number
            format: int64
        - name: collector
          in: query
          description: Filter by collector type
          required: false
          schema:
            type: string
            enum:
              - All
              - Memes
              - Meme SZN Set
              - Genesis Set
              - Gradient
              - MemeLab
              - NextGen
      responses:
        "200":
          description: successful operation
          content:
            application/json:
              schema:
                type: array
                items:
                  $ref: "#/components/schemas/ApiAggregatedActivityPage"
  /aggregated-activity/consolidation/{consolidation_key}:
    get:
      tags:
        - Aggregated Activity
      summary: Get aggregated activity by consolidation key.
      operationId: getAggregatedActivityByConsolidationKey
      parameters:
        - name: consolidation_key
          in: path
          required: true
          schema:
            type: string
      responses:
        "200":
          description: successful operation
          content:
            application/json:
              schema:
                $ref: "#/components/schemas/ApiAggregatedActivity"
        "404":
          description: Aggregated Activity for consolidation key not found
  /aggregated-activity/consolidation/{consolidation_key}/memes:
    get:
      tags:
        - Aggregated Activity
      summary: Get memes aggregated activity by consolidation key per season.
      operationId: getMemesAggregatedActivityByConsolidationKey
      parameters:
        - name: consolidation_key
          in: path
          required: true
          schema:
            type: string
      responses:
        "200":
          description: successful operation
          content:
            application/json:
              schema:
                type: array
                items:
                  $ref: "#/components/schemas/ApiAggregatedActivityMemes"
        "404":
          description: Memes Aggregated Activity for consolidation key not found
  /auth/nonce:
    get:
      tags:
        - Authentication
      summary: Get a message to sign with your web3 wallet
      operationId: getNonce
      parameters:
        - name: signer_address
          in: query
          description: Your wallet address
          required: true
          schema:
            type: string
        - name: short_nonce
          in: query
          description: >-
            If true, the nonce will be shorter and easier to sign. Default is
            false.
          required: false
          schema:
            type: boolean
      responses:
        "200":
          description: successful operation
          content:
            application/json:
              schema:
                $ref: "#/components/schemas/ApiNonceResponse"
  /auth/login:
    post:
      tags:
        - Authentication
      summary: Authenticate and get JWT token
      operationId: getAuthToken
      parameters:
        - name: signer_address
          in: query
          description: Your wallet address
          required: true
          schema:
            type: string
      requestBody:
        required: true
        content:
          application/json:
            schema:
              $ref: "#/components/schemas/ApiLoginRequest"
      responses:
        "201":
          description: successful operation
          content:
            application/json:
              schema:
                $ref: "#/components/schemas/ApiLoginResponse"
        "400":
          description: Invalid request
  /auth/redeem-refresh-token:
    post:
      tags:
        - Authentication
      summary: Redeem refresh token
      operationId: redeemRefreshToken
      requestBody:
        required: true
        content:
          application/json:
            schema:
              $ref: "#/components/schemas/ApiRedeemRefreshTokenRequest"
      responses:
        "200":
          description: successful operation
          content:
            application/json:
              schema:
                $ref: "#/components/schemas/ApiRedeemRefreshTokenResponse"
        "400":
          description: Invalid request
  /community-members:
    get:
      tags:
        - CommunityMembers
      summary: Get community members.
      operationId: getCommunityMembers
      parameters:
        - name: only_profile_owners
          in: query
          description: Return only profile owners?
          required: false
          schema:
            type: boolean
        - name: param
          in: query
          description: Search param
          required: false
          schema:
            type: string
      responses:
        "200":
          description: successful operation
          content:
            application/json:
              schema:
                type: array
                items:
                  $ref: "#/components/schemas/ApiCommunityMemberMinimal"
  /distribution_phases/{contract}/{nft_id}:
    get:
      tags:
        - Distributions
      summary: Get distribution phases for a specific contract and NFT
      operationId: getDistributionPhases
      parameters:
        - name: contract
          in: path
          description: Contract address
          required: true
          schema:
            type: string
        - name: nft_id
          in: path
          description: NFT ID
          required: true
          schema:
            type: integer
            format: int64
      responses:
        "200":
          description: successful operation
          content:
            application/json:
              schema:
                $ref: "#/components/schemas/DistributionPhasesPage"
  /distribution_photos/{contract}/{nft_id}:
    get:
      tags:
        - Distributions
      summary: Get distribution photos for a specific contract and NFT
      operationId: getDistributionPhotos
      parameters:
        - name: contract
          in: path
          description: Contract address
          required: true
          schema:
            type: string
        - name: nft_id
          in: path
          description: NFT ID
          required: true
          schema:
            type: integer
            format: int64
        - name: page_size
          in: query
          description: Default is 50
          required: false
          schema:
            type: integer
            format: int64
            minimum: 1
            maximum: 100
        - name: page
          in: query
          description: Default is 1
          required: false
          schema:
            type: integer
            format: int64
            minimum: 1
      responses:
        "200":
          description: successful operation
          content:
            application/json:
              schema:
                $ref: "#/components/schemas/DistributionPhotosPage"
  /distributions:
    get:
      tags:
        - Distributions
      summary: Get distributions
      description: >-
        At least one filter parameter (search, card_id, contract, or wallet) is
        required
      operationId: getDistributions
      parameters:
        - name: page_size
          in: query
          description: Default is 2000
          required: false
          schema:
            type: integer
            format: int64
            minimum: 1
            maximum: 2000
        - name: page
          in: query
          description: Default is 1
          required: false
          schema:
            type: integer
            format: int64
            minimum: 1
        - name: search
          in: query
          description: Search by wallet address or display name
          required: false
          schema:
            type: string
        - name: card_id
          in: query
          description: Filter by card ID(s), comma-separated for multiple
          required: false
          schema:
            type: string
        - name: contract
          in: query
          description: Filter by contract address(es), comma-separated for multiple
          required: false
          schema:
            type: string
        - name: wallet
          in: query
          description: Filter by wallet address(es), comma-separated for multiple
          required: false
          schema:
            type: string
      responses:
        "200":
          description: successful operation
          content:
            application/json:
              schema:
                $ref: "#/components/schemas/DistributionNormalizedPage"
  /light-drops:
    get:
      tags:
        - Drops
      summary: Get light drops
      operationId: getLightDrops
      parameters:
        - name: limit
          in: query
          required: true
          schema:
            type: integer
            format: int64
            minimum: 1
            maximum: 2000
        - name: max_serial_no
          in: query
          required: false
          description: Latest message if null
          schema:
            type: integer
            format: int64
            minimum: 1
        - name: wave_id
          in: query
          description: Drops in wave with given ID
          required: true
          schema:
            type: string
      responses:
        "200":
          description: successful operation
          content:
            application/json:
              schema:
                type: array
                items:
                  $ref: "#/components/schemas/ApiLightDrop"
  /drops:
    get:
      tags:
        - Drops
      summary: Get latest drops.
      operationId: getLatestDrops
      parameters:
        - name: limit
          in: query
          description: How many drops to return (10 by default)
          required: false
          schema:
            type: integer
            format: int64
            minimum: 1
            maximum: 20
        - name: author
          in: query
          description: Drops by author
          required: false
          schema:
            type: string
        - name: group_id
          in: query
          description: Drops by authors that fall into supplied group
          required: false
          schema:
            type: string
        - name: wave_id
          in: query
          description: Drops in wave with given ID
          required: false
          schema:
            type: string
        - name: serial_no_less_than
          in: query
          description: Used to find older drops
          required: false
          schema:
            type: integer
            format: int64
        - name: include_replies
          in: query
          description: >-
            If true then reply drops will be included in top level (false by
            default)
          required: false
          schema:
            type: boolean
        - name: drop_type
          in: query
          description: Filter by drop type
          required: false
          schema:
            $ref: "#/components/schemas/ApiDropType"
      responses:
        "200":
          description: successful operation
          content:
            application/json:
              schema:
                type: array
                items:
                  $ref: "#/components/schemas/ApiDrop"
    post:
      tags:
        - Drops
      summary: Create a drop
      description: Requires the user to be authenticated
      operationId: createDrop
      requestBody:
        required: true
        content:
          application/json:
            schema:
              $ref: "#/components/schemas/ApiCreateDropRequest"
      responses:
        "201":
          description: successful operation
          content:
            application/json:
              schema:
                $ref: "#/components/schemas/ApiDrop"
        "400":
          description: Invalid request
  /drops/{dropId}:
    get:
      tags:
        - Drops
      summary: Get drop by ID.
      operationId: getDropById
      parameters:
        - name: dropId
          in: path
          required: true
          schema:
            type: string
      responses:
        "200":
          description: successful operation
          content:
            application/json:
              schema:
                $ref: "#/components/schemas/ApiDrop"
        "404":
          description: Drop not found
    post:
      tags:
        - Drops
      summary: Update drop by ID
      operationId: updateDropById
      parameters:
        - name: dropId
          in: path
          required: true
          schema:
            type: string
      requestBody:
        required: true
        content:
          application/json:
            schema:
              $ref: "#/components/schemas/ApiUpdateDropRequest"
      responses:
        "201":
          description: successful operation
          content:
            application/json:
              schema:
                $ref: "#/components/schemas/ApiDrop"
        "400":
          description: Invalid request
        "404":
          description: Drop not found
    delete:
      tags:
        - Drops
      summary: Delete drop by ID
      operationId: deleteDropById
      parameters:
        - name: dropId
          in: path
          required: true
          schema:
            type: string
      responses:
        "201":
          description: successful operation
        "404":
          description: Drop not found
  /drops/{dropId}/ratings:
    post:
      tags:
        - Drops
      summary: Rate a drop
      description: Requires the user to be authenticated
      operationId: rateDrop
      parameters:
        - name: dropId
          in: path
          required: true
          schema:
            type: string
      requestBody:
        required: true
        content:
          application/json:
            schema:
              $ref: "#/components/schemas/ApiDropRatingRequest"
      responses:
        "201":
          description: successful operation
          content:
            application/json:
              schema:
                $ref: "#/components/schemas/ApiDrop"
        "400":
          description: Invalid request
        "404":
          description: Drop not found
  /drops/{dropId}/reactions:
    post:
      tags:
        - Drops
      summary: React to a drop
      operationId: reactToDrop
      parameters:
        - name: dropId
          in: path
          required: true
          schema:
            type: string
      requestBody:
        required: true
        content:
          application/json:
            schema:
              $ref: "#/components/schemas/ApiAddReactionToDropRequest"
      responses:
        "201":
          description: successful operation
    delete:
      tags:
        - Drops
      summary: Remove reaction from a drop
      operationId: removeReactionFromDrop
      parameters:
        - name: dropId
          in: path
          required: true
          schema:
            type: string
      requestBody:
        required: true
        content:
          application/json:
            schema:
              $ref: "#/components/schemas/ApiAddReactionToDropRequest"
      responses:
        "201":
          description: successful operation
  /drops/{dropId}/subscriptions:
    post:
      tags:
        - Drops
      summary: Subscribe authenticated user to drop actions.
      operationId: subscribeToDropActions
      parameters:
        - name: dropId
          in: path
          required: true
          schema:
            type: string
      requestBody:
        required: true
        content:
          application/json:
            schema:
              $ref: "#/components/schemas/ApiDropSubscriptionActions"
      responses:
        "201":
          description: successful operation
          content:
            application/json:
              schema:
                $ref: "#/components/schemas/ApiDropSubscriptionActions"
        "404":
          description: Wave not found
    delete:
      tags:
        - Drops
      summary: Unsubscribe authenticated user from drop actions.
      operationId: unsubscribeFromDropActions
      parameters:
        - name: dropId
          in: path
          required: true
          schema:
            type: string
      requestBody:
        required: true
        content:
          application/json:
            schema:
              $ref: "#/components/schemas/ApiDropSubscriptionActions"
      responses:
        "201":
          description: successful operation
          content:
            application/json:
              schema:
                $ref: "#/components/schemas/ApiDropSubscriptionActions"
        "404":
          description: Wave not found
  /drop-media/prep:
    post:
      tags:
        - Drops
      summary: Create S3 URL for drop media upload
      description: Requires the user to be authenticated
      operationId: createDropMediaUrl
      requestBody:
        required: true
        content:
          application/json:
            schema:
              $ref: "#/components/schemas/ApiCreateMediaUploadUrlRequest"
      responses:
        "201":
          description: successful operation
          content:
            application/json:
              schema:
                $ref: "#/components/schemas/ApiCreateMediaUrlResponse"
        "400":
          description: Invalid request
  /drop-media/multipart-upload:
    post:
      tags:
        - Drops
      summary: Get upload ID and key for multipart upload
      description: Requires the user to be authenticated
      operationId: createMultipartDropMediaUrl
      requestBody:
        required: true
        content:
          application/json:
            schema:
              $ref: "#/components/schemas/ApiCreateMediaUploadUrlRequest"
      responses:
        "201":
          description: successful operation
          content:
            application/json:
              schema:
                $ref: "#/components/schemas/ApiStartMultipartMediaUploadResponse"
        "400":
          description: Invalid request
  /drop-media/multipart-upload/part:
    post:
      tags:
        - Drops
      summary: Upload a part of multipart upload
      description: Requires the user to be authenticated
      operationId: uploadPartOfDropMultipartUpload
      requestBody:
        required: true
        content:
          application/json:
            schema:
              $ref: "#/components/schemas/ApiUploadPartOfMultipartUploadRequest"
      responses:
        "201":
          description: successful operation
          content:
            application/json:
              schema:
                $ref: "#/components/schemas/ApiUploadPartOfMultipartUploadResponse"
        "400":
          description: Invalid request
  /drop-media/multipart-upload/completion:
    post:
      tags:
        - Drops
      summary: Complete the multipart upload
      description: Requires the user to be authenticated
      operationId: completeDropMultipartUpload
      requestBody:
        required: true
        content:
          application/json:
            schema:
              $ref: "#/components/schemas/ApiCompleteMultipartUploadRequest"
      responses:
        "201":
          description: successful operation
          content:
            application/json:
              schema:
                $ref: "#/components/schemas/ApiCompleteMultipartUploadResponse"
        "400":
          description: Invalid request
  /wave-media/multipart-upload:
    post:
      tags:
        - Drops
      summary: Get upload ID and key for multipart upload
      description: Requires the user to be authenticated
      operationId: createMultipartWaveMediaUrl
      requestBody:
        required: true
        content:
          application/json:
            schema:
              $ref: "#/components/schemas/ApiCreateMediaUploadUrlRequest"
      responses:
        "201":
          description: successful operation
          content:
            application/json:
              schema:
                $ref: "#/components/schemas/ApiStartMultipartMediaUploadResponse"
        "400":
          description: Invalid request
  /wave-media/multipart-upload/part:
    post:
      tags:
        - Drops
      summary: Upload a part of multipart upload
      description: Requires the user to be authenticated
      operationId: uploadPartOfWaveMultipartUpload
      requestBody:
        required: true
        content:
          application/json:
            schema:
              $ref: "#/components/schemas/ApiUploadPartOfMultipartUploadRequest"
      responses:
        "201":
          description: successful operation
          content:
            application/json:
              schema:
                $ref: "#/components/schemas/ApiUploadPartOfMultipartUploadResponse"
        "400":
          description: Invalid request
  /wave-media/multipart-upload/completion:
    post:
      tags:
        - Drops
      summary: Complete the multipart upload
      description: Requires the user to be authenticated
      operationId: completeWaveMultipartUpload
      requestBody:
        required: true
        content:
          application/json:
            schema:
              $ref: "#/components/schemas/ApiCompleteMultipartUploadRequest"
      responses:
        "201":
          description: successful operation
          content:
            application/json:
              schema:
                $ref: "#/components/schemas/ApiCompleteMultipartUploadResponse"
        "400":
          description: Invalid request
  /feed:
    get:
      tags:
        - Feed
      summary: Get feed
      operationId: getFeed
      parameters:
        - name: serial_no_less_than
          in: query
          description: Used to find older items
          required: false
          schema:
            type: integer
            format: int64
      responses:
        "200":
          description: successful operation
          content:
            application/json:
              schema:
                type: array
                items:
                  $ref: "#/components/schemas/ApiFeedItem"
  /groups:
    get:
      tags:
        - Groups
      summary: Search for user groups
      operationId: searchUserGroups
      parameters:
        - name: group_name
          description: Partial or full name
          in: query
          required: false
          schema:
            type: string
        - name: author_identity
          description: Group author identity
          in: query
          required: false
          schema:
            type: string
        - name: created_at_less_than
          description: created at date less than
          in: query
          required: false
          schema:
            type: number
            format: int64
      responses:
        "200":
          description: successful operation
          content:
            application/json:
              schema:
                type: array
                items:
                  $ref: "#/components/schemas/ApiGroupFull"
    post:
      tags:
        - Groups
      summary: Create a group
      operationId: createGroup
      requestBody:
        required: true
        content:
          application/json:
            schema:
              $ref: "#/components/schemas/ApiCreateGroup"
      responses:
        "201":
          description: successful operation
          content:
            application/json:
              schema:
                $ref: "#/components/schemas/ApiGroupFull"
        "400":
          description: Invalid request
  /groups/{id}/visible:
    post:
      tags:
        - Groups
      summary: Change group visibility
      operationId: changeGroupVisibility
      parameters:
        - name: id
          in: path
          required: true
          schema:
            type: string
      requestBody:
        required: true
        content:
          application/json:
            schema:
              $ref: "#/components/schemas/ApiChangeGroupVisibility"
      responses:
        "201":
          description: successful operation
          content:
            application/json:
              schema:
                $ref: "#/components/schemas/ApiGroupFull"
        "400":
          description: Invalid request
        "404":
          description: Group not found
  /groups/{id}/identity_groups/{identity_group_id}:
    get:
      tags:
        - Groups
      summary: >-
        Get identity groups identities. Identities are represented as primary
        wallet addresses
      operationId: getIdentityGroupIdentities
      parameters:
        - name: id
          in: path
          required: true
          schema:
            type: string
        - name: identity_group_id
          in: path
          required: true
          schema:
            type: string
      responses:
        "200":
          description: successful operation
          content:
            application/json:
              schema:
                type: array
                items:
                  type: string
        "404":
          description: Group not found
  /identities:
    get:
      tags:
        - Identities
      summary: Search for identities
      operationId: searchIdentities
      parameters:
        - name: handle
          description: At least 3 characters of a handle
          in: query
          required: true
          schema:
            type: string
        - name: wave_id
          description: Search only users who can view given wave
          in: query
          required: false
          schema:
            type: string
        - name: limit
          description: Number of results (20 by default)
          in: query
          required: false
          schema:
            type: integer
            format: int64
            minimum: 1
            maximum: 100
        - name: group_id
          description: Search only users who can view given group
          in: query
          required: false
          schema:
            type: string
        - name: ignore_authenticated_user
          description: Ignore authenticated user
          in: query
          required: false
          schema:
            type: boolean
      responses:
        "200":
          description: successful operation
          content:
            application/json:
              schema:
                type: array
                items:
                  $ref: "#/components/schemas/ApiIdentity"
  /identities/{identity_key}:
    get:
      tags:
        - Identities
      summary: >-
        Get identity by it"s key. Key can be id, wallet, handle, ENS name,
        etc...
      operationId: getIdentityByKey
      parameters:
        - name: identity_key
          in: path
          required: true
          schema:
            type: string
      responses:
        "200":
          description: successful operation
          content:
            application/json:
              schema:
                $ref: "#/components/schemas/ApiIdentity"
  /identities/by-wallet/{wallet}:
    get:
      tags:
        - Identities
      summary: Get identity by wallet
      operationId: getIdentityByWallet
      parameters:
        - name: wallet
          in: path
          required: true
          schema:
            type: string
      responses:
        "200":
          description: successful operation
          content:
            application/json:
              schema:
                $ref: "#/components/schemas/ApiIdentity"
  /identities/{id}/subscriptions:
    get:
      tags:
        - Identities
      summary: Get subscribed actions to identity for authenticated user.
      operationId: getIdentitySubscriptions
      parameters:
        - name: id
          in: path
          required: true
          schema:
            type: string
      responses:
        "200":
          description: successful operation
          content:
            application/json:
              schema:
                $ref: "#/components/schemas/ApiIdentitySubscriptionActions"
        "404":
          description: Identity not found
    post:
      tags:
        - Identities
      summary: Subscribe authenticated user to identities actions.
      operationId: subscribeToIdentityActions
      parameters:
        - name: id
          in: path
          required: true
          schema:
            type: string
      requestBody:
        required: true
        content:
          application/json:
            schema:
              $ref: "#/components/schemas/ApiIdentitySubscriptionActions"
      responses:
        "201":
          description: successful operation
          content:
            application/json:
              schema:
                $ref: "#/components/schemas/ApiIdentitySubscriptionActions"
        "404":
          description: Identity not found
    delete:
      tags:
        - Identities
      summary: Unsubscribe authenticated user from identity actions.
      operationId: unsubscribeFromIdentityActions
      parameters:
        - name: id
          in: path
          required: true
          schema:
            type: string
      requestBody:
        required: true
        content:
          application/json:
            schema:
              $ref: "#/components/schemas/ApiIdentitySubscriptionActions"
      responses:
        "201":
          description: successful operation
          content:
            application/json:
              schema:
                $ref: "#/components/schemas/ApiIdentitySubscriptionActions"
  /nft-owners:
    get:
      tags:
        - NFT Owners
      summary: Get NFT owners
      operationId: getNftOwners
      parameters:
        - name: page_size
          in: query
          description: Default is 50
          required: false
          schema:
            type: number
            format: int64
            minimum: 1
            maximum: 100
        - name: page
          in: query
          description: Default is 1
          required: false
          schema:
            type: number
            format: int64
            minimum: 1
        - name: sort_direction
          in: query
          description: Default is DESC
          required: false
          schema:
            type: string
            enum:
              - ASC
              - DESC
        - name: contract
          in: query
          description: Filter by contract address
          required: false
          schema:
            type: string
        - name: token_id
          in: query
          description: Filter by token ID
          required: false
          schema:
            type: string
      responses:
        "200":
          description: successful operation
          content:
            application/json:
              schema:
                items:
                  $ref: "#/components/schemas/ApiNftOwnerPage"
  /nft-owners/consolidation/{consolidation_key}:
    get:
      tags:
        - NFT Owners
      summary: Get NFT owners by consolidation key
      operationId: getNftOwnersByConsolidationKey
      parameters:
        - name: consolidation_key
          in: path
          required: true
          schema:
            type: string
        - name: page_size
          in: query
          description: Default is 50
          required: false
          schema:
            type: number
            format: int64
            minimum: 1
            maximum: 100
        - name: page
          in: query
          description: Default is 1
          required: false
          schema:
            type: number
            format: int64
            minimum: 1
        - name: sort_direction
          in: query
          description: Default is DESC
          required: false
          schema:
            type: string
            enum:
              - ASC
              - DESC
        - name: contract
          in: query
          description: Filter by contract address
          required: false
          schema:
            type: string
        - name: token_id
          in: query
          description: Filter by token ID
          required: false
          schema:
            type: string
      responses:
        "200":
          description: successful operation
          content:
            application/json:
              schema:
                items:
                  $ref: "#/components/schemas/ApiNftOwnerPage"
  /nfts:
    get:
      tags:
        - NFTs
      summary: Get NFTs
      operationId: getNfts
      parameters:
        - name: page_size
          in: query
          description: Default is 50
          required: false
          schema:
            type: number
            format: int64
            minimum: 1
            maximum: 101
        - name: page
          in: query
          description: Default is 1
          required: false
          schema:
            type: number
            format: int64
            minimum: 1
        - name: sort_direction
          in: query
          description: Default is DESC
          required: false
          schema:
            type: string
            enum:
              - ASC
              - DESC
        - name: id
          in: query
          description: Filter by NFT ID
          required: false
          schema:
            type: string
        - name: contract
          in: query
          description: Filter by NFT ID
          required: false
          schema:
            type: string
      responses:
        "200":
          description: successful operation
          content:
            application/json:
              schema:
                type: array
                items:
                  $ref: "#/components/schemas/ApiNftsPage"
  /nfts/{contract}/media:
    get:
      tags:
        - NFTs
      summary: Get NFT Media by Contract
      operationId: getNftMediaByContract
      parameters:
        - name: contract
          in: path
          description: The NFT contract address to filter the media by
          required: true
          schema:
            type: string
      responses:
        "200":
          description: Successful operation, returns an array of NFT media
          content:
            application/json:
              schema:
                type: array
                items:
                  $ref: "#/components/schemas/ApiNftMedia"
  /notifications:
    get:
      tags:
        - Notifications
      summary: Get notifications for authenticated user.
      operationId: getNotifications
      parameters:
        - name: limit
          in: query
          description: Default is 10
          required: false
          schema:
            type: number
            format: int64
            minimum: 1
            maximum: 101
        - name: id_less_than
          in: query
          description: Used to find older notifications
          required: false
          schema:
            type: number
            format: int64
      responses:
        "200":
          description: successful operation
          content:
            application/json:
              schema:
                $ref: "#/components/schemas/ApiNotificationsResponse"
  /notifications/read:
    post:
      tags:
        - Notifications
      summary: Mark all notifications as read
      operationId: markAllNotificationsAsRead
      responses:
        "200":
          description: successful operation
  /notifications/{id}/read:
    post:
      tags:
        - Notifications
      summary: Mark notification as read
      operationId: markNotificationAsRead
      parameters:
        - name: id
          in: path
          required: true
          schema:
            type: string
          description: Notification ID or string "all" to mark all notifications as read
      responses:
        "201":
          description: successful operation
  /notifications/wave/{wave_id}/read:
    post:
      tags:
        - Notifications
      summary: Mark wave notifications as read
      operationId: markWaveNotificationsAsRead
      parameters:
        - name: wave_id
          in: path
          required: true
          schema:
            type: string
      responses:
        "200":
          description: successful operation
  /notifications/wave-subscription/{wave_id}:
    get:
      tags:
        - Notifications
      summary: Get wave subscription
      operationId: getWaveSubscription
      parameters:
        - name: wave_id
          in: path
          required: true
          schema:
            type: string
      responses:
        "200":
          description: successful operation
          content:
            application/json:
              schema:
                type: object
                properties:
                  subscribed:
                    type: boolean
    post:
      tags:
        - Notifications
      summary: Subscribe to wave notifications
      operationId: subscribeToWaveNotifications
      parameters:
        - name: wave_id
          in: path
          required: true
          schema:
            type: string
      responses:
        "200":
          description: successful operation
          content:
            application/json:
              schema:
                type: object
                properties:
                  subscribed:
                    type: boolean
    delete:
      tags:
        - Notifications
      summary: Unsubscribe from wave notifications
      operationId: unsubscribeFromWaveNotifications
      parameters:
        - name: wave_id
          in: path
          required: true
          schema:
            type: string
      responses:
        "200":
          description: successful operation
          content:
            application/json:
              schema:
                type: object
                properties:
                  subscribed:
                    type: boolean
  /blocks:
    get:
      tags:
        - Other
      summary: Get blocks and related timestamps
      operationId: getBlocks
      parameters:
        - name: page
          in: query
          required: false
          schema:
            type: integer
            format: int64
        - name: page_size
          in: query
          required: false
          schema:
            type: integer
            format: int64
      responses:
        "200":
          description: successful operation
          content:
            application/json:
              schema:
                $ref: "#/components/schemas/ApiBlocksPage"
  /uploads:
    get:
      tags:
        - Other
      summary: Get TDH snapshots links
      operationId: getUploads
      parameters:
        - name: page
          in: query
          required: false
          schema:
            type: integer
            format: int64
        - name: page_size
          in: query
          required: false
          schema:
            type: integer
            format: int64
        - name: block
          in: query
          required: false
          schema:
            type: integer
            format: int64
        - name: date
          in: query
          required: false
          schema:
            type: string
            format: date-time
      responses:
        "200":
          description: successful operation
          content:
            application/json:
              schema:
                $ref: "#/components/schemas/ApiUploadsPage"
  /consolidated_uploads:
    get:
      tags:
        - Other
      summary: Get consolidated TDH snapshots links
      operationId: getConsolidatedUploads
      parameters:
        - name: page
          in: query
          required: false
          schema:
            type: integer
            format: int64
        - name: page_size
          in: query
          required: false
          schema:
            type: integer
            format: int64
        - name: block
          in: query
          required: false
          schema:
            type: integer
            format: int64
        - name: date
          in: query
          required: false
          schema:
            type: string
            format: date-time
      responses:
        "200":
          description: successful operation
          content:
            application/json:
              schema:
                $ref: "#/components/schemas/ApiUploadsPage"
  /settings:
    get:
      tags:
        - Other
      summary: Seize settings
      operationId: getSettings
      responses:
        "200":
          description: successful operation
          content:
            application/json:
              schema:
                $ref: "#/components/schemas/ApiSeizeSettings"
  /artists:
    get:
      tags:
        - Other
      summary: Artists info
      operationId: getArtists
      parameters:
        - name: page
          in: query
          required: false
          schema:
            type: integer
            format: int64
        - name: page_size
          in: query
          required: false
          schema:
            type: integer
            format: int64
        - name: meme_id
          in: query
          required: false
          schema:
            type: integer
            format: int64
      responses:
        "200":
          description: successful operation
          content:
            application/json:
              schema:
                $ref: "#/components/schemas/ApiArtistsPage"
  /memes/artists_names:
    get:
      tags:
        - Other
      summary: meme artists names
      operationId: getMemeArtistsNames
      responses:
        "200":
          description: successful operation
          content:
            application/json:
              schema:
                type: array
                items:
                  $ref: "#/components/schemas/ApiArtistNameItem"
  /memelab/artists_names:
    get:
      tags:
        - Other
      summary: memelab artists names
      operationId: getMemelabArtistsNames
      responses:
        "200":
          description: successful operation
          content:
            application/json:
              schema:
                type: array
                items:
                  $ref: "#/components/schemas/ApiArtistNameItem"
  /owners-balances:
    get:
      tags:
        - Owners Balances
      summary: Get owner balances
      operationId: getOwnerBalances
      parameters:
        - name: page_size
          in: query
          description: Default is 50
          required: false
          schema:
            type: number
            format: int64
            minimum: 1
            maximum: 100
        - name: page
          in: query
          description: Default is 1
          required: false
          schema:
            type: number
            format: int64
            minimum: 1
        - name: sort_direction
          in: query
          description: Default is DESC
          required: false
          schema:
            type: string
            enum:
              - ASC
              - DESC
      responses:
        "200":
          description: successful operation
          content:
            application/json:
              schema:
                type: array
                items:
                  $ref: "#/components/schemas/ApiOwnerBalancePage"
  /owners-balances/consolidation/{consolidation_key}:
    get:
      tags:
        - Owners Balances
      summary: Get owner balance by consolidation key.
      operationId: getOwnerBalanceByConsolidationKey
      parameters:
        - name: consolidation_key
          in: path
          required: true
          schema:
            type: string
      responses:
        "200":
          description: successful operation
          content:
            application/json:
              schema:
                $ref: "#/components/schemas/ApiOwnerBalance"
        "404":
          description: Owner Balance for consolidation key not found
  /owners-balances/consolidation/{consolidation_key}/memes:
    get:
      tags:
        - Owners Balances
      summary: Get memes owner balance by consolidation key.
      operationId: getMemesOwnerBalanceByConsolidationKey
      parameters:
        - name: consolidation_key
          in: path
          required: true
          schema:
            type: string
      responses:
        "200":
          description: successful operation
          content:
            application/json:
              schema:
                type: array
                items:
                  $ref: "#/components/schemas/ApiOwnerBalanceMemes"
        "404":
          description: Memes Owner Balance for consolidation key not found
  /profiles/{identity}/cic/rating:
    post:
      tags:
        - ProfileCIC
      summary: >-
        Change profile CIC rating. If you are authenticated as proxy, you will
        be rating on behalf of the profile you are proxying.
      operationId: rateProfileCic
      parameters:
        - name: identity
          in: path
          required: true
          schema:
            type: string
      requestBody:
        required: true
        content:
          application/json:
            schema:
              $ref: "#/components/schemas/ApiChangeProfileCicRating"
      responses:
        "201":
          description: successful operation
        "400":
          description: Invalid request
  /profiles/{identity}/cic/ratings/by-rater:
    get:
      tags:
        - ProfileCIC
      summary: Get profile CIC ratings by rater
      operationId: getProfileCicRatingsByRater
      parameters:
        - name: identity
          in: path
          required: true
          schema:
            type: string
        - name: given
          in: query
          required: false
          schema:
            type: boolean
        - name: page
          in: query
          required: false
          schema:
            type: number
            minimum: 1
        - name: page_size
          in: query
          required: false
          schema:
            type: number
            minimum: 1
            maximum: 2000
        - name: order
          in: query
          required: false
          schema:
            type: string
            enum:
              - ASC
              - DESC
        - name: order_by
          in: query
          required: false
          schema:
            type: string
            enum:
              - last_modified
              - rating
      responses:
        "200":
          description: successful operation
          content:
            application/json:
              schema:
                $ref: "#/components/schemas/ApiRatingWithProfileInfoAndLevelPage"
        "404":
          description: Profile not found
  /profiles/{identity}/rep/rating:
    post:
      tags:
        - ProfileREP
      summary: >-
        Change profile REP rating. If you are authenticated as proxy, you will
        be rating on behalf of the profile you are proxying.
      operationId: rateProfileRep
      parameters:
        - name: identity
          in: path
          required: true
          schema:
            type: string
      requestBody:
        required: true
        content:
          application/json:
            schema:
              $ref: "#/components/schemas/ApiChangeProfileRepRating"
      responses:
        "201":
          description: successful operation
        "400":
          description: Invalid request
    get:
      tags:
        - ProfileREP
      summary: Get profile REP rating
      operationId: getProfileRepRating
      parameters:
        - name: identity
          in: path
          required: true
          schema:
            type: string
        - name: from_identity
          in: query
          required: false
          schema:
            type: string
        - name: category
          in: query
          required: false
          schema:
            type: string
      responses:
        "200":
          description: successful operation
          content:
            application/json:
              schema:
                $ref: "#/components/schemas/ApiRepRating"
        "404":
          description: Profile not found
  /profiles/{identity}/rep/ratings/by-rater:
    get:
      tags:
        - ProfileREP
      summary: Get profile REP ratings by rater
      operationId: getProfileRepRatingsByRater
      parameters:
        - name: identity
          in: path
          required: true
          schema:
            type: string
        - name: given
          in: query
          required: false
          schema:
            type: boolean
        - name: page
          in: query
          required: false
          schema:
            type: number
            minimum: 1
        - name: page_size
          in: query
          required: false
          schema:
            type: number
            minimum: 1
            maximum: 2000
        - name: order
          in: query
          required: false
          schema:
            type: string
            enum:
              - ASC
              - DESC
        - name: order_by
          in: query
          required: false
          schema:
            type: string
            enum:
              - last_modified
              - rating
        - name: category
          in: query
          required: false
          schema:
            type: string
      responses:
        "200":
          description: successful operation
          content:
            application/json:
              schema:
                $ref: "#/components/schemas/ApiRatingWithProfileInfoAndLevelPage"
        "404":
          description: Profile not found
  /profiles:
    post:
      tags:
        - Profiles
      summary: Create or update a profile
      operationId: createOrUpdateProfile
      requestBody:
        required: true
        content:
          application/json:
            schema:
              $ref: "#/components/schemas/ApiCreateOrUpdateProfileRequest"
      responses:
        "201":
          description: successful operation
          content:
            application/json:
              schema:
                $ref: "#/components/schemas/ApiIdentity"
        "400":
          description: Invalid request
  /profiles/{identity}/proxies:
    get:
      tags:
        - Proxies
      summary: Get profile proxies
      operationId: getProfileProxies
      parameters:
        - name: identity
          in: path
          required: true
          schema:
            type: string
      responses:
        "200":
          description: successful operation
          content:
            application/json:
              schema:
                type: array
                items:
                  $ref: "#/components/schemas/ApiProfileProxy"
        "404":
          description: Profile not found
  /profiles/{identity}/proxies/received:
    get:
      tags:
        - Proxies
      summary: Get proxies received by a profile
      operationId: getProxiesReceived
      parameters:
        - name: identity
          in: path
          required: true
          schema:
            type: string
      responses:
        "200":
          description: successful operation
          content:
            application/json:
              schema:
                type: array
                items:
                  $ref: "#/components/schemas/ApiProfileProxy"
        "404":
          description: Profile not found
  /profiles/{identity}/proxies/granted:
    get:
      tags:
        - Proxies
      summary: Get proxies granted by a profile
      operationId: getProxiesGranted
      parameters:
        - name: identity
          in: path
          required: true
          schema:
            type: string
      responses:
        "200":
          description: successful operation
          content:
            application/json:
              schema:
                type: array
                items:
                  $ref: "#/components/schemas/ApiProfileProxy"
        "404":
          description: Profile not found
  /proxies:
    post:
      tags:
        - Proxies
      summary: Create a new proxy
      description: Requires the user to be authenticated
      operationId: createProxy
      requestBody:
        required: true
        content:
          application/json:
            schema:
              $ref: "#/components/schemas/ApiCreateNewProfileProxy"
      responses:
        "201":
          description: successful operation
          content:
            application/json:
              schema:
                $ref: "#/components/schemas/ApiProfileProxy"
        "400":
          description: Invalid request
  /proxies/{proxyId}:
    get:
      tags:
        - Proxies
      summary: Get proxy by ID
      operationId: getProxyById
      parameters:
        - name: proxyId
          in: path
          required: true
          schema:
            type: string
      responses:
        "200":
          description: successful operation
          content:
            application/json:
              schema:
                $ref: "#/components/schemas/ApiProfileProxy"
        "404":
          description: Proxy not found
  /proxies/{proxyId}/actions:
    post:
      tags:
        - Proxies
      summary: Add action to proxy
      description: Requires the user to be authenticated
      operationId: addActionToProxy
      parameters:
        - name: proxyId
          in: path
          required: true
          schema:
            type: string
      requestBody:
        required: true
        content:
          application/json:
            schema:
              anyOf:
                - $ref: >-
                    #/components/schemas/ApiCreateNewProfileProxyAllocateRepAction
                - $ref: >-
                    #/components/schemas/ApiCreateNewProfileProxyAllocateCicAction
                - $ref: >-
                    #/components/schemas/ApiCreateNewProfileProxyCreateWaveAction
                - $ref: "#/components/schemas/ApiCreateNewProfileProxyReadWaveAction"
                - $ref: >-
                    #/components/schemas/ApiCreateNewProfileProxyCreateWaveParticipationDropAction
      responses:
        "201":
          description: successful operation
          content:
            application/json:
              schema:
                $ref: "#/components/schemas/ApiProfileProxyAction"
        "400":
          description: Invalid request
        "404":
          description: Proxy not found
  /proxies/{proxyId}/actions/{actionId}/acceptance:
    post:
      tags:
        - Proxies
      summary: Accept action
      operationId: acceptAction
      parameters:
        - name: proxyId
          in: path
          required: true
          schema:
            type: string
        - name: actionId
          in: path
          required: true
          schema:
            type: string
      requestBody:
        required: true
        content:
          application/json:
            schema:
              type: object
              required:
                - action
              properties:
                action:
                  type: string
                  enum:
                    - ACCEPT
                    - REJECT
                    - REVOKE
                    - RESTORE
      responses:
        "201":
          description: successful operation
        "400":
          description: Invalid request
        "404":
          description: Proxy or action not found
  /proxies/{proxyId}/actions/{actionId}:
    put:
      tags:
        - Proxies
      summary: Update action
      operationId: updateAction
      parameters:
        - name: proxyId
          in: path
          required: true
          schema:
            type: string
        - name: actionId
          in: path
          required: true
          schema:
            type: string
      requestBody:
        required: true
        content:
          application/json:
            schema:
              $ref: "#/components/schemas/ApiUpdateProxyActionRequest"
      responses:
        "201":
          description: successful operation
        "400":
          description: Invalid request
        "404":
          description: Proxy or action not found
  /push-notifications/register:
    post:
      tags:
        - Push Notifications
      summary: Register a push notification token
      operationId: registerPushNotificationToken
      requestBody:
        required: true
        content:
          application/json:
            schema:
              $ref: "#/components/schemas/ApiRegisterPushNotificationTokenRequest"
      responses:
        "201":
          description: Push notification token registered successfully
        "400":
          description: Invalid request
        "401":
          description: Unauthorized
  /bulk-rep:
    post:
      tags:
        - Ratings
      summary: >-
        Change REP rating of multiple targets and categories in one go. Targets 
        final REP value will be the value you supply here. If you supply
        multiple  addresses for one consolidation group then those amounts will
        be summed together.
      operationId: bulkRep
      requestBody:
        required: true
        content:
          application/json:
            schema:
              $ref: "#/components/schemas/ApiBulkRepRequest"
      responses:
        "201":
          description: successful operation
        "400":
          description: Invalid request
  /ratings:
    post:
      tags:
        - Ratings
      summary: >-
        This is deprecated. Use bulk-rep instead. Bulk rate. Supplied amount
        will be added to all target identities. If same identity is supplied
        multiple times, all the additions will be summed up. Targets must be
        represented as Ethereum wallet addresses. ENS names and profile handles
        are not supported.
      deprecated: true
      operationId: bulkRate
      requestBody:
        required: true
        content:
          application/json:
            schema:
              $ref: "#/components/schemas/ApiBulkRateRequest"
      responses:
        "201":
          description: successful operation
          content:
            application/json:
              schema:
                $ref: "#/components/schemas/ApiBulkRateResponse"
        "400":
          description: Invalid request
  /ratings/credit:
    get:
      tags:
        - Ratings
      summary: Get available credit for rating
      operationId: getCreditLeft
      parameters:
        - name: rater
          in: query
          required: true
          schema:
            type: string
        - name: rater_representative
          in: query
          required: false
          schema:
            type: string
      responses:
        "200":
          description: successful operation
          content:
            application/json:
              schema:
                $ref: "#/components/schemas/ApiAvailableRatingCredit"
  /subscriptions/consolidation/details/{consolidation_key}:
    get:
      tags:
        - Subscriptions
      summary: Get subscription details for a consolidation
      operationId: getSubscriptionDetails
      parameters:
        - name: consolidation_key
          in: path
          description: Consolidation key
          required: true
          schema:
            type: string
      responses:
        "200":
          description: successful operation
          content:
            application/json:
              schema:
                $ref: "#/components/schemas/SubscriptionDetails"
        "404":
          description: Not found
  /subscriptions/consolidation/top-up/{consolidation_key}:
    get:
      tags:
        - Subscriptions
      summary: Get top-ups for a consolidation
      operationId: getSubscriptionTopUps
      parameters:
        - name: consolidation_key
          in: path
          description: Consolidation key
          required: true
          schema:
            type: string
        - name: page_size
          in: query
          description: Default is 20
          required: false
          schema:
            type: integer
            format: int64
            minimum: 1
        - name: page
          in: query
          description: Default is 1
          required: false
          schema:
            type: integer
            format: int64
            minimum: 1
      responses:
        "200":
          description: successful operation
          content:
            application/json:
              schema:
                $ref: "#/components/schemas/SubscriptionTopUpPage"
        "404":
          description: Not found
  /subscriptions/consolidation/upcoming-memes/{consolidation_key}:
    get:
      tags:
        - Subscriptions
      summary: Get upcoming meme subscriptions for a consolidation
      operationId: getUpcomingMemeSubscriptions
      parameters:
        - name: consolidation_key
          in: path
          description: Consolidation key
          required: true
          schema:
            type: string
        - name: card_count
          in: query
          description: Number of upcoming cards to fetch. Default is 3
          required: false
          schema:
            type: integer
            format: int64
            minimum: 1
      responses:
        "200":
          description: successful operation
          content:
            application/json:
              schema:
                type: array
                items:
                  $ref: "#/components/schemas/NFTSubscription"
  /subscriptions/upcoming-memes-counts:
    get:
      tags:
        - Subscriptions
      summary: Get upcoming meme subscription counts
      operationId: getUpcomingMemeSubscriptionCounts
      parameters:
        - name: card_count
          in: query
          description: Number of upcoming cards to fetch. Default is 3
          required: false
          schema:
            type: integer
            format: int64
            minimum: 1
      responses:
        "200":
          description: successful operation
          content:
            application/json:
              schema:
                type: array
                items:
                  $ref: "#/components/schemas/SubscriptionCounts"
  /subscriptions/redeemed-memes-counts:
    get:
      tags:
        - Subscriptions
      summary: Get redeemed meme subscription counts
      operationId: getRedeemedMemeSubscriptionCounts
      parameters:
        - name: page_size
          in: query
          description: Default is 20
          required: false
          schema:
            type: integer
            format: int64
            minimum: 1
        - name: page
          in: query
          description: Default is 1
          required: false
          schema:
            type: integer
            format: int64
            minimum: 1
      responses:
        "200":
          description: successful operation
          content:
            application/json:
              schema:
                $ref: "#/components/schemas/RedeemedSubscriptionCountsPage"
  /subscriptions/consolidation/logs/{consolidation_key}:
    get:
      tags:
        - Subscriptions
      summary: Get subscription logs for a consolidation
      operationId: getSubscriptionLogs
      parameters:
        - name: consolidation_key
          in: path
          description: Consolidation key
          required: true
          schema:
            type: string
        - name: page_size
          in: query
          description: Default is 20
          required: false
          schema:
            type: integer
            format: int64
            minimum: 1
        - name: page
          in: query
          description: Default is 1
          required: false
          schema:
            type: integer
            format: int64
            minimum: 1
      responses:
        "200":
          description: successful operation
          content:
            application/json:
              schema:
                $ref: "#/components/schemas/SubscriptionLogPage"
        "404":
          description: Not found
  /subscriptions/consolidation/redeemed/{consolidation_key}:
    get:
      tags:
        - Subscriptions
      summary: Get redeemed subscriptions for a consolidation
      operationId: getRedeemedSubscriptions
      parameters:
        - name: consolidation_key
          in: path
          description: Consolidation key
          required: true
          schema:
            type: string
        - name: page_size
          in: query
          description: Default is 20
          required: false
          schema:
            type: integer
            format: int64
            minimum: 1
        - name: page
          in: query
          description: Default is 1
          required: false
          schema:
            type: integer
            format: int64
            minimum: 1
      responses:
        "200":
          description: successful operation
          content:
            application/json:
              schema:
                $ref: "#/components/schemas/RedeemedSubscriptionPage"
        "404":
          description: Not found
  /subscriptions/consolidation/{consolidation_key}/airdrop-address:
    get:
      tags:
        - Subscriptions
      summary: Get airdrop address for a consolidation
      operationId: getAirdropAddress
      parameters:
        - name: consolidation_key
          in: path
          description: Consolidation key
          required: true
          schema:
            type: string
      responses:
        "200":
          description: successful operation
          content:
            application/json:
              schema:
                $ref: "#/components/schemas/AirdropAddressResponse"
  /subscriptions/consolidation/final/{consolidation_key}/{contract}/{token_id}:
    get:
      tags:
        - Subscriptions
      summary: Get final subscription for a consolidation
      operationId: getFinalSubscription
      parameters:
        - name: consolidation_key
          in: path
          description: Consolidation key
          required: true
          schema:
            type: string
        - name: contract
          in: path
          description: Contract address
          required: true
          schema:
            type: string
        - name: token_id
          in: path
          description: Token ID
          required: true
          schema:
            type: integer
            format: int64
      responses:
        "200":
          description: successful operation
          content:
            application/json:
              schema:
<<<<<<< HEAD
                $ref: "#/components/schemas/NFTFinalSubscription"
        "400":
          description: Invalid token ID
        "404":
          description: Not found
  /subscriptions/uploads:
=======
                type: array
                items:
                  $ref: "#/components/schemas/ApiTransactionPage"
  /waves/{waveId}/outcomes:
    get:
      tags:
        - Waves
      summary: Get wave outcomes
      operationId: getWaveOutcomes
      parameters:
        - name: waveId
          in: path
          required: true
          schema:
            type: string
        - name: sort_direction
          in: query
          required: false
          schema:
            type: string
            enum:
              - ASC
              - DESC
            default: DESC
        - name: page
          in: query
          required: false
          schema:
            type: integer
            format: int64
            minimum: 1
            default: 1
        - name: page_size
          in: query
          required: false
          schema:
            type: integer
            format: int64
            minimum: 1
            maximum: 2000
            default: 100
      responses:
        "200":
          description: successful operation
          content:
            application/json:
              schema:
                $ref: "#/components/schemas/ApiWaveOutcomesPage"
        "404":
          description: Wave not found
  /waves/{waveId}/outcomes/{outcomeIndex}/distribution:
    get:
      tags:
        - Waves
      summary: Get wave outcome distribution
      operationId: getWaveOutcomeDistribution
      parameters:
        - name: waveId
          in: path
          required: true
          schema:
            type: string
        - name: outcomeIndex
          in: path
          required: true
          schema:
            type: string
        - name: sort_direction
          in: query
          required: false
          schema:
            type: string
            enum:
              - ASC
              - DESC
            default: DESC
        - name: page
          in: query
          required: false
          schema:
            type: integer
            format: int64
            minimum: 1
            default: 1
        - name: page_size
          in: query
          required: false
          schema:
            type: integer
            format: int64
            minimum: 1
            maximum: 2000
            default: 100
      responses:
        "200":
          description: successful operation
          content:
            application/json:
              schema:
                $ref: "#/components/schemas/ApiWaveOutcomeDistributionItemsPage"
        "404":
          description: Wave not found
  /waves/{id}/decisions:
>>>>>>> 089ce82a
    get:
      tags:
        - Subscriptions
      summary: Get subscription uploads
      operationId: getSubscriptionUploads
      parameters:
        - name: contract
          in: query
          description: Contract address (required)
          required: true
          schema:
            type: string
        - name: page_size
          in: query
          description: Default is 20
          required: false
          schema:
            type: integer
            format: int64
            minimum: 1
        - name: page
          in: query
          description: Default is 1
          required: false
          schema:
            type: integer
            format: int64
            minimum: 1
      responses:
        "200":
          description: successful operation
          content:
            application/json:
              schema:
                $ref: "#/components/schemas/NFTFinalSubscriptionUploadPage"
        "400":
          description: Contract is required
  /subscriptions/{consolidation_key}/subscription-mode:
    post:
      tags:
        - Subscriptions
      summary: Update subscription mode
      description: >-
        Requires authentication. User can only change subscription mode for
        their own consolidation.
      operationId: updateSubscriptionMode
      parameters:
        - name: consolidation_key
          in: path
          description: Consolidation key
          required: true
          schema:
            type: string
      requestBody:
        required: true
        content:
          application/json:
            schema:
              $ref: "#/components/schemas/UpdateSubscriptionModeRequest"
      responses:
        "201":
          description: successful operation
          content:
            application/json:
              schema:
                $ref: "#/components/schemas/SubscriptionModeResponse"
        "400":
          description: Not enough balance
        "403":
          description: User can only change subscription mode for their own consolidation
  /subscriptions/{consolidation_key}/subscribe-all-editions:
    post:
      tags:
        - Subscriptions
      summary: Toggle subscribe all editions preference
      description: >-
        Requires authentication. User can only change this setting for their own
        consolidation.
      operationId: updateSubscribeAllEditions
      parameters:
        - name: consolidation_key
          in: path
          description: Consolidation key
          required: true
          schema:
            type: string
      requestBody:
        required: true
        content:
          application/json:
            schema:
              $ref: "#/components/schemas/UpdateSubscribeAllEditionsRequest"
      responses:
        "201":
          description: successful operation
          content:
            application/json:
              schema:
                $ref: "#/components/schemas/SubscribeAllEditionsResponse"
        "403":
          description: User can only change subscription mode for their own consolidation
  /subscriptions/{consolidation_key}/subscription:
    post:
      tags:
        - Subscriptions
      summary: Update subscription for a specific NFT
      description: >-
        Requires authentication. User can only change subscriptions for their
        own consolidation.
      operationId: updateSubscription
      parameters:
        - name: consolidation_key
          in: path
          description: Consolidation key
          required: true
          schema:
            type: string
      requestBody:
        required: true
        content:
          application/json:
            schema:
              $ref: "#/components/schemas/UpdateSubscriptionRequest"
      responses:
        "201":
          description: successful operation
          content:
            application/json:
              schema:
                $ref: "#/components/schemas/SubscriptionResponse"
        "400":
          description: Not enough balance or NFT already released
        "403":
          description: User can only change subscription mode for their own consolidation
  /subscriptions/{consolidation_key}/subscription-count:
    post:
      tags:
        - Subscriptions
      summary: Update subscription count for a specific NFT
      description: >-
        Requires authentication. User can only change subscriptions for their
        own consolidation.
      operationId: updateSubscriptionCount
      parameters:
        - name: consolidation_key
          in: path
          description: Consolidation key
          required: true
          schema:
            type: string
      requestBody:
        required: true
        content:
          application/json:
            schema:
              $ref: "#/components/schemas/UpdateSubscriptionCountRequest"
      responses:
        "201":
          description: successful operation
          content:
            application/json:
              schema:
                $ref: "#/components/schemas/SubscriptionCountResponse"
        "400":
          description: Not enough balance, NFT already released, or exceeds eligibility
        "403":
          description: User can only change subscription mode for their own consolidation
  /identity-subscriptions/outgoing/{target_type}:
    get:
      tags:
        - Subscriptions
      summary: Get outgoing subscriptions for authenticated user.
      operationId: getOutgoingSubscriptions
      parameters:
        - name: target_type
          in: path
          required: true
          schema:
            type: string
            enum:
              - IDENTITY
              - WAVE
              - DROP
        - name: page_size
          in: query
          required: false
          schema:
            type: number
            format: int64
            default: 10
            minimum: 1
            maximum: 100
        - name: page
          in: query
          required: false
          schema:
            type: number
            format: int64
            default: 1
            minimum: 1
      responses:
        "200":
          description: successful operation
          content:
            application/json:
              schema:
                type: array
                items:
                  $ref: "#/components/schemas/ApiOutgoingIdentitySubscriptionsPage"
  /identity-subscriptions/incoming/{target_type}/{target_id}:
    get:
      tags:
        - Subscriptions
      summary: Get identities subscribed to target.
      operationId: getIncomingSubscriptionsForTarget
      parameters:
        - name: target_type
          in: path
          required: true
          schema:
            type: string
            enum:
              - IDENTITY
              - WAVE
              - DROP
        - name: target_id
          in: path
          required: true
          schema:
            type: string
        - name: page_size
          in: query
          required: false
          schema:
            type: number
            format: int64
            minimum: 1
            default: 10
            maximum: 100
        - name: page
          in: query
          required: false
          schema:
            type: number
            format: int64
            default: 1
            minimum: 1
      responses:
        "200":
          description: successful operation
          content:
            application/json:
              schema:
                type: array
                items:
                  $ref: "#/components/schemas/ApiIncomingIdentitySubscriptionsPage"
  /tdh-editions/wallet/{wallet}:
    get:
      tags:
        - TDH Editions
      summary: Get TDH editions for a wallet
      operationId: getTdhEditionsByWallet
      parameters:
        - name: wallet
          in: path
          required: true
          schema:
            type: string
        - name: contract
          in: query
          required: false
          schema:
            type: string
        - name: token_id
          in: query
          required: false
          schema:
            type: integer
            format: int64
        - name: edition_id
          in: query
          required: false
          schema:
            type: integer
            format: int64
        - name: sort
          in: query
          required: false
          schema:
            type: string
            enum:
              - id
              - hodl_rate
              - days_held
              - balance
              - edition_id
              - contract
            default: id
        - name: sort_direction
          in: query
          required: false
          schema:
            $ref: "#/components/schemas/ApiPageSortDirection"
        - name: page
          in: query
          required: false
          schema:
            type: integer
            format: int64
            minimum: 1
            default: 1
        - name: page_size
          in: query
          required: false
          schema:
            type: integer
            format: int64
            minimum: 1
            maximum: 100
            default: 50
      responses:
        "200":
          description: successful operation
          content:
            application/json:
              schema:
                $ref: "#/components/schemas/ApiTdhEditionsPage"
        "400":
          description: Invalid wallet
  /tdh-editions/consolidation/{consolidation_key}:
    get:
      tags:
        - TDH Editions
      summary: Get TDH editions by consolidation key
      operationId: getTdhEditionsByConsolidationKey
      parameters:
        - name: consolidation_key
          in: path
          required: true
          schema:
            type: string
        - name: contract
          in: query
          required: false
          schema:
            type: string
        - name: token_id
          in: query
          required: false
          schema:
            type: integer
            format: int64
        - name: edition_id
          in: query
          required: false
          schema:
            type: integer
            format: int64
        - name: sort
          in: query
          required: false
          schema:
            type: string
            enum:
              - id
              - hodl_rate
              - days_held
              - balance
              - edition_id
              - contract
            default: id
        - name: sort_direction
          in: query
          required: false
          schema:
            $ref: "#/components/schemas/ApiPageSortDirection"
        - name: page
          in: query
          required: false
          schema:
            type: integer
            format: int64
            minimum: 1
            default: 1
        - name: page_size
          in: query
          required: false
          schema:
            type: integer
            format: int64
            minimum: 1
            maximum: 100
            default: 50
      responses:
        "200":
          description: successful operation
          content:
            application/json:
              schema:
                $ref: "#/components/schemas/ApiTdhEditionsPage"
        "404":
          description: Consolidation key not found
  /tdh-editions/identity/{identity}:
    get:
      tags:
        - TDH Editions
      summary: Get TDH editions for an identity, wallet address, or ENS
      operationId: getTdhEditionsByIdentity
      parameters:
        - name: identity
          in: path
          required: true
          schema:
            type: string
          description: Identity handle, profile id, wallet address, or ENS name
        - name: contract
          in: query
          required: false
          schema:
            type: string
        - name: token_id
          in: query
          required: false
          schema:
            type: integer
            format: int64
        - name: edition_id
          in: query
          required: false
          schema:
            type: integer
            format: int64
        - name: sort
          in: query
          required: false
          schema:
            type: string
            enum:
              - id
              - hodl_rate
              - days_held
              - balance
              - edition_id
              - contract
            default: id
        - name: sort_direction
          in: query
          required: false
          schema:
            $ref: "#/components/schemas/ApiPageSortDirection"
        - name: page
          in: query
          required: false
          schema:
            type: integer
            format: int64
            minimum: 1
            default: 1
        - name: page_size
          in: query
          required: false
          schema:
            type: integer
            format: int64
            minimum: 1
            maximum: 100
            default: 50
      responses:
        "200":
          description: successful operation
          content:
            application/json:
              schema:
                $ref: "#/components/schemas/ApiTdhEditionsPage"
        "404":
          description: Identity not found
  /transactions:
    get:
      tags:
        - Transactions
      summary: Get transactions
      operationId: getTransactions
      parameters:
        - name: page_size
          in: query
          description: Default is 50
          required: false
          schema:
            type: number
            format: int64
            minimum: 1
            maximum: 100
        - name: page
          in: query
          description: Default is 1
          required: false
          schema:
            type: number
            format: int64
            minimum: 1
        - name: wallets
          in: query
          description: Filter by wallet address
          required: false
          schema:
            type: string
        - name: contract
          in: query
          description: Filter by contract address
          required: false
          schema:
            type: string
        - name: nfts
          in: query
          description: Filter by NFT ID
          required: false
          schema:
            type: string
        - name: filter
          in: query
          description: Filter by transaction type
          required: false
          schema:
            type: string
            enum:
              - sales
              - purchases
              - transfers
              - airdrops
              - burns
      responses:
        "200":
          description: successful operation
          content:
            application/json:
              schema:
                type: array
                items:
                  $ref: "#/components/schemas/ApiTransactionPage"
  /waves/{id}/decisions:
    get:
      tags:
        - Waves
      summary: Get already decided wave decision outcomes
      operationId: getWaveDecisions
      parameters:
        - name: id
          in: path
          required: true
          schema:
            type: string
        - name: sort_direction
          in: query
          required: false
          schema:
            type: string
            enum:
              - ASC
              - DESC
            default: DESC
        - name: sort
          in: query
          required: false
          schema:
            type: string
            enum:
              - decision_time
            default: decision_time
        - name: page
          in: query
          required: false
          schema:
            type: integer
            format: int64
            minimum: 1
            default: 1
        - name: page_size
          in: query
          required: false
          schema:
            type: integer
            format: int64
            minimum: 1
            maximum: 2000
            default: 100
      responses:
        "200":
          description: successful operation
          content:
            application/json:
              schema:
                $ref: "#/components/schemas/ApiWaveDecisionsPage"
        "404":
          description: Wave not found
  /waves/{id}/pauses:
    post:
      tags:
        - Waves
      summary: Create or edit wave decision pause
      operationId: updateWaveDecisionPause
      parameters:
        - name: id
          description: wave id
          in: path
          required: true
          schema:
            type: string
      requestBody:
        required: true
        content:
          application/json:
            schema:
              $ref: "#/components/schemas/ApiUpdateWaveDecisionPause"
      responses:
        "201":
          description: successful operation
          content:
            application/json:
              schema:
                $ref: "#/components/schemas/ApiWave"
        "404":
          description: Wave not found
  /waves/{waveId}/pauses/{id}:
    delete:
      tags:
        - Waves
      summary: Delete wave decision pause
      description: >-
        Pause can only be deleted if no past decisions have already been skipped
        based on it.
      operationId: deleteWaveDecisionPause
      parameters:
        - name: waveId
          description: wave id
          in: path
          required: true
          schema:
            type: string
        - name: id
          description: pause id
          in: path
          required: true
          schema:
            type: integer
            format: int64
      responses:
        "201":
          description: successful operation
          content:
            application/json:
              schema:
                $ref: "#/components/schemas/ApiWave"
        "404":
          description: Wave or pause not found
  /waves/{waveId}/search:
    get:
      tags:
        - Waves
      summary: Search for drops in wave by content
      operationId: searchDropsInWave
      parameters:
        - name: waveId
          in: path
          required: true
          schema:
            type: string
        - name: term
          in: query
          required: true
          schema:
            type: string
        - name: page
          in: query
          required: false
          schema:
            type: number
            format: int64
            minimum: 1
            default: 1
        - name: size
          in: query
          required: false
          schema:
            type: number
            format: int64
            maximum: 100
            minimum: 1
            default: 20
      responses:
        "200":
          description: successful operation
          content:
            application/json:
              schema:
                $ref: "#/components/schemas/ApiDropWithoutWavesPageWithoutCount"
        "404":
          description: Wave not found
  /wave-media/prep:
    post:
      tags:
        - Waves
      summary: Create S3 URL for wave PFP
      description: Requires the user to be authenticated
      operationId: createWaveMediaUrl
      requestBody:
        required: true
        content:
          application/json:
            schema:
              $ref: "#/components/schemas/ApiCreateMediaUploadUrlRequest"
      responses:
        "201":
          description: successful operation
          content:
            application/json:
              schema:
                $ref: "#/components/schemas/ApiCreateMediaUrlResponse"
        "400":
          description: Invalid request
  /waves-overview:
    get:
      tags:
        - Waves
      summary: Get overview of waves by different criteria.
      operationId: getWavesOverview
      parameters:
        - name: limit
          in: query
          description: How many waves to return (10 by default)
          required: false
          schema:
            type: integer
            format: int64
            minimum: 1
            maximum: 20
            default: 10
        - name: offset
          in: query
          description: Used to find next waves
          required: false
          schema:
            type: integer
            format: int64
            minimum: 0
        - name: pinned
          in: query
          description: Filter only PINNED or UNPINNED waves
          required: false
          schema:
            $ref: "#/components/schemas/ApiWavesPinFilter"
        - name: type
          in: query
          description: Type of overview
          required: true
          schema:
            $ref: "#/components/schemas/ApiWavesOverviewType"
        - name: only_waves_followed_by_authenticated_user
          in: query
          description: >-
            If true then result only includes waves what authenticated user
            follows
          required: false
          schema:
            type: boolean
        - name: direct_message
          in: query
          description: Use true for DM waves, use false for non-DM waves, omit for all
          required: false
          schema:
            type: boolean
      responses:
        "200":
          description: successful operation
          content:
            application/json:
              schema:
                type: array
                items:
                  $ref: "#/components/schemas/ApiWave"
  /waves:
    get:
      tags:
        - Waves
      summary: Get waves.
      operationId: getWaves
      parameters:
        - name: name
          in: query
          description: Search by name or part of name
          required: false
          schema:
            type: string
        - name: author
          in: query
          description: Search by author identity
          required: false
          schema:
            type: string
        - name: limit
          in: query
          description: How many waves to return (10 by default)
          required: false
          schema:
            type: integer
            format: int64
            minimum: 1
            maximum: 20
        - name: serial_no_less_than
          in: query
          description: Used to find older drops
          required: false
          schema:
            type: integer
            format: int64
        - name: group_id
          in: query
          description: Waves by authors that fall into supplied group
          required: false
          schema:
            type: string
        - name: direct_message
          in: query
          description: Use true for DM waves, use false for non-DM waves, omit for all
          required: false
          schema:
            type: boolean
      responses:
        "200":
          description: successful operation
          content:
            application/json:
              schema:
                type: array
                items:
                  $ref: "#/components/schemas/ApiWave"
    post:
      tags:
        - Waves
      summary: Create new wave
      description: Requires the user to be authenticated
      operationId: createWave
      requestBody:
        required: true
        content:
          application/json:
            schema:
              $ref: "#/components/schemas/ApiCreateNewWave"
      responses:
        "201":
          description: successful operation
          content:
            application/json:
              schema:
                $ref: "#/components/schemas/ApiWave"
        "400":
          description: Invalid request
  /waves/direct-message/new:
    post:
      tags:
        - Waves
      summary: Create a direct message wave
      operationId: createDirectMessageWave
      requestBody:
        required: true
        content:
          application/json:
            schema:
              type: object
              properties:
                identity_addresses:
                  type: array
                  items:
                    type: string
      responses:
        "200":
          description: successful operation
          content:
            application/json:
              schema:
                $ref: "#/components/schemas/ApiWave"
        "400":
          description: Invalid request
  /waves/{id}:
    get:
      tags:
        - Waves
      summary: Get wave by ID.
      operationId: getWaveById
      parameters:
        - name: id
          in: path
          required: true
          schema:
            type: string
      responses:
        "200":
          description: successful operation
          content:
            application/json:
              schema:
                $ref: "#/components/schemas/ApiWave"
        "404":
          description: Wave not found
    delete:
      tags:
        - Waves
      summary: Delete wave by ID
      operationId: deleteWaveById
      parameters:
        - name: id
          in: path
          required: true
          schema:
            type: string
      responses:
        "201":
          description: successful operation
        "404":
          description: Wave not found
    post:
      tags:
        - Waves
      summary: Update wave by ID
      operationId: updateWaveById
      parameters:
        - name: id
          in: path
          required: true
          schema:
            type: string
      requestBody:
        required: true
        content:
          application/json:
            schema:
              $ref: "#/components/schemas/ApiUpdateWaveRequest"
      responses:
        "201":
          description: successful operation
          content:
            application/json:
              schema:
                $ref: "#/components/schemas/ApiWave"
        "400":
          description: Invalid request
        "404":
          description: Drop not found
  /waves/{id}/drops:
    get:
      tags:
        - Waves
      summary: Get drops related to wave or parent drop
      operationId: getDropsOfWave
      parameters:
        - name: id
          in: path
          required: true
          schema:
            type: string
        - name: drop_id
          in: query
          required: false
          schema:
            type: string
        - name: limit
          in: query
          required: false
          schema:
            type: integer
            format: int64
            minimum: 1
            maximum: 200
            default: 20
        - name: serial_no_limit
          in: query
          required: false
          description: >-
            Use instead of serial_no_less_than. If you use serial_no_less_than
            and this then serial_no_less_than is preferred (until future when
            it"s deleted)
          schema:
            type: integer
            format: int64
        - name: search_strategy
          in: query
          required: false
          description: >-
            Use in combination with serial_no_limit. If this not set then
            FIND_OLDER is used. If serial_no_less_than is set then this is
            ignored.
          schema:
            $ref: "#/components/schemas/ApiDropSearchStrategy"
        - name: serial_no_less_than
          in: query
          required: false
          deprecated: true
          schema:
            type: integer
            format: int64
        - name: drop_type
          in: query
          description: Filter by drop type
          required: false
          schema:
            $ref: "#/components/schemas/ApiDropType"
      responses:
        "200":
          description: successful operation
          content:
            application/json:
              schema:
                $ref: "#/components/schemas/ApiWaveDropsFeed"
  /waves/{id}/pins:
    post:
      tags:
        - Waves
      summary: Pin a wave
      operationId: pinWave
      parameters:
        - name: id
          in: path
          required: true
          schema:
            type: string
      responses:
        "201":
          description: successful operation
          content:
            application/json:
              schema:
                type: object
                additionalProperties: false
    delete:
      tags:
        - Waves
      summary: Unpin a wave
      operationId: unPinWave
      parameters:
        - name: id
          in: path
          required: true
          schema:
            type: string
      responses:
        "200":
          description: successful operation
          content:
            application/json:
              schema:
                type: object
                additionalProperties: false
  /waves/{id}/leaderboard:
    get:
      tags:
        - Waves
      summary: Get waves leaderboard
      operationId: getWaveLeaderboard
      parameters:
        - name: id
          in: path
          required: true
          schema:
            type: string
        - name: page_size
          in: query
          description: Default is 50
          required: false
          schema:
            type: number
            format: int64
            minimum: 1
            maximum: 100
        - name: page
          in: query
          description: Default is 1
          required: false
          schema:
            type: number
            format: int64
            minimum: 1
        - name: sort_direction
          in: query
          description: Default is ASC
          required: false
          schema:
            type: string
            enum:
              - ASC
              - DESC
        - name: sort
          in: query
          description: Default is rank
          required: false
          schema:
            type: string
            enum:
              - RANK
              - REALTIME_VOTE
              - MY_REALTIME_VOTE
              - CREATED_AT
              - RATING_PREDICTION
      responses:
        "200":
          description: successful operation
          content:
            application/json:
              schema:
                $ref: "#/components/schemas/ApiDropsLeaderboardPage"
  /waves/{id}/logs:
    get:
      tags:
        - Waves
      summary: Get drop logs
      operationId: getDropLogs
      parameters:
        - name: id
          in: path
          description: Filter by wave ID
          required: true
          schema:
            type: string
        - name: log_types
          in: query
          description: Filter by log type (comma separated)
          required: false
          schema:
            type: string
        - name: drop_id
          in: query
          description: Filter by drop ID
          required: false
          schema:
            type: string
        - name: offset
          in: query
          required: false
          schema:
            type: number
            format: int64
            minimum: 0
        - name: limit
          in: query
          required: false
          schema:
            type: number
            format: int64
            minimum: 1
            maximum: 100
            default: 20
        - name: sort_direction
          in: query
          description: Default is DESC
          required: false
          schema:
            type: string
            enum:
              - ASC
              - DESC
      responses:
        "200":
          description: successful operation
          content:
            application/json:
              schema:
                type: array
                items:
                  $ref: "#/components/schemas/ApiWaveLog"
        "404":
          description: Wave not found
  /waves/{id}/voters:
    get:
      tags:
        - Waves
      summary: Get info about waves voters (top voters etc)
      operationId: getWaveVotersInfo
      parameters:
        - name: id
          in: path
          required: true
          schema:
            type: string
        - name: drop_id
          in: query
          description: If set then you"ll get stats for specific drop
          required: false
          schema:
            type: string
        - name: page
          in: query
          required: false
          schema:
            type: number
            format: int64
            minimum: 0
        - name: page_size
          in: query
          description: Default is 20
          required: false
          schema:
            type: number
            format: int64
            minimum: 1
            maximum: 100
        - name: sort_direction
          in: query
          description: Default is ASC
          required: false
          schema:
            type: string
            enum:
              - ASC
              - DESC
        - name: sort
          in: query
          description: Default is ABSOLUTE
          required: false
          schema:
            type: string
            enum:
              - ABSOLUTE
              - POSITIVE
              - NEGATIVE
      responses:
        "200":
          description: successful operation
          content:
            application/json:
              schema:
                $ref: "#/components/schemas/ApiWaveVotersPage"
  /waves/{id}/subscriptions:
    post:
      tags:
        - Waves
      summary: Subscribe authenticated user to wave actions.
      operationId: subscribeToWaveActions
      parameters:
        - name: id
          in: path
          required: true
          schema:
            type: string
      requestBody:
        required: true
        content:
          application/json:
            schema:
              $ref: "#/components/schemas/ApiWaveSubscriptionActions"
      responses:
        "201":
          description: successful operation
          content:
            application/json:
              schema:
                $ref: "#/components/schemas/ApiWaveSubscriptionActions"
        "404":
          description: Wave not found
    delete:
      tags:
        - Waves
      summary: Unsubscribe authenticated user from wave actions.
      operationId: unsubscribeFromWaveActions
      parameters:
        - name: id
          in: path
          required: true
          schema:
            type: string
      requestBody:
        required: true
        content:
          application/json:
            schema:
              $ref: "#/components/schemas/ApiWaveSubscriptionActions"
      responses:
        "201":
          description: successful operation
          content:
            application/json:
              schema:
                $ref: "#/components/schemas/ApiWaveSubscriptionActions"
        "404":
          description: Wave not found
  /xtdh/stats:
    get:
      tags:
        - xTDH
      summary: Get global xTDH stats
      operationId: getGlobalXTdhStats
      responses:
        "200":
          description: successful operation
          content:
            application/json:
              schema:
                $ref: "#/components/schemas/ApiXTdhGlobalStats"
        "404":
          description: Not found
  /xtdh/stats/{identity}:
    get:
      tags:
        - xTDH
      summary: Get identities xTDH stats
      operationId: getIdentitiesXTdhStats
      parameters:
        - name: identity
          in: path
          required: true
          schema:
            type: string
      responses:
        "200":
          description: successful operation
          content:
            application/json:
              schema:
                $ref: "#/components/schemas/ApiXTdhStats"
        "404":
          description: Not found
  /xtdh/grants:
    get:
      tags:
        - xTDH
      summary: Get xTDH grants
      operationId: getXTdhGrants
      parameters:
        - name: grantor
          in: query
          required: false
          schema:
            type: string
        - name: target_contract
          in: query
          required: false
          schema:
            type: string
        - name: target_collection_name
          in: query
          required: false
          schema:
            type: string
        - name: target_chain
          in: query
          required: false
          schema:
            type: string
        - name: valid_from_gt
          in: query
          required: false
          schema:
            type: number
            format: int64
        - name: valid_from_lt
          in: query
          required: false
          schema:
            type: number
            format: int64
        - name: valid_to_gt
          in: query
          required: false
          schema:
            type: number
            format: int64
        - name: valid_to_lt
          in: query
          required: false
          schema:
            type: number
            format: int64
        - name: status
          in: query
          required: false
          description: One or more (comma separated) statuses you are interested in
          schema:
            type: string
        - name: sort_direction
          in: query
          required: false
          schema:
            $ref: "#/components/schemas/ApiPageSortDirection"
        - name: sort
          in: query
          required: false
          schema:
            type: string
            enum:
              - created_at
              - valid_from
              - valid_to
              - rate
            default: created_at
        - name: page
          in: query
          required: false
          schema:
            type: integer
            format: int64
            minimum: 1
            default: 1
        - name: page_size
          in: query
          required: false
          schema:
            type: integer
            format: int64
            minimum: 1
            maximum: 2000
            default: 100
      responses:
        "200":
          description: successful operation
          content:
            application/json:
              schema:
                $ref: "#/components/schemas/ApiXTdhGrantsPage"
        "400":
          description: Invalid request
    post:
      tags:
        - xTDH
      summary: Create xTDH grant
      operationId: grantXTdh
      requestBody:
        required: true
        content:
          application/json:
            schema:
              $ref: "#/components/schemas/ApiXTdhCreateGrant"
      responses:
        "201":
          description: successful operation
          content:
            application/json:
              schema:
                $ref: "#/components/schemas/ApiXTdhGrant"
        "400":
          description: Invalid request
  /xtdh/grants/{id}:
    get:
      tags:
        - xTDH
      summary: Get xTDH grant
      operationId: getXTdhGrant
      parameters:
        - name: id
          in: path
          required: true
          schema:
            type: string
      responses:
        "200":
          description: successful operation
          content:
            application/json:
              schema:
                $ref: "#/components/schemas/ApiXTdhGrant"
        "404":
          description: Not Found
    post:
      tags:
        - xTDH
      summary: Update xTDH grant
      operationId: updateXTdhGrant
      parameters:
        - name: id
          in: path
          required: true
          schema:
            type: string
      requestBody:
        required: true
        content:
          application/json:
            schema:
              $ref: "#/components/schemas/ApiXTdhGrantUpdateRequest"
      responses:
        "201":
          description: successful operation
          content:
            application/json:
              schema:
                $ref: "#/components/schemas/ApiXTdhGrant"
        "403":
          description: Invalid input
        "404":
          description: Not Found
  /xtdh/grants/{id}/tokens:
    get:
      tags:
        - xTDH
      summary: Get xTDH grant tokens
      operationId: getXTdhGrantTokens
      parameters:
        - name: id
          in: path
          required: true
          schema:
            type: string
        - name: sort_direction
          in: query
          required: false
          schema:
            $ref: "#/components/schemas/ApiPageSortDirection"
        - name: sort
          in: query
          required: false
          schema:
            type: string
            enum:
              - token
            default: token
        - name: page
          in: query
          required: false
          schema:
            type: integer
            format: int64
            minimum: 1
            default: 1
        - name: page_size
          in: query
          required: false
          schema:
            type: integer
            format: int64
            minimum: 1
            maximum: 2000
            default: 100
      responses:
        "200":
          description: successful operation
          content:
            application/json:
              schema:
                $ref: "#/components/schemas/ApiXTdhGrantTokensPage"
        "400":
          description: Invalid request
  /xtdh/collections:
    get:
      tags:
        - xTDH
      summary: Get info about xTDH collections
      operationId: getInfoAboutXTdhCollections
      parameters:
        - name: identity
          in: query
          description: Filter by receiving identity
          required: false
          schema:
            type: string
        - name: collection_name
          in: query
          required: false
          schema:
            type: string
        - name: page
          in: query
          required: false
          schema:
            type: number
            format: int64
            minimum: 0
        - name: page_size
          in: query
          description: Default is 20
          required: false
          schema:
            type: number
            format: int64
            minimum: 1
            maximum: 100
        - name: sort
          in: query
          description: xtdh when omitted
          required: false
          schema:
            type: string
            enum:
              - xtdh
              - xtdh_rate
        - name: order
          in: query
          description: desc when omitted
          required: false
          schema:
            type: string
            enum:
              - asc
              - desc
      responses:
        "200":
          description: successful operation
          content:
            application/json:
              schema:
                $ref: "#/components/schemas/ApiXTdhCollectionsPage"
  /xtdh/tokens:
    get:
      tags:
        - xTDH
      summary: Get info about xTDH tokens
      operationId: getInfoAboutXTdhTokens
      parameters:
        - name: identity
          in: query
          description: Filter by receiving identity
          required: false
          schema:
            type: string
        - name: contract
          in: query
          description: Filter by receiving contract
          required: false
          schema:
            type: string
        - name: token
          in: query
          description: Filter by token. Needs to be paired with contract to work
          required: false
          schema:
            type: number
            format: int64
        - name: page
          in: query
          required: false
          schema:
            type: number
            format: int64
            minimum: 0
        - name: page_size
          in: query
          description: Default is 20
          required: false
          schema:
            type: number
            format: int64
            minimum: 1
            maximum: 100
        - name: sort
          in: query
          description: xtdh when omitted
          required: false
          schema:
            type: string
            enum:
              - xtdh
              - xtdh_rate
        - name: order
          in: query
          description: desc when omitted
          required: false
          schema:
            type: string
            enum:
              - asc
              - desc
      responses:
        "200":
          description: successful operation
          content:
            application/json:
              schema:
                $ref: "#/components/schemas/ApiXTdhTokensPage"
  /xtdh/tokens/{contract}/{token}/contributors:
    get:
      tags:
        - xTDH
      summary: Get info about xTDH contributors
      operationId: getInfoAboutXTdhContributors
      parameters:
        - name: contract
          in: path
          required: true
          schema:
            type: string
        - name: token
          in: path
          required: true
          schema:
            type: number
            format: int64
        - name: group_by
          in: query
          description: Group by grant or grantor (grant when omitted)
          required: false
          schema:
            type: string
            enum:
              - grant
              - grantor
        - name: page
          in: query
          required: false
          schema:
            type: number
            format: int64
            minimum: 0
        - name: page_size
          in: query
          description: Default is 20
          required: false
          schema:
            type: number
            format: int64
            minimum: 1
            maximum: 100
        - name: sort
          in: query
          description: xtdh when omitted
          required: false
          schema:
            type: string
            enum:
              - xtdh
              - xtdh_rate
        - name: order
          in: query
          description: desc when omitted
          required: false
          schema:
            type: string
            enum:
              - asc
              - desc
      responses:
        "200":
          description: successful operation
          content:
            application/json:
              schema:
                $ref: "#/components/schemas/ApiXTdhContributionsPage"
  /xtdh/grantees:
    get:
      tags:
        - xTDH
      summary: Get info about xTDH grantees
      operationId: getInfoAboutXTdhGrantees
      parameters:
        - name: contract
          in: query
          required: false
          schema:
            type: string
        - name: page
          in: query
          required: false
          schema:
            type: number
            format: int64
            minimum: 0
        - name: page_size
          in: query
          description: Default is 20
          required: false
          schema:
            type: number
            format: int64
            minimum: 1
            maximum: 100
        - name: sort
          in: query
          description: xtdh when omitted
          required: false
          schema:
            type: string
            enum:
              - xtdh
              - xtdh_rate
        - name: order
          in: query
          description: desc when omitted
          required: false
          schema:
            type: string
            enum:
              - asc
              - desc
      responses:
        "200":
          description: successful operation
          content:
            application/json:
              schema:
                $ref: "#/components/schemas/ApiXTdhGranteesPage"
components:
  securitySchemes:
    bearerAuth:
      type: http
      scheme: bearer
  schemas:
    AirdropAddressResponse:
      type: object
      required:
        - tdh_wallet
        - airdrop_address
      properties:
        tdh_wallet:
          type: object
          required:
            - address
            - ens
          properties:
            address:
              type: string
            ens:
              type: string
        airdrop_address:
          type: object
          required:
            - address
            - ens
          properties:
            address:
              type: string
            ens:
              type: string
    AllowlistNormalizedEntry:
      type: object
      required:
        - phase
        - spots
        - spots_airdrop
        - spots_allowlist
      properties:
        phase:
          type: string
        spots:
          type: integer
          format: int64
        spots_airdrop:
          type: integer
          format: int64
        spots_allowlist:
          type: integer
          format: int64
    ApiAddReactionToDropRequest:
      type: object
      required:
        - reaction
      properties:
        reaction:
          type: string
    ApiAggregatedActivity:
      type: object
      required:
        - consolidation_key
        - created_at
        - updated_at
        - primary_purchases_value
        - primary_purchases_count
        - secondary_purchases_value
        - secondary_purchases_count
        - burns
        - sales_value
        - sales_count
        - airdrops
        - transfers_in
        - transfers_out
        - primary_purchases_value_memes
        - primary_purchases_count_memes
        - secondary_purchases_value_memes
        - secondary_purchases_count_memes
        - burns_memes
        - sales_value_memes
        - sales_count_memes
        - airdrops_memes
        - transfers_in_memes
        - transfers_out_memes
        - primary_purchases_value_memelab
        - primary_purchases_count_memelab
        - secondary_purchases_value_memelab
        - secondary_purchases_count_memelab
        - burns_memelab
        - sales_value_memelab
        - sales_count_memelab
        - airdrops_memelab
        - transfers_in_memelab
        - transfers_out_memelab
        - primary_purchases_value_gradients
        - primary_purchases_count_gradients
        - secondary_purchases_value_gradients
        - secondary_purchases_count_gradients
        - burns_gradients
        - sales_value_gradients
        - sales_count_gradients
        - airdrops_gradients
        - transfers_in_gradients
        - transfers_out_gradients
        - primary_purchases_value_nextgen
        - primary_purchases_count_nextgen
        - secondary_purchases_value_nextgen
        - secondary_purchases_count_nextgen
        - burns_nextgen
        - sales_value_nextgen
        - sales_count_nextgen
        - airdrops_nextgen
        - transfers_in_nextgen
        - transfers_out_nextgen
      properties:
        consolidation_key:
          type: string
        created_at:
          type: string
          format: date-time
        updated_at:
          type: string
          format: date-time
        primary_purchases_value:
          type: integer
          format: int64
        primary_purchases_count:
          type: integer
          format: int64
        secondary_purchases_value:
          type: integer
          format: int64
        secondary_purchases_count:
          type: integer
          format: int64
        burns:
          type: integer
          format: int64
        sales_value:
          type: integer
          format: int64
        sales_count:
          type: integer
          format: int64
        airdrops:
          type: integer
          format: int64
        transfers_in:
          type: integer
          format: int64
        transfers_out:
          type: integer
          format: int64
        primary_purchases_value_memes:
          type: integer
          format: int64
        primary_purchases_count_memes:
          type: integer
          format: int64
        secondary_purchases_value_memes:
          type: integer
          format: int64
        secondary_purchases_count_memes:
          type: integer
          format: int64
        burns_memes:
          type: integer
          format: int64
        sales_value_memes:
          type: integer
          format: int64
        sales_count_memes:
          type: integer
          format: int64
        airdrops_memes:
          type: integer
          format: int64
        transfers_in_memes:
          type: integer
          format: int64
        transfers_out_memes:
          type: integer
          format: int64
        primary_purchases_value_memelab:
          type: integer
          format: int64
        primary_purchases_count_memelab:
          type: integer
          format: int64
        secondary_purchases_value_memelab:
          type: integer
          format: int64
        secondary_purchases_count_memelab:
          type: integer
          format: int64
        burns_memelab:
          type: integer
          format: int64
        sales_value_memelab:
          type: integer
          format: int64
        sales_count_memelab:
          type: integer
          format: int64
        airdrops_memelab:
          type: integer
          format: int64
        transfers_in_memelab:
          type: integer
          format: int64
        transfers_out_memelab:
          type: integer
          format: int64
        primary_purchases_value_gradients:
          type: integer
          format: int64
        primary_purchases_count_gradients:
          type: integer
          format: int64
        secondary_purchases_value_gradients:
          type: integer
          format: int64
        secondary_purchases_count_gradients:
          type: integer
          format: int64
        burns_gradients:
          type: integer
          format: int64
        sales_value_gradients:
          type: integer
          format: int64
        sales_count_gradients:
          type: integer
          format: int64
        airdrops_gradients:
          type: integer
          format: int64
        transfers_in_gradients:
          type: integer
          format: int64
        transfers_out_gradients:
          type: integer
          format: int64
        primary_purchases_value_nextgen:
          type: integer
          format: int64
        primary_purchases_count_nextgen:
          type: integer
          format: int64
        secondary_purchases_value_nextgen:
          type: integer
          format: int64
        secondary_purchases_count_nextgen:
          type: integer
          format: int64
        burns_nextgen:
          type: integer
          format: int64
        sales_value_nextgen:
          type: integer
          format: int64
        sales_count_nextgen:
          type: integer
          format: int64
        airdrops_nextgen:
          type: integer
          format: int64
        transfers_in_nextgen:
          type: integer
          format: int64
        transfers_out_nextgen:
          type: integer
          format: int64
    ApiAggregatedActivityMemes:
      type: object
      required:
        - consolidation_key
        - created_at
        - updated_at
        - primary_purchases_value
        - primary_purchases_count
        - secondary_purchases_value
        - secondary_purchases_count
        - burns
        - sales_value
        - sales_count
        - airdrops
        - transfers_in
        - transfers_out
        - season
      properties:
        consolidation_key:
          type: string
        created_at:
          type: string
          format: date-time
        updated_at:
          type: string
          format: date-time
        primary_purchases_value:
          type: integer
          format: int64
        primary_purchases_count:
          type: integer
          format: int64
        secondary_purchases_value:
          type: integer
          format: int64
        secondary_purchases_count:
          type: integer
          format: int64
        burns:
          type: integer
          format: int64
        sales_value:
          type: integer
          format: int64
        sales_count:
          type: integer
          format: int64
        airdrops:
          type: integer
          format: int64
        transfers_in:
          type: integer
          format: int64
        transfers_out:
          type: integer
          format: int64
        season:
          type: integer
          format: int64
    ApiAggregatedActivityPage:
      type: object
      required:
        - data
      allOf:
        - $ref: "#/components/schemas/ApiPageWithNextUriBase"
      properties:
        data:
          type: array
          items:
            $ref: "#/components/schemas/ApiAggregatedActivity"
    ApiArtistItem:
      type: object
      required:
        - name
        - bio
        - pfp
        - memes
        - memelab
        - gradients
        - work
        - social_links
      properties:
        name:
          type: string
        bio:
          type: string
          nullable: true
        pfp:
          type: string
          nullable: true
        memes:
          type: array
          items:
            $ref: "#/components/schemas/ApiArtistsNft"
        memelab:
          type: array
          items:
            $ref: "#/components/schemas/ApiArtistsNft"
        gradients:
          type: array
          items:
            type: integer
            format: int64
        work:
          type: array
          items:
            $ref: "#/components/schemas/ApiArtistsWork"
        social_links:
          type: array
          items:
            type: object
    ApiArtistNameItem:
      type: object
      required:
        - name
        - cards
      properties:
        name:
          type: string
        cards:
          type: array
          items:
            type: integer
            format: int64
    ApiArtistsNft:
      type: object
      required:
        - id
        - collaboration_with
      properties:
        id:
          type: integer
          format: int64
        collaboration_with:
          type: array
          items:
            type: string
    ApiArtistsPage:
      type: object
      required:
        - data
      allOf:
        - $ref: "#/components/schemas/ApiPageWithNextUriBase"
      properties:
        data:
          type: array
          items:
            $ref: "#/components/schemas/ApiArtistItem"
    ApiArtistsWork:
      type: object
      required:
        - title
        - link
      properties:
        title:
          type: string
        link:
          type: string
    ApiAvailableRatingCredit:
      type: object
      required:
        - credit
      properties:
        cic_credit:
          type: number
          format: int64
        rep_credit:
          type: number
          format: int64
    ApiBlockItem:
      type: object
      required:
        - block_number
        - created_at
        - timestamp
      properties:
        block_number:
          type: integer
          format: int64
        created_at:
          type: string
          format: date-time
        timestamp:
          type: string
          format: date-time
    ApiBlocksPage:
      type: object
      required:
        - data
      allOf:
        - $ref: "#/components/schemas/ApiPageWithNextUriBase"
      properties:
        data:
          type: array
          items:
            $ref: "#/components/schemas/ApiBlockItem"
    ApiBulkRateRequest:
      type: object
      required:
        - matter
        - category
        - amount_to_add
        - target_wallet_addresses
      properties:
        matter:
          $ref: "#/components/schemas/ApiRateMatter"
        category:
          type: string
          maxLength: 100
          nullable: true
          pattern: ^[a-zA-Z0-9?!,."() ]$
          description: >-
            Category of the rating must be set when matter is REP and null if
            matter is CIC
        amount_to_add:
          type: number
          format: int64
          example: 1
        target_wallet_addresses:
          type: array
          items:
            type: string
            minLength: 1
            maxLength: 100
            pattern: 0x[a-fA-F0-9]{40}
            description: Wallet address of the target profile
    ApiBulkRateResponse:
      type: object
      required:
        - skipped
      properties:
        skipped:
          type: array
          items:
            $ref: "#/components/schemas/ApiBulkRateSkippedIdentity"
    ApiBulkRateSkippedIdentity:
      type: object
      required:
        - identity
        - reason
      properties:
        identity:
          type: string
        reason:
          type: string
    ApiBulkRepRequest:
      type: object
      required:
        - targets
      properties:
        targets:
          type: array
          maxLength: 200
          items:
            $ref: "#/components/schemas/ApiBulkRepTarget"
    ApiBulkRepTarget:
      type: object
      required:
        - address
        - category
        - amount
      properties:
        address:
          type: string
          pattern: 0x[a-fA-F0-9]{40}
        category:
          type: string
          maxLength: 100
          pattern: ^[a-zA-Z0-9?!,."() ]{1,100}$
        amount:
          type: integer
          format: int64
    ApiChangeGroupVisibility:
      type: object
      required:
        - visible
        - old_version_id
      properties:
        visible:
          type: boolean
        old_version_id:
          type: string
          minLength: 1
          nullable: true
    ApiChangeProfileCicRating:
      type: object
      required:
        - amount
        - category
      properties:
        amount:
          type: number
          format: int64
    ApiChangeProfileRepRating:
      type: object
      required:
        - amount
        - category
      properties:
        amount:
          type: number
          format: int64
        category:
          type: string
          maxLength: 100
          minLength: 1
          pattern: ^[a-zA-Z0-9?!,."() ]{1,100}$
    ApiCommunityMemberMinimal:
      type: object
      required:
        - profile_id
        - handle
        - normalised_handle
        - primary_wallet
        - display
        - tdh
        - level
        - cic_rating
        - wallet
        - pfp
      properties:
        profile_id:
          type: string
          nullable: true
        handle:
          type: string
          nullable: true
        normalised_handle:
          type: string
          nullable: true
        primary_wallet:
          type: string
          nullable: true
        display:
          type: string
          nullable: true
        tdh:
          type: number
          format: int64
        level:
          type: number
          format: int64
        cic_rating:
          type: number
          format: int64
        wallet:
          type: string
        pfp:
          type: string
          nullable: true
    ApiCompleteMultipartUploadRequest:
      required:
        - upload_id
        - key
        - parts
      properties:
        upload_id:
          type: string
        key:
          type: string
        parts:
          type: array
          items:
            $ref: "#/components/schemas/ApiCompleteMultipartUploadRequestPart"
    ApiCompleteMultipartUploadRequestPart:
      required:
        - etag
        - part_no
      properties:
        etag:
          type: string
        part_no:
          type: integer
          format: int64
    ApiCompleteMultipartUploadResponse:
      required:
        - media_url
      properties:
        media_url:
          type: string
    ApiCreateDropPart:
      type: object
      required:
        - media
      properties:
        content:
          type: string
          maxLength: 25000
          nullable: true
        quoted_drop:
          anyOf:
            - $ref: "#/components/schemas/ApiQuotedDrop"
            - type: "null"
        media:
          type: array
          items:
            $ref: "#/components/schemas/ApiDropMedia"
    ApiCreateDropRequest:
      type: object
      required:
        - wave_id
        - type
      allOf:
        - $ref: "#/components/schemas/ApiCreateWaveDropRequest"
      properties:
        wave_id:
          type: string
        reply_to:
          $ref: "#/components/schemas/ApiReplyToDrop"
        drop_type:
          $ref: "#/components/schemas/ApiDropType"
        mentions_all:
          type: boolean
    ApiCreateGroup:
      type: object
      required:
        - name
        - group
      properties:
        name:
          type: string
        group:
          $ref: "#/components/schemas/ApiCreateGroupDescription"
        is_private:
          type: boolean
    ApiCreateGroupDescription:
      type: object
      required:
        - tdh
        - rep
        - cic
        - level
        - owns_nfts
        - identity_addresses
        - excluded_identity_addresses
      properties:
        tdh:
          $ref: "#/components/schemas/ApiGroupTdhFilter"
        rep:
          $ref: "#/components/schemas/ApiGroupRepFilter"
        cic:
          $ref: "#/components/schemas/ApiGroupCicFilter"
        level:
          $ref: "#/components/schemas/ApiGroupLevelFilter"
        owns_nfts:
          type: array
          items:
            $ref: "#/components/schemas/ApiGroupOwnsNft"
        identity_addresses:
          anyOf:
            - type: "null"
            - type: array
              items:
                type: string
          example:
            - "0x1234567890123456789012345678901234567890"
        excluded_identity_addresses:
          anyOf:
            - type: "null"
            - type: array
              items:
                type: string
          example:
            - "0x1234567890123456789012345678901234567890"
    ApiCreateMediaUploadUrlRequest:
      required:
        - content_type
        - file_name
        - file_size
      properties:
        content_type:
          type: string
          example: image/png
        file_name:
          type: string
          example: image.png
    ApiCreateMediaUrlResponse:
      required:
        - upload_url
        - content_type
        - media_url
      properties:
        upload_url:
          type: string
          example: https://example.com/upload/image.png
        content_type:
          type: string
          example: image/png
        media_url:
          type: string
          example: https://example.com/final/image.png
    ApiCreateNewProfileProxy:
      type: object
      required:
        - target_id
      properties:
        target_id:
          type: string
    ApiCreateNewProfileProxyAllocateCicAction:
      type: object
      required:
        - action_type
        - end_time
        - credit_amount
      properties:
        action_type:
          $ref: "#/components/schemas/ApiProfileProxyActionType"
        end_time:
          anyOf:
            - type: "null"
            - type: number
              format: int64
        credit_amount:
          type: number
          format: int64
          example: 1000
    ApiCreateNewProfileProxyAllocateRepAction:
      type: object
      required:
        - action_type
        - end_time
        - credit_amount
      properties:
        action_type:
          $ref: "#/components/schemas/ApiProfileProxyActionType"
        end_time:
          anyOf:
            - type: "null"
            - type: number
              format: int64
          example: 1719850339996
        credit_amount:
          type: number
          format: int64
          example: 1000
    ApiCreateNewProfileProxyCreateWaveAction:
      type: object
      required:
        - action_type
        - end_time
      properties:
        action_type:
          $ref: "#/components/schemas/ApiProfileProxyActionType"
        end_time:
          anyOf:
            - type: "null"
            - type: number
              format: int64
    ApiCreateNewProfileProxyCreateWaveParticipationDropAction:
      type: object
      required:
        - action_type
        - end_time
      properties:
        action_type:
          $ref: "#/components/schemas/ApiProfileProxyActionType"
        end_time:
          anyOf:
            - type: "null"
            - type: number
              format: int64
    ApiCreateNewProfileProxyRateWaveDropAction:
      type: object
      required:
        - action_type
        - end_time
      properties:
        action_type:
          $ref: "#/components/schemas/ApiProfileProxyActionType"
        end_time:
          anyOf:
            - type: "null"
            - type: number
              format: int64
    ApiCreateNewProfileProxyReadWaveAction:
      type: object
      required:
        - action_type
        - end_time
      properties:
        action_type:
          $ref: "#/components/schemas/ApiProfileProxyActionType"
        end_time:
          anyOf:
            - type: "null"
            - type: number
              format: int64
    ApiCreateNewWave:
      type: object
      required:
        - name
        - picture
        - description_drop
        - voting
        - visibility
        - participation
        - chat
        - wave
        - outcomes
      properties:
        name:
          description: The name of the wave
          type: string
          maxLength: 250
        picture:
          description: The picture of the wave
          type: string
          example: https://example.com/picture.jpg
          nullable: true
        description_drop:
          $ref: "#/components/schemas/ApiCreateWaveDropRequest"
        voting:
          $ref: "#/components/schemas/ApiCreateNewWaveVotingConfig"
        visibility:
          $ref: "#/components/schemas/ApiCreateNewWaveVisibilityConfig"
        participation:
          $ref: "#/components/schemas/ApiCreateNewWaveParticipationConfig"
        chat:
          $ref: "#/components/schemas/ApiCreateNewWaveChatConfig"
        wave:
          $ref: "#/components/schemas/ApiCreateWaveConfig"
        outcomes:
          type: array
          items:
            $ref: "#/components/schemas/ApiCreateWaveOutcome"
    ApiCreateNewWaveChatConfig:
      type: object
      required:
        - scope
        - enabled
      properties:
        scope:
          $ref: "#/components/schemas/ApiCreateNewWaveScope"
        enabled:
          type: boolean
    ApiCreateNewWaveParticipationConfig:
      type: object
      required:
        - scope
        - required_metadata
        - signature_required
        - no_of_applications_allowed_per_participant
        - required_media
        - terms
      properties:
        scope:
          $ref: "#/components/schemas/ApiCreateNewWaveScope"
        no_of_applications_allowed_per_participant:
          description: >-
            The number of applications allowed per participant. Infinite if
            omitted.
          type: integer
          format: int64
          nullable: true
          minimum: 1
        required_media:
          type: array
          items:
            $ref: "#/components/schemas/ApiWaveParticipationRequirement"
        required_metadata:
          description: |
            The metadata that must be provided by the participant. 
            Empty array if nothing is required.
          type: array
          items:
            $ref: "#/components/schemas/ApiWaveRequiredMetadata"
        signature_required:
          description: If true then the votes must be signed by voters.
          type: boolean
        terms:
          description: >-
            If this is and the "signature_required" is set then this will be
            embedded as a signature input data component for each drop.
          type: string
          nullable: true
        period:
          $ref: "#/components/schemas/ApiIntRange"
    ApiCreateNewWaveScope:
      type: object
      required:
        - group_id
      properties:
        group_id:
          description: If null, everyone is included
          type: string
          nullable: true
    ApiCreateNewWaveVisibilityConfig:
      type: object
      required:
        - scope
      properties:
        scope:
          $ref: "#/components/schemas/ApiCreateNewWaveScope"
    ApiCreateNewWaveVotingConfig:
      type: object
      required:
        - scope
        - credit_type
        - credit_category
        - signature_required
        - creditor_id
        - forbid_negative_votes
      properties:
        scope:
          $ref: "#/components/schemas/ApiCreateNewWaveScope"
        credit_type:
          $ref: "#/components/schemas/ApiWaveCreditType"
        credit_scope:
          $ref: "#/components/schemas/ApiWaveCreditScope"
        credit_category:
          description: >-
            Only relevant when credit_type=REP. The REP category which is usable
            as credit. If not set then all categories will be usable as voting
            credits.
          type: string
          nullable: true
        creditor_id:
          description: Only relevant when credit_type=REP
          type: string
          nullable: true
        signature_required:
          description: If true then the votes must be signed by voters.
          type: boolean
        period:
          $ref: "#/components/schemas/ApiIntRange"
        forbid_negative_votes:
          type: boolean
    ApiCreateOrUpdateProfileRequest:
      type: object
      required:
        - handle
        - classification
        - sub_classification
        - pfp_url
      properties:
        handle:
          type: string
        banner_1:
          type: string
          nullable: true
        banner_2:
          type: string
          nullable: true
        website:
          type: string
          nullable: true
        classification:
          $ref: "#/components/schemas/ApiProfileClassification"
        sub_classification:
          type: string
          nullable: true
        pfp_url:
          type: string
          nullable: true
    ApiCreateWaveConfig:
      type: object
      required:
        - type
        - time_lock_ms
        - winning_thresholds
        - max_winners
        - admin_group
        - decisions_strategy
        - admin_drop_deletion_enabled
      properties:
        type:
          $ref: "#/components/schemas/ApiWaveType"
        winning_thresholds:
          description: >-
            Drops which rate tally ends up in this range will win. Must be set
            if and only if type is APPROVE
          anyOf:
            - type: "null"
            - $ref: "#/components/schemas/ApiIntRange"
        max_winners:
          description: >-
            This amount of top rated drops will win. Must be set if and only if
            type is RANK
          type: integer
          format: int64
          minimum: 1
          nullable: true
        time_lock_ms:
          nullable: true
          description: >-
            Vote of a voter is considered eligible after this amount of time
            after casting it. If not set then votes are eligible immediately
            after casting.
          type: integer
          format: int64
          minimum: 1
        admin_group:
          oneOf:
            - type: "null"
            - $ref: "#/components/schemas/ApiCreateNewWaveScope"
        decisions_strategy:
          anyOf:
            - type: "null"
            - $ref: "#/components/schemas/ApiWaveDecisionsStrategy"
        admin_drop_deletion_enabled:
          type: boolean
    ApiCreateWaveDropRequest:
      type: object
      required:
        - referenced_nfts
        - mentioned_users
        - metadata
        - parts
        - signature
      properties:
        title:
          type: string
          maxLength: 250
          nullable: true
        parts:
          type: array
          minItems: 1
          items:
            $ref: "#/components/schemas/ApiCreateDropPart"
        referenced_nfts:
          type: array
          items:
            $ref: "#/components/schemas/ApiDropReferencedNFT"
        mentioned_users:
          type: array
          items:
            $ref: "#/components/schemas/ApiDropMentionedUser"
        metadata:
          type: array
          items:
            $ref: "#/components/schemas/ApiDropMetadata"
        signature:
          description: >-
            If wave requires drop signatures then this needs to be set.
            Signature of a drop is ethSign(creatorWallet,
            sha256(oneLineJsonWithAlphabeticallySortedFieldsRecursive(ApiCreateDropRequest
            - signature (+ wave.participation.terms if it exists))))
          type: string
          nullable: true
        is_safe_signature:
          type: boolean
        signer_address:
          type: string
    ApiCreateWaveOutcome:
      type: object
      required:
        - type
        - description
      properties:
        type:
          $ref: "#/components/schemas/ApiWaveOutcomeType"
        subtype:
          $ref: "#/components/schemas/ApiWaveOutcomeSubType"
        description:
          type: string
        credit:
          $ref: "#/components/schemas/ApiWaveOutcomeCredit"
        rep_category:
          type: string
        amount:
          type: number
          format: int64
        distribution:
          type: array
          items:
            $ref: "#/components/schemas/ApiCreateWaveOutcomeDistributionItem"
    ApiCreateWaveOutcomeDistributionItem:
      type: object
      properties:
        amount:
          type: number
          format: int64
          nullable: true
        description:
          type: string
          nullable: true
    ApiDrop:
      type: object
      required:
        - id
        - serial_no
        - drop_type
        - wave
        - author
        - created_at
        - updated_at
        - referenced_nfts
        - mentioned_users
        - metadata
        - parts
        - parts_count
        - rating
        - realtime_rating
        - rating_prediction
        - top_raters
        - raters_count
        - title
        - context_profile_context
        - subscribed_actions
        - rank
        - is_signed
        - reactions
      properties:
        id:
          type: string
        serial_no:
          description: Sequence number of the drop in Seize
          type: number
          format: int64
        drop_type:
          $ref: "#/components/schemas/ApiDropType"
        rank:
          type: number
          format: int64
          nullable: true
        winning_context:
          $ref: "#/components/schemas/ApiDropWinningContext"
        wave:
          $ref: "#/components/schemas/ApiWaveMin"
        reply_to:
          $ref: "#/components/schemas/ApiReplyToDropResponse"
        author:
          $ref: "#/components/schemas/ApiProfileMin"
        created_at:
          description: >-
            Time when the drop was created in milliseconds since 1-1-1970
            00:00:00.0 UTC
          type: number
          format: int64
        updated_at:
          description: >-
            Time when the drop was updated in milliseconds since 1-1-1970
            00:00:00.0 UTC
          type: number
          format: int64
          nullable: true
        title:
          type: string
          maxLength: 250
          nullable: true
        parts:
          type: array
          items:
            $ref: "#/components/schemas/ApiDropPart"
        parts_count:
          description: Number of drops in the storm
          type: number
          format: int64
        referenced_nfts:
          type: array
          items:
            $ref: "#/components/schemas/ApiDropReferencedNFT"
        mentioned_users:
          type: array
          items:
            $ref: "#/components/schemas/ApiDropMentionedUser"
        metadata:
          type: array
          items:
            $ref: "#/components/schemas/ApiDropMetadata"
        rating:
          type: number
          format: int64
        realtime_rating:
          type: number
          format: int64
        rating_prediction:
          type: number
          format: int64
        top_raters:
          type: array
          items:
            $ref: "#/components/schemas/ApiDropRater"
        raters_count:
          type: number
          format: int64
        context_profile_context:
          anyOf:
            - type: "null"
            - $ref: "#/components/schemas/ApiDropContextProfileContext"
        subscribed_actions:
          type: array
          items:
            $ref: "#/components/schemas/ApiDropSubscriptionTargetAction"
        is_signed:
          type: boolean
        reactions:
          type: array
          items:
            $ref: "#/components/schemas/ApiDropReaction"
    ApiDropAndDropVote:
      type: object
      required:
        - drop
        - vote
      properties:
        drop:
          $ref: "#/components/schemas/ApiDrop"
        vote:
          $ref: "#/components/schemas/ApiDropVote"
    ApiDropContextProfileContext:
      type: object
      required:
        - rating
        - min_rating
        - max_rating
        - reaction
      properties:
        rating:
          type: number
          format: int64
        min_rating:
          type: number
          format: int64
        max_rating:
          type: number
          format: int64
        reaction:
          type: string
          nullable: true
    ApiDropMedia:
      type: object
      required:
        - url
        - mime_type
      properties:
        url:
          type: string
          maxLength: 2000
        mime_type:
          type: string
          maxLength: 100
    ApiDropMentionedUser:
      type: object
      required:
        - mentioned_profile_id
        - handle_in_content
      properties:
        mentioned_profile_id:
          type: string
          format: uuid
        handle_in_content:
          type: string
          maxLength: 100
        current_handle:
          type: string
          maxLength: 100
          nullable: true
    ApiDropMetadata:
      type: object
      required:
        - data_key
        - data_value
      properties:
        data_key:
          type: string
          maxLength: 500
        data_value:
          type: string
          maxLength: 500
    ApiDropPart:
      type: object
      required:
        - part_id
        - media
        - quoted_drop
        - content
      properties:
        part_id:
          description: Which drop in the storm is this drop
          type: number
          format: int64
        content:
          type: string
          maxLength: 25000
          nullable: true
        media:
          type: array
          items:
            $ref: "#/components/schemas/ApiDropMedia"
        quoted_drop:
          anyOf:
            - $ref: "#/components/schemas/ApiQuotedDropResponse"
            - type: "null"
    ApiDropRater:
      type: object
      required:
        - profile
        - rating
      properties:
        profile:
          $ref: "#/components/schemas/ApiProfileMin"
        rating:
          type: number
          format: int64
    ApiDropRatingRequest:
      type: object
      required:
        - rating
        - category
      properties:
        rating:
          type: number
          format: int64
        category:
          type: string
          maxLength: 100
    ApiDropReaction:
      type: object
      required:
        - reaction
        - profiles
      properties:
        reaction:
          type: string
        profiles:
          type: array
          items:
            $ref: "#/components/schemas/ApiProfileMin"
    ApiDropReferencedNFT:
      type: object
      required:
        - contract
        - token
        - name
      properties:
        contract:
          type: string
          maxLength: 100
        token:
          type: string
          maxLength: 250
        name:
          type: string
          maxLength: 500
    ApiDropSearchStrategy:
      type: string
      enum:
        - FIND_OLDER
        - FIND_NEWER
        - FIND_BOTH
    ApiDropsLeaderboardPage:
      type: object
      required:
        - drops
        - wave
      allOf:
        - $ref: "#/components/schemas/ApiPageBase"
      properties:
        drops:
          type: array
          items:
            $ref: "#/components/schemas/ApiDropWithoutWave"
        wave:
          $ref: "#/components/schemas/ApiWaveMin"
    ApiDropsPage:
      type: object
      required:
        - data
      allOf:
        - $ref: "#/components/schemas/ApiPageBase"
      properties:
        data:
          type: array
          items:
            $ref: "#/components/schemas/ApiDrop"
    ApiDropSubscriptionActions:
      type: object
      required:
        - actions
      properties:
        actions:
          type: array
          items:
            $ref: "#/components/schemas/ApiDropSubscriptionTargetAction"
    ApiDropSubscriptionTargetAction:
      type: string
      enum:
        - DROP_REPLIED
        - DROP_VOTED
    ApiDropTraceItem:
      type: object
      required:
        - drop_id
        - is_deleted
      properties:
        drop_id:
          type: string
        is_deleted:
          type: boolean
    ApiDropType:
      type: string
      enum:
        - CHAT
        - PARTICIPATORY
        - WINNER
    ApiDropVote:
      type: object
      required:
        - vote
        - voter
        - time
      properties:
        vote:
          type: number
          format: int64
        voter:
          $ref: "#/components/schemas/ApiProfileMin"
        time:
          type: number
          format: int64
    ApiDropWinningContext:
      type: object
      required:
        - place
        - awards
        - decision_time
      properties:
        place:
          type: integer
          format: int64
        awards:
          type: array
          items:
            $ref: "#/components/schemas/ApiWaveDecisionAward"
        decision_time:
          type: integer
          format: int64
    ApiDropWithoutWave:
      type: object
      required:
        - id
        - serial_no
        - drop_type
        - author
        - created_at
        - updated_at
        - referenced_nfts
        - mentioned_users
        - metadata
        - parts
        - parts_count
        - rating
        - rating_prediction
        - realtime_rating
        - top_raters
        - raters_count
        - title
        - subscribed_actions
        - context_profile_context
        - rank
        - is_signed
        - reactions
      properties:
        id:
          type: string
        serial_no:
          description: Sequence number of the drop in Seize
          type: number
          format: int64
        drop_type:
          $ref: "#/components/schemas/ApiDropType"
        rank:
          type: number
          format: int64
          nullable: true
        winning_context:
          $ref: "#/components/schemas/ApiDropWinningContext"
        reply_to:
          $ref: "#/components/schemas/ApiReplyToDropResponse"
        author:
          $ref: "#/components/schemas/ApiProfileMin"
        created_at:
          description: >-
            Time when the drop was created in milliseconds since 1-1-1970
            00:00:00.0 UTC
          type: number
          format: int64
        updated_at:
          description: >-
            Time when the drop was updated in milliseconds since 1-1-1970
            00:00:00.0 UTC
          type: number
          format: int64
          nullable: true
        title:
          type: string
          maxLength: 250
          nullable: true
        parts:
          type: array
          items:
            $ref: "#/components/schemas/ApiDropPart"
        parts_count:
          description: Number of drops in the storm
          type: number
          format: int64
        referenced_nfts:
          type: array
          items:
            $ref: "#/components/schemas/ApiDropReferencedNFT"
        mentioned_users:
          type: array
          items:
            $ref: "#/components/schemas/ApiDropMentionedUser"
        metadata:
          type: array
          items:
            $ref: "#/components/schemas/ApiDropMetadata"
        rating:
          type: number
          format: int64
        realtime_rating:
          type: number
          format: int64
        rating_prediction:
          type: number
          format: int64
        top_raters:
          type: array
          items:
            $ref: "#/components/schemas/ApiDropRater"
        raters_count:
          type: number
          format: int64
        context_profile_context:
          anyOf:
            - type: "null"
            - $ref: "#/components/schemas/ApiDropContextProfileContext"
        subscribed_actions:
          type: array
          items:
            $ref: "#/components/schemas/ApiDropSubscriptionTargetAction"
        is_signed:
          type: boolean
        reactions:
          type: array
          items:
            $ref: "#/components/schemas/ApiDropReaction"
    ApiDropWithoutWavesPageWithoutCount:
      type: object
      required:
        - data
      allOf:
        - $ref: "#/components/schemas/ApiPageWithoutCount"
      properties:
        data:
          type: array
          items:
            $ref: "#/components/schemas/ApiDropWithoutWave"
    ApiFeedItem:
      type: object
      required:
        - serial_no
        - type
        - item
      properties:
        serial_no:
          type: number
          format: int64
        type:
          $ref: "#/components/schemas/ApiFeedItemType"
        item:
          type: object
    ApiFeedItemType:
      type: string
      enum:
        - WAVE_CREATED
        - DROP_CREATED
        - DROP_REPLIED
    ApiGroup:
      type: object
      required:
        - is_hidden
      properties:
        id:
          type: string
        name:
          type: string
        author:
          $ref: "#/components/schemas/ApiProfileMin"
        created_at:
          type: number
          format: int64
        is_hidden:
          type: boolean
        is_direct_message:
          type: boolean
    ApiGroupCicFilter:
      type: object
      required:
        - min
        - max
        - direction
        - user_identity
      properties:
        min:
          type: number
          format: int64
          nullable: true
        max:
          type: number
          format: int64
          nullable: true
        user_identity:
          type: string
          minLength: 1
          maxLength: 200
          nullable: true
        direction:
          example: RECEIVED
          anyOf:
            - type: "null"
            - $ref: "#/components/schemas/ApiGroupFilterDirection"
    ApiGroupDescription:
      type: object
      required:
        - tdh
        - rep
        - cic
        - level
        - owns_nfts
        - identity_group_id
        - identity_group_identities_count
        - excluded_identity_group_id
        - excluded_identity_group_identities_count
      properties:
        tdh:
          $ref: "#/components/schemas/ApiGroupTdhFilter"
        rep:
          $ref: "#/components/schemas/ApiGroupRepFilter"
        cic:
          $ref: "#/components/schemas/ApiGroupCicFilter"
        level:
          $ref: "#/components/schemas/ApiGroupLevelFilter"
        owns_nfts:
          type: array
          items:
            $ref: "#/components/schemas/ApiGroupOwnsNft"
        identity_group_id:
          type: string
          nullable: true
        identity_group_identities_count:
          type: number
          format: int64
          nullable: false
        excluded_identity_group_id:
          type: string
          nullable: true
        excluded_identity_group_identities_count:
          type: number
          format: int64
          nullable: false
    ApiGroupFilterDirection:
      type: string
      enum:
        - RECEIVED
        - SENT
    ApiGroupFull:
      type: object
      required:
        - id
        - name
        - group
        - created_at
        - created_by
        - visible
        - is_private
      properties:
        id:
          type: string
        name:
          type: string
        group:
          $ref: "#/components/schemas/ApiGroupDescription"
        created_at:
          type: number
          format: int64
        created_by:
          $ref: "#/components/schemas/ApiProfileMin"
        visible:
          type: boolean
        is_private:
          type: boolean
        is_direct_message:
          type: boolean
    ApiGroupLevelFilter:
      type: object
      required:
        - min
        - max
      properties:
        min:
          type: number
          format: int64
          nullable: true
        max:
          type: number
          format: int64
          nullable: true
    ApiGroupOwnsNft:
      type: object
      required:
        - name
        - tokens
      properties:
        name:
          type: string
          enum:
            - MEMES
            - MEMELAB
            - NEXTGEN
            - GRADIENTS
        tokens:
          type: array
          items:
            type: string
    ApiGroupRepFilter:
      type: object
      required:
        - min
        - max
        - category
        - direction
        - user_identity
      properties:
        min:
          type: number
          format: int64
          nullable: true
        max:
          type: number
          format: int64
          nullable: true
        category:
          type: string
          minLength: 1
          maxLength: 200
          nullable: true
        user_identity:
          type: string
          minLength: 1
          maxLength: 200
          nullable: true
        direction:
          example: RECEIVED
          anyOf:
            - type: "null"
            - $ref: "#/components/schemas/ApiGroupFilterDirection"
    ApiGroupTdhFilter:
      type: object
      required:
        - min
        - max
        - inclusion_strategy
      properties:
        min:
          type: number
          minimum: 0
          format: int64
          nullable: true
        max:
          type: number
          minimum: 0
          format: int64
          nullable: true
        inclusion_strategy:
          $ref: "#/components/schemas/ApiGroupTdhInclusionStrategy"
    ApiGroupTdhInclusionStrategy:
      type: string
      enum:
        - TDH
        - XTDH
        - BOTH
    ApiIdentity:
      type: object
      required:
        - id
        - handle
        - normalised_handle
        - pfp
        - cic
        - rep
        - level
        - tdh
        - tdh_rate
        - xtdh
        - xtdh_rate
        - display
        - consolidation_key
        - classification
        - sub_classification
        - primary_wallet
        - banner1
        - banner2
        - active_main_stage_submission_ids
        - winner_main_stage_drop_ids
      properties:
        id:
          type: string
          nullable: true
        handle:
          type: string
          nullable: true
        normalised_handle:
          type: string
          nullable: true
        pfp:
          type: string
          nullable: true
        cic:
          type: integer
          format: int65
        rep:
          type: integer
          format: int65
        level:
          type: integer
          format: int65
        tdh:
          type: number
          format: double
        tdh_rate:
          type: number
          format: int64
        xtdh:
          type: number
          format: double
        xtdh_rate:
          type: number
          format: int64
        consolidation_key:
          type: string
        display:
          type: string
        primary_wallet:
          type: string
        banner1:
          type: string
          nullable: true
        banner2:
          type: string
          nullable: true
        classification:
          $ref: "#/components/schemas/ApiProfileClassification"
        sub_classification:
          type: string
          nullable: true
        query:
          type: string
          nullable: true
        wallets:
          type: array
          items:
            $ref: "#/components/schemas/ApiWallet"
        active_main_stage_submission_ids:
          type: array
          items:
            type: string
        winner_main_stage_drop_ids:
          type: array
          items:
            type: string
    ApiIdentityAndSubscriptionActions:
      type: object
      required:
        - identity
        - actions
      properties:
        identity:
          $ref: "#/components/schemas/ApiProfileMin"
        actions:
          type: array
          items:
            $ref: "#/components/schemas/ApiIdentitySubscriptionTargetAction"
    ApiIdentitySubscriptionActions:
      type: object
      required:
        - actions
      properties:
        actions:
          type: array
          items:
            $ref: "#/components/schemas/ApiIdentitySubscriptionTargetAction"
    ApiIdentitySubscriptionTargetAction:
      type: string
      enum:
        - WAVE_CREATED
        - DROP_CREATED
        - DROP_REPLIED
        - DROP_VOTED
    ApiIdentitySubscriptionTargetType:
      type: string
      enum:
        - PROFILE
        - WAVE
        - DROP
    ApiIncomingIdentitySubscriptionsPage:
      type: object
      required:
        - data
      allOf:
        - $ref: "#/components/schemas/ApiPageBase"
      properties:
        data:
          type: array
          items:
            $ref: "#/components/schemas/ApiIdentityAndSubscriptionActions"
    ApiIntRange:
      type: object
      required:
        - min
        - max
      properties:
        min:
          description: Included
          type: number
          format: int64
          nullable: true
        max:
          description: Included
          type: number
          format: int64
          nullable: true
    ApiLightDrop:
      type: object
      required:
        - id
        - serial_no
        - drop_type
        - part_1_text
        - part_1_medias
        - has_quote
        - is_reply_drop
        - title
      properties:
        id:
          type: string
        serial_no:
          description: Sequence number of the drop in Seize
          type: number
          format: int64
        drop_type:
          $ref: "#/components/schemas/ApiDropType"
        title:
          type: string
          maxLength: 250
          nullable: true
        part_1_text:
          type: string
          nullable: true
        part_1_medias:
          type: array
          items:
            $ref: "#/components/schemas/ApiDropMedia"
        has_quote:
          type: boolean
        is_reply_drop:
          type: boolean
    ApiLoginRequest:
      type: object
      required:
        - client_address
        - client_signature
        - server_signature
        - is_safe_wallet
      properties:
        is_safe_wallet:
          type: boolean
        client_address:
          type: string
        client_signature:
          type: string
        server_signature:
          type: string
        role:
          type: string
    ApiLoginResponse:
      type: object
      required:
        - token
        - refresh_token
      properties:
        token:
          type: string
        refresh_token:
          type: string
    ApiNft:
      type: object
      required:
        - id
        - contract
        - mint_price
        - supply
        - name
        - collection
        - token_type
        - hodl_rate
        - description
        - artist
        - uri
        - thumbnail
        - image
        - animation
        - metadata
        - tdh
        - tdh__raw
        - tdh_rank
        - market_cap
        - floor_price
        - floor_price_from
        - scaled
        - compressed_animation
        - icon
        - total_volume_last_24_hours
        - total_volume_last_7_days
        - total_volume_last_1_month
        - total_volume
        - created_at
        - mint_date
        - boosted_tdh
        - artist_seize_handle
        - has_distribution
        - highest_offer
        - highest_offer_from
      properties:
        id:
          type: integer
          format: int64
        contract:
          type: string
        mint_price:
          type: number
          format: float
        supply:
          type: integer
          format: int64
        name:
          type: string
        collection:
          type: string
        token_type:
          type: string
          enum:
            - ERC1155
            - EEC721
        hodl_rate:
          type: number
          format: float
        description:
          type: string
        artist:
          type: string
        uri:
          type: string
          nullable: true
        thumbnail:
          type: string
        image:
          type: string
          nullable: true
        animation:
          type: string
          nullable: true
        metadata:
          type: object
        tdh:
          type: number
          format: int64
        tdh__raw:
          type: number
          format: int64
        tdh_rank:
          type: number
          format: int64
        market_cap:
          type: number
          format: float
        floor_price:
          type: number
          format: float
        floor_price_from:
          type: string
          nullable: true
        scaled:
          type: string
        compressed_animation:
          type: string
          nullable: true
        icon:
          type: string
        total_volume_last_24_hours:
          type: number
          format: float
        total_volume_last_7_days:
          type: number
          format: float
        total_volume_last_1_month:
          type: number
          format: float
        total_volume:
          type: number
          format: float
        created_at:
          type: string
          format: date-time
        mint_date:
          type: string
          format: date-time
          nullable: true
        boosted_tdh:
          type: number
          format: int64
        artist_seize_handle:
          type: string
          nullable: true
        has_distribution:
          type: boolean
        highest_offer:
          type: number
          format: float
        highest_offer_from:
          type: string
          nullable: true
    ApiNftMedia:
      type: object
      required:
        - id
        - image
        - image_compact
        - animation
        - animation_compact
      properties:
        id:
          type: string
          description: The unique identifier for the NFT media
        image:
          type: string
          description: The URL of the NFT image
        animation:
          type: string
          description: The URL of the NFT animation, if available
    ApiNftOwner:
      type: object
      required:
        - created_at
        - updated_at
        - token_id
        - contract
        - balance
        - consolidation_key
      properties:
        created_at:
          type: string
          format: date-time
        updated_at:
          type: string
          format: date-time
        token_id:
          type: integer
          format: int64
        contract:
          type: string
        balance:
          type: integer
          format: int64
        consolidation_key:
          type: string
    ApiNftOwnerPage:
      type: object
      required:
        - data
      allOf:
        - $ref: "#/components/schemas/ApiPageWithNextUriBase"
      properties:
        data:
          type: array
          items:
            $ref: "#/components/schemas/ApiNftOwner"
    ApiNftsPage:
      type: object
      required:
        - data
      allOf:
        - $ref: "#/components/schemas/ApiPageWithNextUriBase"
      properties:
        data:
          type: array
          items:
            $ref: "#/components/schemas/ApiNft"
    ApiNonceResponse:
      type: object
      required:
        - nonce
        - server_signature
      properties:
        nonce:
          type: string
        server_signature:
          type: string
    ApiNotification:
      type: object
      required:
        - id
        - cause
        - created_at
        - read_at
        - related_identity
        - related_drops
        - additional_context
      properties:
        id:
          type: number
          format: int64
        cause:
          $ref: "#/components/schemas/ApiNotificationCause"
        created_at:
          type: number
          format: int64
        read_at:
          type: number
          format: int64
          nullable: true
        related_identity:
          $ref: "#/components/schemas/ApiProfileMin"
        related_drops:
          type: array
          items:
            $ref: "#/components/schemas/ApiDrop"
        additional_context:
          type: object
    ApiNotificationCause:
      type: string
      enum:
        - IDENTITY_SUBSCRIBED
        - IDENTITY_MENTIONED
        - DROP_QUOTED
        - DROP_REPLIED
        - DROP_VOTED
        - DROP_REACTED
        - WAVE_CREATED
        - ALL_DROPS
        - PRIORITY_ALERT
    ApiNotificationsResponse:
      type: object
      required:
        - notifications
        - unread_count
      properties:
        notifications:
          type: array
          items:
            $ref: "#/components/schemas/ApiNotification"
        unread_count:
          type: number
          format: int64
    ApiOutgoingIdentitySubscriptionsPage:
      type: object
      required:
        - data
      allOf:
        - $ref: "#/components/schemas/ApiPageBase"
      properties:
        data:
          type: array
          items:
            $ref: "#/components/schemas/ApiTargetAndSubscriptionActions"
    ApiOwnerBalance:
      type: object
      required:
        - consolidation_key
        - created_at
        - updated_at
        - total_balance
        - gradients_balance
        - nextgen_balance
        - memelab_balance
        - unique_memelab
        - memes_balance
        - unique_memes
        - genesis
        - nakamoto
        - memes_cards_sets
        - memes_cards_sets_minus1
        - memes_cards_sets_minus2
        - boost
        - boosted_tdh
        - boosted_memes_tdh
        - boosted_gradients_tdh
        - boosted_nextgen_tdh
        - total_balance_rank
        - memes_balance_rank
        - unique_memes_rank
        - gradients_balance_rank
        - nextgen_balance_rank
        - memelab_balance_rank
        - unique_memelab_rank
        - boosted_tdh_rank
        - xtdh
        - xtdh_rank
        - boosted_memes_tdh_rank
        - boosted_gradients_tdh_rank
        - boosted_nextgen_tdh_rank
      properties:
        consolidation_key:
          type: string
        created_at:
          type: string
          format: date-time
        updated_at:
          type: string
          format: date-time
        total_balance:
          type: integer
          format: int64
        gradients_balance:
          type: integer
          format: int64
        nextgen_balance:
          type: integer
          format: int64
        memelab_balance:
          type: integer
          format: int64
        unique_memelab:
          type: integer
          format: int64
        memes_balance:
          type: integer
          format: int64
        unique_memes:
          type: integer
          format: int64
        genesis:
          type: integer
          format: int64
        nakamoto:
          type: integer
          format: int64
        memes_cards_sets:
          type: integer
          format: int64
        memes_cards_sets_minus1:
          type: integer
          format: int64
        memes_cards_sets_minus2:
          type: integer
          format: int64
        boost:
          type: number
          format: double
        boosted_tdh:
          type: integer
          format: int64
        boosted_memes_tdh:
          type: integer
          format: int64
        boosted_gradients_tdh:
          type: integer
          format: int64
        boosted_nextgen_tdh:
          type: integer
          format: int64
        total_balance_rank:
          type: integer
          format: int64
        memes_balance_rank:
          type: integer
          format: int64
        unique_memes_rank:
          type: integer
          format: int64
        gradients_balance_rank:
          type: integer
          format: int64
        nextgen_balance_rank:
          type: integer
          format: int64
        memelab_balance_rank:
          type: integer
          format: int64
        unique_memelab_rank:
          type: integer
          format: int64
        boosted_tdh_rank:
          type: integer
          format: int64
        boosted_memes_tdh_rank:
          type: integer
          format: int64
        boosted_gradients_tdh_rank:
          type: integer
          format: int64
        boosted_nextgen_tdh_rank:
          type: integer
          format: int64
        xtdh:
          type: number
          format: double
        xtdh_rank:
          type: integer
          format: int64
    ApiOwnerBalanceMemes:
      type: object
      required:
        - consolidation_key
        - created_at
        - updated_at
        - season
        - balance
        - unique
        - sets
        - boosted_tdh
        - rank
      properties:
        consolidation_key:
          type: string
        created_at:
          type: string
          format: date-time
        updated_at:
          type: string
          format: date-time
        season:
          type: integer
          format: int64
        balance:
          type: integer
          format: int64
        unique:
          type: integer
          format: int64
        sets:
          type: integer
          format: int64
        boosted_tdh:
          type: integer
          format: int64
        rank:
          type: integer
          format: int64
    ApiOwnerBalancePage:
      type: object
      required:
        - data
      allOf:
        - $ref: "#/components/schemas/ApiPageWithNextUriBase"
      properties:
        data:
          type: array
          items:
            $ref: "#/components/schemas/ApiOwnerBalance"
    ApiPageBase:
      type: object
      required:
        - count
        - page
        - next
      properties:
        count:
          type: number
          format: int64
        page:
          type: number
          format: int64
        next:
          type: boolean
    ApiPageSortDirection:
      type: string
      enum:
        - ASC
        - DESC
    ApiPageWithNextUriBase:
      type: object
      required:
        - count
        - page
        - next
      properties:
        count:
          type: number
          format: int64
        page:
          type: number
          format: int64
        next:
          type: string
          nullable: true
    ApiPageWithoutCount:
      type: object
      required:
        - page
        - next
      properties:
        page:
          type: number
          format: int64
        next:
          type: boolean
    ApiProfileClassification:
      type: string
      enum:
        - GOVERNMENT_NAME
        - PSEUDONYM
        - ORGANIZATION
        - AI
        - BOT
        - PARODY
        - COLLECTION
    ApiProfileMin:
      type: object
      required:
        - id
        - handle
        - pfp
        - cic
        - rep
        - tdh
        - xtdh
        - xtdh_rate
        - level
        - tdh_rate
        - primary_address
        - banner1_color
        - banner2_color
        - subscribed_actions
        - archived
        - active_main_stage_submission_ids
        - winner_main_stage_drop_ids
      properties:
        id:
          type: string
          format: uuid
        handle:
          type: string
          nullable: true
        pfp:
          type: string
          nullable: true
        banner1_color:
          type: string
          nullable: true
        banner2_color:
          type: string
          nullable: true
        cic:
          type: number
          format: int64
        rep:
          type: number
          format: int64
        tdh:
          type: number
          format: double
        tdh_rate:
          type: number
          format: int64
        xtdh:
          type: number
          format: double
        xtdh_rate:
          type: number
          format: int64
        level:
          type: number
          format: int64
        primary_address:
          type: string
        subscribed_actions:
          type: array
          items:
            $ref: "#/components/schemas/ApiIdentitySubscriptionTargetAction"
        archived:
          type: boolean
        active_main_stage_submission_ids:
          type: array
          items:
            type: string
        winner_main_stage_drop_ids:
          type: array
          items:
            type: string
    ApiProfileProxy:
      type: object
      required:
        - id
        - granted_to
        - created_at
        - created_by
        - actions
      properties:
        id:
          type: string
        granted_to:
          $ref: "#/components/schemas/ApiProfileMin"
        created_at:
          type: number
        created_by:
          $ref: "#/components/schemas/ApiProfileMin"
        actions:
          type: array
          items:
            $ref: "#/components/schemas/ApiProfileProxyAction"
    ApiProfileProxyAction:
      type: object
      required:
        - id
        - proxy_id
        - action_type
        - credit_amount
        - credit_spent
        - start_time
        - end_time
        - accepted_at
        - rejected_at
        - revoked_at
        - created_at
        - is_active
      properties:
        id:
          type: string
        proxy_id:
          type: string
        action_type:
          $ref: "#/components/schemas/ApiProfileProxyActionType"
        credit_amount:
          anyOf:
            - type: "null"
            - type: number
              format: int64
          example: 1000
        credit_spent:
          anyOf:
            - type: "null"
            - type: number
              format: int64
          example: 1000
        start_time:
          type: number
          format: int64
          example: 1719850339996
        end_time:
          anyOf:
            - type: "null"
            - type: number
              format: int64
          example: 1719850339996
        created_at:
          type: number
          format: int64
          example: 1719850339996
        accepted_at:
          anyOf:
            - type: "null"
            - type: number
              format: int64
          example: 1719850339996
        rejected_at:
          anyOf:
            - type: "null"
            - type: number
              format: int64
          example: 1719850339996
        revoked_at:
          anyOf:
            - type: "null"
            - type: number
              format: int64
          example: 1719850339996
        is_active:
          type: boolean
    ApiProfileProxyActionType:
      type: string
      enum:
        - ALLOCATE_REP
        - ALLOCATE_CIC
        - CREATE_WAVE
        - READ_WAVE
        - CREATE_DROP_TO_WAVE
        - RATE_WAVE_DROP
    ApiQuotedDrop:
      type: object
      required:
        - drop_id
        - drop_part_id
      properties:
        drop_id:
          type: string
        drop_part_id:
          type: number
          format: int64
    ApiQuotedDropResponse:
      type: object
      required:
        - drop_id
        - drop_part_id
      properties:
        drop_id:
          type: string
        drop_part_id:
          type: number
          format: int64
        drop:
          $ref: "#/components/schemas/ApiDropWithoutWave"
    ApiRateMatter:
      type: string
      enum:
        - REP
        - CIC
    ApiRatingWithProfileInfoAndLevel:
      type: object
      required:
        - profile_id
        - handle
        - wallets
        - tdh
        - xtdh
        - rating
        - cic
        - last_modified
        - level
      properties:
        profile_id:
          type: string
        handle:
          type: string
        wallets:
          type: array
          items:
            type: string
        tdh:
          type: number
          format: int64
        xtdh:
          type: number
          format: float
        rating:
          type: number
          format: int64
        cic:
          type: number
          format: int64
        last_modified:
          type: string
    ApiRatingWithProfileInfoAndLevelPage:
      type: object
      required:
        - data
      allOf:
        - $ref: "#/components/schemas/ApiPageBase"
      properties:
        data:
          type: array
          items:
            $ref: "#/components/schemas/ApiRatingWithProfileInfoAndLevel"
    ApiRedeemRefreshTokenRequest:
      type: object
      required:
        - address
        - token
      properties:
        address:
          type: string
        token:
          type: string
        role:
          type: string
    ApiRedeemRefreshTokenResponse:
      type: object
      required:
        - address
        - token
      properties:
        address:
          type: string
        token:
          type: string
    ApiRegisterPushNotificationTokenRequest:
      type: object
      required:
        - device_id
        - token
      properties:
        device_id:
          type: string
        token:
          type: string
        profile_id:
          type: string
          description: Optional profile_id
        platform:
          type: string
          description: Optional platform (ios, android, web)
    ApiReplyToDrop:
      type: object
      required:
        - drop_id
        - drop_part_id
      properties:
        drop_id:
          type: string
        drop_part_id:
          type: number
          format: int64
    ApiReplyToDropResponse:
      type: object
      required:
        - drop_id
        - drop_part_id
        - is_deleted
      properties:
        drop_id:
          type: string
        drop_part_id:
          type: number
          format: int64
        is_deleted:
          type: boolean
        drop:
          $ref: "#/components/schemas/ApiDropWithoutWave"
    ApiRepRating:
      type: object
      required:
        - rating
      properties:
        rating:
          type: number
          format: int64
    ApiSeizeSettings:
      type: object
      required:
        - rememes_submission_tdh_threshold
        - all_drops_notifications_subscribers_limit
        - memes_wave_id
      properties:
        rememes_submission_tdh_threshold:
          type: integer
          format: int64
        all_drops_notifications_subscribers_limit:
          type: integer
          format: int64
        memes_wave_id:
          type: string
          nullable: true
    ApiStartMultipartMediaUploadResponse:
      required:
        - upload_id
        - key
      properties:
        upload_id:
          type: string
        key:
          type: string
    ApiTargetAndSubscriptionActions:
      type: object
      required:
        - target
        - actions
      properties:
        target:
          description: Wave or drop or identity
          type: object
        actions:
          type: array
          items:
            $ref: "#/components/schemas/ApiIdentitySubscriptionTargetAction"
    ApiTdhEdition:
      type: object
      required:
        - contract
        - id
        - edition_id
        - balance
        - days_held
        - hodl_rate
      properties:
        contract:
          type: string
        id:
          type: integer
          format: int64
        edition_id:
          type: integer
          format: int64
        balance:
          type: integer
          format: int64
        hodl_rate:
          type: integer
          format: int64
        days_held:
          type: integer
          format: int64
        wallet:
          type: string
          nullable: true
        consolidation_key:
          type: string
          nullable: true
        profile:
          $ref: "#/components/schemas/ApiProfileMin"
          nullable: true
    ApiTdhEditionsPage:
      type: object
      required:
        - data
      allOf:
        - $ref: "#/components/schemas/ApiPageWithNextUriBase"
      properties:
        data:
          type: array
          items:
            $ref: "#/components/schemas/ApiTdhEdition"
    ApiTransaction:
      type: object
      required:
        - transaction
        - block
        - created_at
        - transaction_date
        - from_address
        - to_address
        - contract
        - token_id
        - token_count
        - value
        - royalties
        - gas_gwei
        - gas_price
        - gas_price_gwei
        - gas
        - primary_proceeds
        - eth_price_usd
        - value_usd
        - gas_usd
        - from_display
        - to_display
      properties:
        transaction:
          type: string
        block:
          type: integer
          format: int64
        created_at:
          type: string
          format: date-time
        transaction_date:
          type: string
          format: date-time
        from_address:
          type: string
        to_address:
          type: string
        contract:
          type: string
        token_id:
          type: integer
          format: int64
        token_count:
          type: integer
          format: int64
        value:
          type: number
          format: double
        royalties:
          type: number
          format: double
        gas_gwei:
          type: number
          format: double
        gas_price:
          type: number
          format: double
        gas_price_gwei:
          type: number
          format: double
        gas:
          type: number
          format: double
        primary_proceeds:
          type: number
          format: double
        eth_price_usd:
          type: number
          format: double
        value_usd:
          type: number
          format: double
        gas_usd:
          type: number
          format: double
        from_display:
          type: string
          nullable: true
        to_display:
          type: string
    ApiTransactionPage:
      type: object
      required:
        - data
      allOf:
        - $ref: "#/components/schemas/ApiPageWithNextUriBase"
      properties:
        data:
          type: array
          items:
            $ref: "#/components/schemas/ApiTransaction"
    ApiUpdateDropRequest:
      type: object
      allOf:
        - $ref: "#/components/schemas/ApiCreateWaveDropRequest"
      properties:
        mentions_all:
          type: boolean
    ApiUpdateProxyActionRequest:
      type: object
      properties:
        credit_amount:
          type: number
          format: int64
          example: 1000
        end_time:
          type: number
          format: int64
          nullable: true
          example: 1719850339996
    ApiUpdateWaveDecisionPause:
      required:
        - id
        - start_time
        - end_time
      properties:
        id:
          type: integer
          format: int64
          nullable: true
          description: null when new pause is created. Only supply when editing a pause.
        start_time:
          type: integer
          format: int64
          nullable: false
          description: >-
            Decisions after this time will not be made. Should not overlap with
            other pauses. Needs to be in the future. Can not be updated after
            pause creation.
        end_time:
          type: integer
          format: int64
          nullable: false
          description: >-
            Decisions before this time will not be made. Should not overlap with
            other pauses. Needs to be after start_time, after now and after
            wave.next_decision_time
    ApiUpdateWaveRequest:
      type: object
      required:
        - name
        - picture
        - voting
        - visibility
        - participation
        - chat
        - wave
      properties:
        name:
          description: The name of the wave
          type: string
          maxLength: 250
        picture:
          description: The picture of the wave
          type: string
          example: https://example.com/picture.jpg
          nullable: true
        voting:
          $ref: "#/components/schemas/ApiCreateNewWaveVotingConfig"
        visibility:
          $ref: "#/components/schemas/ApiCreateNewWaveVisibilityConfig"
        participation:
          $ref: "#/components/schemas/ApiCreateNewWaveParticipationConfig"
        chat:
          $ref: "#/components/schemas/ApiCreateNewWaveChatConfig"
        wave:
          $ref: "#/components/schemas/ApiCreateWaveConfig"
    ApiUploadItem:
      type: object
      required:
        - date
        - block
        - url
      properties:
        date:
          type: string
          format: date-time
        block:
          type: integer
          format: int64
        url:
          type: string
    ApiUploadPartOfMultipartUploadRequest:
      required:
        - upload_id
        - key
        - part_no
      properties:
        upload_id:
          type: string
        key:
          type: string
        part_no:
          type: integer
          format: int64
    ApiUploadPartOfMultipartUploadResponse:
      required:
        - upload_url
      properties:
        upload_url:
          type: string
    ApiUploadsPage:
      type: object
      required:
        - data
      allOf:
        - $ref: "#/components/schemas/ApiPageWithNextUriBase"
      properties:
        data:
          type: array
          items:
            $ref: "#/components/schemas/ApiUploadItem"
    ApiWallet:
      type: object
      required:
        - wallet
        - display
        - tdh
      properties:
        wallet:
          type: string
        display:
          type: string
        tdh:
          type: integer
          format: int64
    ApiWave:
      type: object
      required:
        - id
        - serial_no
        - author
        - name
        - picture
        - description_drop
        - voting
        - visibility
        - participation
        - chat
        - wave
        - outcomes
        - created_at
        - contributors_overview
        - subscribed_actions
        - metrics
        - pauses
        - pinned
      properties:
        id:
          description: The ID of the wave
          type: string
        serial_no:
          description: Sequence number of the wave in Seize
          type: number
          format: int64
        author:
          $ref: "#/components/schemas/ApiProfileMin"
        name:
          description: The name of the wave
          type: string
        picture:
          description: The picture of the wave
          type: string
          example: https://example.com/picture.jpg
          nullable: true
        created_at:
          type: number
          format: int64
        description_drop:
          $ref: "#/components/schemas/ApiDrop"
        voting:
          $ref: "#/components/schemas/ApiWaveVotingConfig"
        visibility:
          $ref: "#/components/schemas/ApiWaveVisibilityConfig"
        participation:
          $ref: "#/components/schemas/ApiWaveParticipationConfig"
        chat:
          $ref: "#/components/schemas/ApiWaveChatConfig"
        wave:
          $ref: "#/components/schemas/ApiWaveConfig"
        outcomes:
          type: array
          items:
            $ref: "#/components/schemas/ApiWaveOutcomeOld"
        contributors_overview:
          type: array
          items:
            $ref: "#/components/schemas/ApiWaveContributorOverview"
        subscribed_actions:
          type: array
          items:
            $ref: "#/components/schemas/ApiWaveSubscriptionTargetAction"
        metrics:
          $ref: "#/components/schemas/ApiWaveMetrics"
        pauses:
          type: array
          items:
            $ref: "#/components/schemas/ApiWaveDecisionPause"
        pinned:
          type: boolean
    ApiWaveChatConfig:
      type: object
      required:
        - scope
        - enabled
        - authenticated_user_eligible
      properties:
        scope:
          $ref: "#/components/schemas/ApiWaveScope"
        enabled:
          type: boolean
        authenticated_user_eligible:
          type: boolean
    ApiWaveConfig:
      type: object
      required:
        - type
        - time_lock_ms
        - winning_thresholds
        - max_winners
        - admin_group
        - authenticated_user_eligible_for_admin
        - decisions_strategy
        - next_decision_time
        - admin_drop_deletion_enabled
      properties:
        type:
          $ref: "#/components/schemas/ApiWaveType"
        winning_thresholds:
          description: >-
            Drops which rate tally ends up in this range will win. Must be set
            if and only if type is APPROVE
          anyOf:
            - type: "null"
            - $ref: "#/components/schemas/ApiIntRange"
        max_winners:
          description: >-
            This amount of top rated drops will win. Must be set if and only if
            type is RANK
          type: integer
          format: int64
          minimum: 1
          nullable: true
        time_lock_ms:
          nullable: true
          description: >-
            Vote of a voter is considered eligible after this amount of time
            after casting it. If not set then votes are eligible immediately
            after casting.
          type: integer
          format: int64
          minimum: 1
        admin_group:
          $ref: "#/components/schemas/ApiWaveScope"
        authenticated_user_eligible_for_admin:
          type: boolean
        decisions_strategy:
          anyOf:
            - type: "null"
            - $ref: "#/components/schemas/ApiWaveDecisionsStrategy"
        next_decision_time:
          type: number
          format: int64
          nullable: true
        admin_drop_deletion_enabled:
          type: boolean
    ApiWaveContributorOverview:
      required:
        - contributor_identity
        - contributor_pfp
      properties:
        contributor_identity:
          type: string
        contributor_pfp:
          type: string
    ApiWaveCreditScope:
      description: |
        The scope of the credit. 
        * WAVE - Credit is spendable across all drops in wave.
      enum:
        - WAVE
    ApiWaveCreditType:
      type: string
      description: |
        What will be counted as a credit.
      enum:
        - TDH
        - REP
        - XTDH
        - TDH_PLUS_XTDH
    ApiWaveDecision:
      type: object
      required:
        - decision_time
        - winners
      properties:
        decision_time:
          type: integer
          format: int62
        winners:
          type: array
          items:
            $ref: "#/components/schemas/ApiWaveDecisionWinner"
    ApiWaveDecisionAward:
      type: object
      required:
        - type
        - description
      properties:
        type:
          $ref: "#/components/schemas/ApiWaveOutcomeType"
        subtype:
          $ref: "#/components/schemas/ApiWaveOutcomeSubType"
        description:
          type: string
        credit:
          $ref: "#/components/schemas/ApiWaveOutcomeCredit"
        rep_category:
          type: string
        amount:
          type: number
          format: int64
    ApiWaveDecisionPause:
      required:
        - id
        - start_time
        - end_time
      properties:
        id:
          type: integer
          format: int64
          nullable: false
        start_time:
          type: integer
          format: int64
          nullable: false
        end_time:
          type: integer
          format: int64
          nullable: false
    ApiWaveDecisionsPage:
      type: object
      required:
        - data
      allOf:
        - $ref: "#/components/schemas/ApiPageBase"
      properties:
        data:
          type: array
          items:
            $ref: "#/components/schemas/ApiWaveDecision"
    ApiWaveDecisionsStrategy:
      type: object
      required:
        - first_decision_time
        - subsequent_decisions
        - is_rolling
      properties:
        first_decision_time:
          type: number
          format: int64
          description: >-
            When the first decision will be made. All subsequent decision times
            will be calculated based on this.
        subsequent_decisions:
          type: array
          items:
            type: number
            format: int64
            minimum: 1
          description: >-
            Each element in this array represents the milliseconds passed from
            previous decision when new decision is made. When is_rolling=true
            then after last decision, the next decision will be made again
            first-element-of-the-array milliseconds later than the previous one.
            And it will continue like this forever.
        is_rolling:
          type: boolean
          description: >-
            If false then there will be length(subsequent_decisions) + 1
            decisions in total. If true then there will be infinite number of
            decisions (see description of subsequent_decisions). Also if true
            then there needs to be at least one element in subsequent_decisions
            array.
    ApiWaveDecisionWinner:
      type: object
      required:
        - place
        - awards
        - drop
      properties:
        place:
          type: integer
          format: int64
        awards:
          type: array
          items:
            $ref: "#/components/schemas/ApiWaveDecisionAward"
        drop:
          $ref: "#/components/schemas/ApiDrop"
    ApiWaveDropsFeed:
      type: object
      required:
        - wave
        - drops
      properties:
        wave:
          $ref: "#/components/schemas/ApiWaveMin"
        drops:
          type: array
          items:
            $ref: "#/components/schemas/ApiDropWithoutWave"
        root_drop:
          $ref: "#/components/schemas/ApiDropWithoutWave"
        trace:
          type: array
          items:
            $ref: "#/components/schemas/ApiDropTraceItem"
    ApiWaveLog:
      type: object
      required:
        - id
        - action
        - wave_id
        - drop_id
        - invoker
        - created_at
        - contents
      properties:
        id:
          type: string
        action:
          type: string
        wave_id:
          type: string
        drop_id:
          type: string
        drop_author:
          $ref: "#/components/schemas/ApiProfileMin"
        invoker:
          $ref: "#/components/schemas/ApiProfileMin"
        invoker_proxy:
          $ref: "#/components/schemas/ApiProfileMin"
        created_at:
          type: string
          format: date-time
        contents:
          type: object
          additionalProperties: true
    ApiWaveMetadataType:
      type: string
      enum:
        - STRING
        - NUMBER
    ApiWaveMetrics:
      required:
        - subscribers_count
        - drops_count
        - latest_drop_timestamp
        - your_participation_drops_count
      properties:
        subscribers_count:
          type: number
          format: int64
        drops_count:
          type: number
          format: int64
        latest_drop_timestamp:
          type: number
          format: int64
        your_drops_count:
          type: number
          format: int64
        your_participation_drops_count:
          type: number
          format: int64
        your_latest_drop_timestamp:
          type: number
          format: int64
    ApiWaveMin:
      required:
        - id
        - name
        - picture
        - description_drop_id
        - authenticated_user_eligible_to_vote
        - authenticated_user_eligible_to_participate
        - authenticated_user_eligible_to_chat
        - authenticated_user_admin
        - voting_period_start
        - voting_period_end
        - voting_credit_type
        - visibility_group_id
        - participation_group_id
        - chat_group_id
        - voting_group_id
        - admin_group_id
        - admin_drop_deletion_enabled
        - forbid_negative_votes
        - pinned
      properties:
        id:
          type: string
        name:
          type: string
        picture:
          type: string
          nullable: true
        description_drop_id:
          type: string
        authenticated_user_eligible_to_vote:
          type: boolean
        authenticated_user_eligible_to_participate:
          type: boolean
        authenticated_user_eligible_to_chat:
          type: boolean
        authenticated_user_admin:
          type: boolean
        visibility_group_id:
          type: string
          nullable: true
        participation_group_id:
          type: string
          nullable: true
        chat_group_id:
          type: string
          nullable: true
        voting_group_id:
          type: string
          nullable: true
        admin_group_id:
          type: string
          nullable: true
        voting_period_start:
          type: number
          format: int64
          nullable: true
        voting_period_end:
          type: number
          format: int64
          nullable: true
        voting_credit_type:
          $ref: "#/components/schemas/ApiWaveCreditType"
        admin_drop_deletion_enabled:
          type: boolean
        forbid_negative_votes:
          type: boolean
        pinned:
          type: boolean
    ApiWaveOutcome:
      type: object
      required:
        - type
        - description
        - index
      properties:
        type:
          $ref: "#/components/schemas/ApiWaveOutcomeType"
        subtype:
          $ref: "#/components/schemas/ApiWaveOutcomeSubType"
        description:
          type: string
        credit:
          $ref: "#/components/schemas/ApiWaveOutcomeCredit"
        rep_category:
          type: string
        amount:
          type: number
          format: int64
        index:
          type: number
          format: int64
    ApiWaveOutcomeCredit:
      type: string
      enum:
        - REP
        - CIC
    ApiWaveOutcomeDistributionItem:
      type: object
      required:
        - index
      properties:
        index:
          type: number
          format: int64
        amount:
          type: number
          format: int64
          nullable: true
        description:
          type: string
          nullable: true
    ApiWaveOutcomeDistributionItemsPage:
      type: object
      required:
        - data
      allOf:
        - $ref: "#/components/schemas/ApiPageBase"
      properties:
        data:
          type: array
          items:
            $ref: "#/components/schemas/ApiWaveOutcomeDistributionItem"
    ApiWaveOutcomeOld:
      type: object
      required:
        - type
        - description
        - index
      properties:
        type:
          $ref: "#/components/schemas/ApiWaveOutcomeType"
        subtype:
          $ref: "#/components/schemas/ApiWaveOutcomeSubType"
        description:
          type: string
        credit:
          $ref: "#/components/schemas/ApiWaveOutcomeCredit"
        rep_category:
          type: string
        amount:
          type: number
          format: int64
        distribution:
          type: array
          items:
            $ref: "#/components/schemas/ApiWaveOutcomeDistributionItem"
        index:
          type: number
          format: int64
    ApiWaveOutcomesPage:
      type: object
      required:
        - data
      allOf:
        - $ref: "#/components/schemas/ApiPageBase"
      properties:
        data:
          type: array
          items:
            $ref: "#/components/schemas/ApiWaveOutcome"
    ApiWaveOutcomeSubType:
      type: string
      enum:
        - CREDIT_DISTRIBUTION
    ApiWaveOutcomeType:
      type: string
      enum:
        - AUTOMATIC
        - MANUAL
    ApiWaveParticipationConfig:
      type: object
      required:
        - scope
        - required_metadata
        - signature_required
        - no_of_applications_allowed_per_participant
        - required_media
        - authenticated_user_eligible
        - terms
      properties:
        scope:
          $ref: "#/components/schemas/ApiWaveScope"
        no_of_applications_allowed_per_participant:
          description: >-
            The number of applications allowed per participant. Infinite if
            omitted.
          type: integer
          format: int64
          minimum: 1
          nullable: true
        required_metadata:
          description: |
            The metadata that must be provided by the participant. 
            Empty array if nothing is required.
          type: array
          items:
            $ref: "#/components/schemas/ApiWaveRequiredMetadata"
        required_media:
          type: array
          items:
            $ref: "#/components/schemas/ApiWaveParticipationRequirement"
        signature_required:
          description: If true then the votes must be signed by voters.
          type: boolean
        period:
          $ref: "#/components/schemas/ApiIntRange"
        authenticated_user_eligible:
          type: boolean
        terms:
          type: string
          nullable: true
    ApiWaveParticipationRequirement:
      type: string
      enum:
        - IMAGE
        - AUDIO
        - VIDEO
    ApiWaveRequiredMetadata:
      type: object
      required:
        - name
        - type
      properties:
        name:
          description: Metadata key
          type: string
        type:
          $ref: "#/components/schemas/ApiWaveMetadataType"
    ApiWaveScope:
      description: A scope of audience
      type: object
      required:
        - group
      properties:
        group:
          description: If null, everyone is included
          anyOf:
            - type: "null"
            - $ref: "#/components/schemas/ApiGroup"
    ApiWavesOverviewType:
      type: string
      enum:
        - LATEST
        - MOST_SUBSCRIBED
        - HIGH_LEVEL_AUTHOR
        - AUTHOR_YOU_HAVE_REPPED
        - MOST_DROPPED
        - MOST_DROPPED_BY_YOU
        - RECENTLY_DROPPED_TO
        - RECENTLY_DROPPED_TO_BY_YOU
    ApiWavesPinFilter:
      type: string
      enum:
        - PINNED
        - NOT_PINNED
    ApiWaveSubscriptionActions:
      type: object
      required:
        - actions
      properties:
        actions:
          type: array
          items:
            $ref: "#/components/schemas/ApiWaveSubscriptionTargetAction"
    ApiWaveSubscriptionTargetAction:
      type: string
      enum:
        - DROP_CREATED
    ApiWaveType:
      type: string
      enum:
        - APPROVE
        - RANK
        - CHAT
    ApiWaveVisibilityConfig:
      type: object
      required:
        - scope
      properties:
        scope:
          $ref: "#/components/schemas/ApiWaveScope"
    ApiWaveVoter:
      type: object
      required:
        - voter
        - votes_summed
        - positive_votes_summed
        - negative_votes_summed
        - absolute_votes_summed
        - min_vote
        - max_vote
        - different_drops_voted
        - average_vote
      properties:
        voter:
          $ref: "#/components/schemas/ApiProfileMin"
        votes_summed:
          type: integer
          format: int64
        positive_votes_summed:
          type: integer
          format: int64
        negative_votes_summed:
          type: number
          format: int64
        absolute_votes_summed:
          type: number
          format: int64
        min_vote:
          type: number
          format: int64
        max_vote:
          type: number
          format: int64
        different_drops_voted:
          type: number
          format: int64
        average_vote:
          type: number
          format: int64
    ApiWaveVotersPage:
      type: object
      required:
        - data
      allOf:
        - $ref: "#/components/schemas/ApiPageBase"
      properties:
        data:
          type: array
          items:
            $ref: "#/components/schemas/ApiWaveVoter"
    ApiWaveVotingConfig:
      type: object
      required:
        - scope
        - credit_type
        - credit_category
        - signature_required
        - creditor
        - authenticated_user_eligible
        - forbid_negative_votes
      properties:
        scope:
          $ref: "#/components/schemas/ApiWaveScope"
        credit_type:
          $ref: "#/components/schemas/ApiWaveCreditType"
        credit_category:
          description: >-
            Only relevant when credit_type=REP. The REP category which is usable
            as credit. If not set then all categories will be usable as voting
            credits.
          type: string
          nullable: true
        creditor:
          description: Only relevant when credit_type=REP
          anyOf:
            - type: "null"
            - $ref: "#/components/schemas/ApiProfileMin"
        signature_required:
          description: If true then the votes must be signed by voters.
          type: boolean
        period:
          $ref: "#/components/schemas/ApiIntRange"
        authenticated_user_eligible:
          type: boolean
        forbid_negative_votes:
          type: boolean
    ApiXTdhCollection:
      type: object
      required:
        - contract
        - collection_name
        - xtdh
        - xtdh_rate
        - total_token_count
        - active_token_count
        - total_contributor_count
        - active_contributor_count
      properties:
        contract:
          type: string
        collection_name:
          type: string
          nullable: true
        xtdh:
          type: number
          format: float
        xtdh_rate:
          type: number
          format: float
        total_token_count:
          type: number
          format: int64
        active_token_count:
          type: number
          format: int64
        total_contributor_count:
          type: number
          format: int64
        active_contributor_count:
          type: number
          format: int64
    ApiXTdhCollectionsPage:
      type: object
      required:
        - data
      allOf:
        - $ref: "#/components/schemas/ApiPageWithoutCount"
      properties:
        data:
          type: array
          items:
            $ref: "#/components/schemas/ApiXTdhCollection"
    ApiXTdhContribution:
      type: object
      required:
        - xtdh
        - xtdh_rate
      properties:
        grant:
          $ref: "#/components/schemas/ApiXTdhGrant"
        grantor:
          $ref: "#/components/schemas/ApiProfileMin"
        xtdh:
          type: number
          format: float
        xtdh_rate:
          type: number
          format: float
        total_grant_count:
          type: number
          format: int64
        active_grant_count:
          type: number
          format: int64
    ApiXTdhContributionsPage:
      type: object
      required:
        - data
      allOf:
        - $ref: "#/components/schemas/ApiPageWithoutCount"
      properties:
        data:
          type: array
          items:
            $ref: "#/components/schemas/ApiXTdhContribution"
    ApiXTdhCreateGrant:
      type: object
      required:
        - target_chain
        - target_contract
        - target_tokens
        - valid_to
        - rate
        - is_irrevocable
      properties:
        target_chain:
          $ref: "#/components/schemas/ApiXTdhGrantTargetChain"
        target_contract:
          type: string
        target_tokens:
          type: array
          items:
            type: string
          description: >-
            List of token numbers. Each element can also be a span in form of
            start-end. Leave empty if all tokens are targets.
        valid_to:
          type: number
          format: int64
          nullable: true
        rate:
          type: number
          format: int64
        is_irrevocable:
          type: boolean
          description: If true then the grant must be covered with lock contracts
    ApiXTdhGlobalStats:
      type: object
      required:
        - xtdh
        - xtdh_rate
        - multiplier
        - outgoing_rate
        - outgoing_total
        - outgoing_collections_count
        - outgoing_tokens_count
      properties:
        xtdh:
          type: number
          format: double
        xtdh_rate:
          type: number
          format: double
        multiplier:
          type: number
          format: double
        outgoing_rate:
          type: number
          format: double
        outgoing_total:
          type: number
          format: double
        outgoing_collections_count:
          type: number
          format: int64
        outgoing_tokens_count:
          type: number
          format: int64
    ApiXTdhGrant:
      type: object
      required:
        - id
        - grantor
        - target_chain
        - target_contract
        - target_tokens_count
        - target_collection_name
        - created_at
        - updated_at
        - valid_from
        - valid_to
        - rate
        - error_details
        - status
        - is_irrevocable
        - total_granted
      properties:
        id:
          type: string
        grantor:
          $ref: "#/components/schemas/ApiProfileMin"
        target_chain:
          $ref: "#/components/schemas/ApiXTdhGrantTargetChain"
        target_contract:
          type: string
        target_tokens_count:
          type: number
          format: int64
        target_collection_name:
          type: string
          nullable: true
        created_at:
          type: number
          format: int64
        updated_at:
          type: number
          format: int64
        valid_from:
          type: number
          format: int64
          nullable: true
        valid_to:
          type: number
          format: int64
          nullable: true
        rate:
          type: number
          format: int64
        error_details:
          type: string
          nullable: true
        status:
          $ref: "#/components/schemas/ApiXTdhGrantStatus"
        is_irrevocable:
          type: boolean
          description: If true then the grant must be covered with lock contracts
        total_granted:
          type: number
          format: int64
    ApiXTdhGrantee:
      type: object
      required:
        - grantee
        - collections_count
        - tokens_count
        - xtdh
        - xtdh_rate
      properties:
        grantee:
          $ref: "#/components/schemas/ApiProfileMin"
        xtdh:
          type: number
          format: float
        xtdh_rate:
          type: number
          format: float
        collections_count:
          type: number
          format: int64
        tokens_count:
          type: number
          format: int64
    ApiXTdhGranteesPage:
      type: object
      required:
        - data
      allOf:
        - $ref: "#/components/schemas/ApiPageWithoutCount"
      properties:
        data:
          type: array
          items:
            $ref: "#/components/schemas/ApiXTdhGrantee"
    ApiXTdhGrantsPage:
      type: object
      required:
        - data
      allOf:
        - $ref: "#/components/schemas/ApiPageBase"
      properties:
        data:
          type: array
          items:
            $ref: "#/components/schemas/ApiXTdhGrant"
    ApiXTdhGrantStatus:
      type: string
      enum:
        - PENDING
        - FAILED
        - GRANTED
        - DISABLED
    ApiXTdhGrantTargetChain:
      type: string
      enum:
        - ETHEREUM_MAINNET
    ApiXTdhGrantToken:
      type: object
      required:
        - token
        - xtdh
      properties:
        token:
          type: string
        xtdh:
          type: number
          format: float
    ApiXTdhGrantTokensPage:
      type: object
      required:
        - data
      allOf:
        - $ref: "#/components/schemas/ApiPageBase"
      properties:
        data:
          type: array
          items:
            $ref: "#/components/schemas/ApiXTdhGrantToken"
    ApiXTdhGrantUpdateRequest:
      type: object
      required:
        - valid_to
      properties:
        valid_to:
          type: number
          format: int64
          description: >-
            If valid_to-valid_from does not allow for at least one xTDH
            increment then old grant is disabled and substitute wont be created
    ApiXTdhStats:
      type: object
      required:
        - identity
        - xtdh
        - xtdh_rate
        - multiplier
        - outgoing_rate
        - outgoing_total
        - outgoing_collections_count
        - outgoing_tokens_count
        - incoming_rate
        - incoming_total
        - generation_rate
        - generated_total
        - unused_rate
      properties:
        identity:
          $ref: "#/components/schemas/ApiIdentity"
        xtdh:
          type: number
          format: double
        xtdh_rate:
          type: number
          format: double
        multiplier:
          type: number
          format: double
        outgoing_rate:
          type: number
          format: double
        outgoing_total:
          type: number
          format: double
        outgoing_collections_count:
          type: number
          format: int64
        outgoing_tokens_count:
          type: number
          format: int64
        incoming_rate:
          type: number
          format: double
        incoming_total:
          type: number
          format: double
        generated_total:
          type: number
          format: double
        generation_rate:
          type: number
          format: double
        unused_rate:
          type: number
          format: double
    ApiXTdhToken:
      type: object
      required:
        - contract
        - token
        - owner
        - xtdh
        - xtdh_rate
        - total_contributor_count
        - active_contributor_count
      properties:
        contract:
          type: string
        token:
          type: number
          format: int64
        owner:
          $ref: "#/components/schemas/ApiProfileMin"
        xtdh:
          type: number
          format: float
        xtdh_rate:
          type: number
          format: float
        total_contributor_count:
          type: number
          format: int64
        active_contributor_count:
          type: number
          format: int64
    ApiXTdhTokensPage:
      type: object
      required:
        - data
      allOf:
        - $ref: "#/components/schemas/ApiPageWithoutCount"
      properties:
        data:
          type: array
          items:
            $ref: "#/components/schemas/ApiXTdhToken"
    DistributionNormalized:
      type: object
      required:
        - card_id
        - contract
        - wallet
        - wallet_display
        - airdrops
        - total_spots
        - total_count
        - minted
      properties:
        card_id:
          type: integer
          format: int64
        contract:
          type: string
        wallet:
          type: string
        wallet_display:
          type: string
        card_name:
          type: string
          nullable: true
        mint_date:
          type: string
          format: date-time
          nullable: true
        airdrops:
          type: integer
          format: int64
        total_spots:
          type: integer
          format: int64
        total_count:
          type: integer
          format: int64
        minted:
          type: integer
          format: int64
        allowlist:
          type: array
          nullable: true
          items:
            $ref: "#/components/schemas/AllowlistNormalizedEntry"
        phases:
          type: array
          nullable: true
          items:
            type: string
    DistributionNormalizedPage:
      type: object
      required:
        - data
      allOf:
        - $ref: "#/components/schemas/ApiPageWithNextUriBase"
      properties:
        data:
          type: array
          items:
            $ref: "#/components/schemas/DistributionNormalized"
    DistributionPhasesPage:
      type: object
      required:
        - data
      allOf:
        - $ref: "#/components/schemas/ApiPageWithNextUriBase"
      properties:
        data:
          type: array
          items:
            type: string
    DistributionPhoto:
      type: object
      required:
        - id
        - card_id
        - contract
        - link
      properties:
        id:
          type: integer
          format: int64
        card_id:
          type: integer
          format: int64
        contract:
          type: string
        link:
          type: string
        created_at:
          type: string
          format: date-time
        updated_at:
          type: string
          format: date-time
    DistributionPhotosPage:
      type: object
      required:
        - data
      allOf:
        - $ref: "#/components/schemas/ApiPageWithNextUriBase"
      properties:
        data:
          type: array
          items:
            $ref: "#/components/schemas/DistributionPhoto"
    NFTFinalSubscription:
      type: object
      required:
        - consolidation_key
        - contract
        - token_id
        - subscribed_count
        - airdrop_address
        - balance
      properties:
        id:
          type: integer
          format: int64
        consolidation_key:
          type: string
        contract:
          type: string
        token_id:
          type: integer
          format: int64
        subscribed_count:
          type: integer
          format: int64
        airdrop_address:
          type: string
        balance:
          type: number
          format: double
        subscribed_at:
          type: string
          nullable: true
        phase:
          type: string
          nullable: true
        phase_subscriptions:
          type: integer
          format: int64
        phase_position:
          type: integer
          format: int64
        redeemed:
          type: boolean
        redeemed_count:
          type: integer
          format: int64
        created_at:
          type: string
          format: date-time
        updated_at:
          type: string
          format: date-time
    NFTFinalSubscriptionUpload:
      type: object
      required:
        - contract
        - token_id
        - upload_url
      properties:
        contract:
          type: string
        token_id:
          type: integer
          format: int64
        date:
          type: string
          nullable: true
        upload_url:
          type: string
        created_at:
          type: string
          format: date-time
    NFTFinalSubscriptionUploadPage:
      type: object
      required:
        - data
      allOf:
        - $ref: "#/components/schemas/ApiPageWithNextUriBase"
      properties:
        data:
          type: array
          items:
            $ref: "#/components/schemas/NFTFinalSubscriptionUpload"
    NFTSubscription:
      type: object
      required:
        - consolidation_key
        - contract
        - token_id
        - subscribed
        - subscribed_count
      properties:
        consolidation_key:
          type: string
        contract:
          type: string
        token_id:
          type: integer
          format: int64
        subscribed:
          type: boolean
        subscribed_count:
          type: integer
          format: int64
    RedeemedSubscription:
      type: object
      required:
        - contract
        - token_id
        - address
        - transaction
        - consolidation_key
        - value
        - balance_after
        - count
      properties:
        contract:
          type: string
        token_id:
          type: integer
          format: int64
        address:
          type: string
        transaction:
          type: string
        transaction_date:
          type: string
          format: date-time
          nullable: true
        consolidation_key:
          type: string
        value:
          type: number
          format: double
        balance_after:
          type: number
          format: double
        count:
          type: integer
          format: int64
        created_at:
          type: string
          format: date-time
    RedeemedSubscriptionCounts:
      type: object
      required:
        - contract
        - token_id
        - count
        - name
        - image_url
        - mint_date
        - szn
      properties:
        contract:
          type: string
        token_id:
          type: integer
          format: int64
        count:
          type: integer
          format: int64
        name:
          type: string
        image_url:
          type: string
        mint_date:
          type: string
        szn:
          type: integer
          format: int64
    RedeemedSubscriptionCountsPage:
      type: object
      required:
        - data
      allOf:
        - $ref: "#/components/schemas/ApiPageWithNextUriBase"
      properties:
        data:
          type: array
          items:
            $ref: "#/components/schemas/RedeemedSubscriptionCounts"
    RedeemedSubscriptionPage:
      type: object
      required:
        - data
      allOf:
        - $ref: "#/components/schemas/ApiPageWithNextUriBase"
      properties:
        data:
          type: array
          items:
            $ref: "#/components/schemas/RedeemedSubscription"
    SubscribeAllEditionsResponse:
      type: object
      required:
        - consolidation_key
        - subscribe_all_editions
      properties:
        consolidation_key:
          type: string
        subscribe_all_editions:
          type: boolean
    SubscriptionCountResponse:
      type: object
      required:
        - consolidation_key
        - contract
        - token_id
        - count
      properties:
        consolidation_key:
          type: string
        contract:
          type: string
        token_id:
          type: integer
          format: int64
        count:
          type: integer
          format: int64
    SubscriptionCounts:
      type: object
      required:
        - contract
        - token_id
        - count
      properties:
        contract:
          type: string
        token_id:
          type: integer
          format: int64
        count:
          type: integer
          format: int64
    SubscriptionDetails:
      type: object
      required:
        - consolidation_key
        - last_update
        - balance
        - automatic
        - subscribe_all_editions
        - subscription_eligibility_count
      properties:
        consolidation_key:
          type: string
        last_update:
          type: integer
          format: int64
        balance:
          type: number
          format: double
        automatic:
          type: boolean
        subscribe_all_editions:
          type: boolean
        subscription_eligibility_count:
          type: integer
          format: int64
    SubscriptionLog:
      type: object
      required:
        - consolidation_key
        - log
      properties:
        id:
          type: integer
          format: int64
        consolidation_key:
          type: string
        log:
          type: string
        additional_info:
          type: string
          nullable: true
        created_at:
          type: string
          format: date-time
    SubscriptionLogPage:
      type: object
      required:
        - data
      allOf:
        - $ref: "#/components/schemas/ApiPageWithNextUriBase"
      properties:
        data:
          type: array
          items:
            $ref: "#/components/schemas/SubscriptionLog"
    SubscriptionModeResponse:
      type: object
      required:
        - consolidation_key
        - automatic
      properties:
        consolidation_key:
          type: string
        automatic:
          type: boolean
    SubscriptionResponse:
      type: object
      required:
        - consolidation_key
        - contract
        - token_id
        - subscribed
        - subscribed_count
      properties:
        consolidation_key:
          type: string
        contract:
          type: string
        token_id:
          type: integer
          format: int64
        subscribed:
          type: boolean
        subscribed_count:
          type: integer
          format: int64
    SubscriptionTopUp:
      type: object
      required:
        - hash
        - block
        - transaction_date
        - from_wallet
        - amount
      properties:
        hash:
          type: string
        block:
          type: integer
          format: int64
        transaction_date:
          type: string
          format: date-time
        from_wallet:
          type: string
        amount:
          type: number
          format: double
        created_at:
          type: string
          format: date-time
    SubscriptionTopUpPage:
      type: object
      required:
        - data
      allOf:
        - $ref: "#/components/schemas/ApiPageWithNextUriBase"
      properties:
        data:
          type: array
          items:
            $ref: "#/components/schemas/SubscriptionTopUp"
    UpdateSubscribeAllEditionsRequest:
      type: object
      required:
        - subscribe_all_editions
      properties:
        subscribe_all_editions:
          type: boolean
    UpdateSubscriptionCountRequest:
      type: object
      required:
        - contract
        - token_id
        - count
      properties:
        contract:
          type: string
        token_id:
          type: integer
          format: int64
        count:
          type: integer
          format: int64
    UpdateSubscriptionModeRequest:
      type: object
      required:
        - automatic
      properties:
        automatic:
          type: boolean
    UpdateSubscriptionRequest:
      type: object
      required:
        - contract
        - token_id
        - subscribed
      properties:
        contract:
          type: string
        token_id:
          type: integer
          format: int64
        subscribed:
          type: boolean
security:
  - bearerAuth: []<|MERGE_RESOLUTION|>--- conflicted
+++ resolved
@@ -2531,118 +2531,12 @@
           content:
             application/json:
               schema:
-<<<<<<< HEAD
                 $ref: "#/components/schemas/NFTFinalSubscription"
         "400":
           description: Invalid token ID
         "404":
           description: Not found
   /subscriptions/uploads:
-=======
-                type: array
-                items:
-                  $ref: "#/components/schemas/ApiTransactionPage"
-  /waves/{waveId}/outcomes:
-    get:
-      tags:
-        - Waves
-      summary: Get wave outcomes
-      operationId: getWaveOutcomes
-      parameters:
-        - name: waveId
-          in: path
-          required: true
-          schema:
-            type: string
-        - name: sort_direction
-          in: query
-          required: false
-          schema:
-            type: string
-            enum:
-              - ASC
-              - DESC
-            default: DESC
-        - name: page
-          in: query
-          required: false
-          schema:
-            type: integer
-            format: int64
-            minimum: 1
-            default: 1
-        - name: page_size
-          in: query
-          required: false
-          schema:
-            type: integer
-            format: int64
-            minimum: 1
-            maximum: 2000
-            default: 100
-      responses:
-        "200":
-          description: successful operation
-          content:
-            application/json:
-              schema:
-                $ref: "#/components/schemas/ApiWaveOutcomesPage"
-        "404":
-          description: Wave not found
-  /waves/{waveId}/outcomes/{outcomeIndex}/distribution:
-    get:
-      tags:
-        - Waves
-      summary: Get wave outcome distribution
-      operationId: getWaveOutcomeDistribution
-      parameters:
-        - name: waveId
-          in: path
-          required: true
-          schema:
-            type: string
-        - name: outcomeIndex
-          in: path
-          required: true
-          schema:
-            type: string
-        - name: sort_direction
-          in: query
-          required: false
-          schema:
-            type: string
-            enum:
-              - ASC
-              - DESC
-            default: DESC
-        - name: page
-          in: query
-          required: false
-          schema:
-            type: integer
-            format: int64
-            minimum: 1
-            default: 1
-        - name: page_size
-          in: query
-          required: false
-          schema:
-            type: integer
-            format: int64
-            minimum: 1
-            maximum: 2000
-            default: 100
-      responses:
-        "200":
-          description: successful operation
-          content:
-            application/json:
-              schema:
-                $ref: "#/components/schemas/ApiWaveOutcomeDistributionItemsPage"
-        "404":
-          description: Wave not found
-  /waves/{id}/decisions:
->>>>>>> 089ce82a
     get:
       tags:
         - Subscriptions
@@ -3182,6 +3076,105 @@
                 type: array
                 items:
                   $ref: "#/components/schemas/ApiTransactionPage"
+  /waves/{waveId}/outcomes:
+    get:
+      tags:
+        - Waves
+      summary: Get wave outcomes
+      operationId: getWaveOutcomes
+      parameters:
+        - name: waveId
+          in: path
+          required: true
+          schema:
+            type: string
+        - name: sort_direction
+          in: query
+          required: false
+          schema:
+            type: string
+            enum:
+              - ASC
+              - DESC
+            default: DESC
+        - name: page
+          in: query
+          required: false
+          schema:
+            type: integer
+            format: int64
+            minimum: 1
+            default: 1
+        - name: page_size
+          in: query
+          required: false
+          schema:
+            type: integer
+            format: int64
+            minimum: 1
+            maximum: 2000
+            default: 100
+      responses:
+        "200":
+          description: successful operation
+          content:
+            application/json:
+              schema:
+                $ref: "#/components/schemas/ApiWaveOutcomesPage"
+        "404":
+          description: Wave not found
+  /waves/{waveId}/outcomes/{outcomeIndex}/distribution:
+    get:
+      tags:
+        - Waves
+      summary: Get wave outcome distribution
+      operationId: getWaveOutcomeDistribution
+      parameters:
+        - name: waveId
+          in: path
+          required: true
+          schema:
+            type: string
+        - name: outcomeIndex
+          in: path
+          required: true
+          schema:
+            type: string
+        - name: sort_direction
+          in: query
+          required: false
+          schema:
+            type: string
+            enum:
+              - ASC
+              - DESC
+            default: DESC
+        - name: page
+          in: query
+          required: false
+          schema:
+            type: integer
+            format: int64
+            minimum: 1
+            default: 1
+        - name: page_size
+          in: query
+          required: false
+          schema:
+            type: integer
+            format: int64
+            minimum: 1
+            maximum: 2000
+            default: 100
+      responses:
+        "200":
+          description: successful operation
+          content:
+            application/json:
+              schema:
+                $ref: "#/components/schemas/ApiWaveOutcomeDistributionItemsPage"
+        "404":
+          description: Wave not found
   /waves/{id}/decisions:
     get:
       tags:
