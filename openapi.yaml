openapi: 3.0.3
info:
  title: Seize API
  description: >-
    This is the API interface description for the most commonly used operations
    in Seize API.  Some modifying endpoints require an authentication token.  
    We are in the process of documenting all Seize APIs.   If there is an API
    that you need, please ping us in Discord and we will aim to prioritize its
    documentation.
  version: 1.0.0
servers:
  - url: /api
paths:
  /aggregated-activity:
    get:
      tags:
        - Aggregated Activity
      summary: Get aggregated activity
      operationId: getAggregatedActivity
      parameters:
        - name: page_size
          in: query
          description: Default is 50
          required: false
          schema:
            type: number
            format: int64
            minimum: 1
            maximum: 100
        - name: page
          in: query
          description: Default is 1
          required: false
          schema:
            type: number
            format: int64
            minimum: 1
        - name: sort_direction
          in: query
          description: Default is ASC
          required: false
          schema:
            type: string
            enum:
              - ASC
              - DESC
        - name: sort
          in: query
          description: Default is primary_purchases_count
          required: false
          schema:
            type: string
            enum:
              - primary_purchases_count
              - primary_purchases_value
              - secondary_purchases_count
              - secondary_purchases_value
              - sales_count
              - sales_value
              - transfers_in
              - transfers_out
              - airdrops
              - burns
        - name: search
          in: query
          description: Search by wallet address, profile handle or ENS
          required: false
          schema:
            type: string
        - name: content
          in: query
          description: Filter by content
          required: false
          schema:
            type: string
            enum:
              - Memes
              - Gradient
              - MemeLab
              - NextGen
        - name: season
          in: query
          description: Filter by season
          required: false
          schema:
            type: number
            format: int64
        - name: collector
          in: query
          description: Filter by collector type
          required: false
          schema:
            type: string
            enum:
              - All
              - Memes
              - Meme SZN Set
              - Genesis Set
              - Gradient
              - MemeLab
              - NextGen
      responses:
        "200":
          description: successful operation
          content:
            application/json:
              schema:
                type: array
                items:
                  $ref: "#/components/schemas/ApiAggregatedActivityPage"
  /aggregated-activity/consolidation/{consolidation_key}:
    get:
      tags:
        - Aggregated Activity
      summary: Get aggregated activity by consolidation key.
      operationId: getAggregatedActivityByConsolidationKey
      parameters:
        - name: consolidation_key
          in: path
          required: true
          schema:
            type: string
      responses:
        "200":
          description: successful operation
          content:
            application/json:
              schema:
                $ref: "#/components/schemas/ApiAggregatedActivity"
        "404":
          description: Aggregated Activity for consolidation key not found
  /aggregated-activity/consolidation/{consolidation_key}/memes:
    get:
      tags:
        - Aggregated Activity
      summary: Get memes aggregated activity by consolidation key per season.
      operationId: getMemesAggregatedActivityByConsolidationKey
      parameters:
        - name: consolidation_key
          in: path
          required: true
          schema:
            type: string
      responses:
        "200":
          description: successful operation
          content:
            application/json:
              schema:
                type: array
                items:
                  $ref: "#/components/schemas/ApiAggregatedActivityMemes"
        "404":
          description: Memes Aggregated Activity for consolidation key not found
  /auth/nonce:
    get:
      tags:
        - Authentication
      summary: Get a message to sign with your web3 wallet
      operationId: getNonce
      parameters:
        - name: signer_address
          in: query
          description: Your wallet address
          required: true
          schema:
            type: string
        - name: short_nonce
          in: query
          description: >-
            If true, the nonce will be shorter and easier to sign. Default is
            false.
          required: false
          schema:
            type: boolean
      responses:
        "200":
          description: successful operation
          content:
            application/json:
              schema:
                $ref: "#/components/schemas/ApiNonceResponse"
  /auth/login:
    post:
      tags:
        - Authentication
      summary: Authenticate and get JWT token
      operationId: getAuthToken
      parameters:
        - name: signer_address
          in: query
          description: Your wallet address
          required: true
          schema:
            type: string
      requestBody:
        required: true
        content:
          application/json:
            schema:
              $ref: "#/components/schemas/ApiLoginRequest"
      responses:
        "201":
          description: successful operation
          content:
            application/json:
              schema:
                $ref: "#/components/schemas/ApiLoginResponse"
        "400":
          description: Invalid request
  /drops:
    get:
      tags:
        - Drops
      summary: Get latest drops.
      operationId: getLatestDrops
      parameters:
        - name: limit
          in: query
          description: How many drops to return (10 by default)
          required: false
          schema:
            type: integer
            format: int64
            minimum: 1
            maximum: 20
        - name: author
          in: query
          description: Drops by author
          required: false
          schema:
            type: string
        - name: group_id
          in: query
          description: Drops by authors that fall into supplied group
          required: false
          schema:
            type: string
        - name: wave_id
          in: query
          description: Drops in wave with given ID
          required: false
          schema:
            type: string
        - name: serial_no_less_than
          in: query
          description: Used to find older drops
          required: false
          schema:
            type: integer
            format: int64
        - name: include_replies
          in: query
          description: >-
            If true then reply drops will be included in top level (false by
            default)
          required: false
          schema:
            type: boolean
        - name: drop_type
          in: query
          description: Filter by drop type
          required: false
          schema:
            $ref: "#/components/schemas/ApiDropType"
      responses:
        "200":
          description: successful operation
          content:
            application/json:
              schema:
                type: array
                items:
                  $ref: "#/components/schemas/ApiDrop"
    post:
      tags:
        - Drops
      summary: Create a drop
      description: Requires the user to be authenticated
      operationId: createDrop
      requestBody:
        required: true
        content:
          application/json:
            schema:
              $ref: "#/components/schemas/ApiCreateDropRequest"
      responses:
        "201":
          description: successful operation
          content:
            application/json:
              schema:
                $ref: "#/components/schemas/ApiDrop"
        "400":
          description: Invalid request
  /drops/{dropId}:
    get:
      tags:
        - Drops
      summary: Get drop by ID.
      operationId: getDropById
      parameters:
        - name: dropId
          in: path
          required: true
          schema:
            type: string
      responses:
        "200":
          description: successful operation
          content:
            application/json:
              schema:
                $ref: "#/components/schemas/ApiDrop"
        "404":
          description: Drop not found
    post:
      tags:
        - Drops
      summary: Update drop by ID
      operationId: updateDropById
      parameters:
        - name: dropId
          in: path
          required: true
          schema:
            type: string
      requestBody:
        required: true
        content:
          application/json:
            schema:
              $ref: "#/components/schemas/ApiUpdateDropRequest"
      responses:
        "201":
          description: successful operation
          content:
            application/json:
              schema:
                $ref: "#/components/schemas/ApiDrop"
        "400":
          description: Invalid request
        "404":
          description: Drop not found
    delete:
      tags:
        - Drops
      summary: Delete drop by ID
      operationId: deleteDropById
      parameters:
        - name: dropId
          in: path
          required: true
          schema:
            type: string
      responses:
        "201":
          description: successful operation
        "404":
          description: Drop not found
  /drops/{dropId}/ratings:
    post:
      tags:
        - Drops
      summary: Rate a drop
      description: Requires the user to be authenticated
      operationId: rateDrop
      parameters:
        - name: dropId
          in: path
          required: true
          schema:
            type: string
      requestBody:
        required: true
        content:
          application/json:
            schema:
              $ref: "#/components/schemas/ApiDropRatingRequest"
      responses:
        "201":
          description: successful operation
          content:
            application/json:
              schema:
                $ref: "#/components/schemas/ApiDrop"
        "400":
          description: Invalid request
        "404":
          description: Drop not found
  /drops/{dropId}/subscriptions:
    post:
      tags:
        - Drops
      summary: Subscribe authenticated user to drop actions.
      operationId: subscribeToDropActions
      parameters:
        - name: dropId
          in: path
          required: true
          schema:
            type: string
      requestBody:
        required: true
        content:
          application/json:
            schema:
              $ref: "#/components/schemas/ApiDropSubscriptionActions"
      responses:
        "201":
          description: successful operation
          content:
            application/json:
              schema:
                $ref: "#/components/schemas/ApiDropSubscriptionActions"
        "404":
          description: Wave not found
    delete:
      tags:
        - Drops
      summary: Unsubscribe authenticated user from drop actions.
      operationId: unsubscribeFromDropActions
      parameters:
        - name: dropId
          in: path
          required: true
          schema:
            type: string
      requestBody:
        required: true
        content:
          application/json:
            schema:
              $ref: "#/components/schemas/ApiDropSubscriptionActions"
      responses:
        "201":
          description: successful operation
          content:
            application/json:
              schema:
                $ref: "#/components/schemas/ApiDropSubscriptionActions"
        "404":
          description: Wave not found
  /drops/{dropId}/parts/{dropPartId}/replies:
    get:
      tags:
        - Drops
      summary: Get reply drops
      operationId: getReplyDrops
      parameters:
        - name: dropId
          in: path
          required: true
          schema:
            type: string
        - name: dropPartId
          in: path
          required: true
          schema:
            type: number
            format: int64
        - name: sort_direction
          in: query
          required: false
          schema:
            description: Default is DESC
            type: string
            enum:
              - ASC
              - DESC
        - name: sort
          in: query
          required: false
          schema:
            description: Default is created_at
            type: string
            enum:
              - created_at
        - name: page
          in: query
          required: false
          schema:
            description: Default is 1
            type: number
            format: int64
            minimum: 1
        - name: page_size
          in: query
          required: false
          schema:
            description: Default is 20
            type: number
            format: int64
            minimum: 1
            maximum: 50
        - name: drop_type
          in: query
          description: Filter by drop type
          required: false
          schema:
            $ref: "#/components/schemas/ApiDropType"
      responses:
        "200":
          description: successful operation
          content:
            application/json:
              schema:
                $ref: "#/components/schemas/ApiDropsPage"
        "404":
          description: Drop not found
  /drop-media/prep:
    post:
      tags:
        - Drops
      summary: Create S3 URL for drop media upload
      description: Requires the user to be authenticated
      operationId: createDropMediaUrl
      requestBody:
        required: true
        content:
          application/json:
            schema:
              $ref: "#/components/schemas/ApiCreateMediaUploadUrlRequest"
      responses:
        "201":
          description: successful operation
          content:
            application/json:
              schema:
                $ref: "#/components/schemas/ApiCreateMediaUrlResponse"
        "400":
          description: Invalid request
  /feed:
    get:
      tags:
        - Feed
      summary: Get feed
      operationId: getFeed
      parameters:
        - name: serial_no_less_than
          in: query
          description: Used to find older items
          required: false
          schema:
            type: integer
            format: int64
      responses:
        "200":
          description: successful operation
          content:
            application/json:
              schema:
                type: array
                items:
                  $ref: "#/components/schemas/ApiFeedItem"
  /groups:
    get:
      tags:
        - Groups
      summary: Search for user groups
      operationId: searchUserGroups
      parameters:
        - name: group_name
          description: Partial or full name
          in: query
          required: false
          schema:
            type: string
        - name: author_identity
          description: Group author identity
          in: query
          required: false
          schema:
            type: string
        - name: created_at_less_than
          description: created at date less than
          in: query
          required: false
          schema:
            type: number
            format: int64
      responses:
        "200":
          description: successful operation
          content:
            application/json:
              schema:
                type: array
                items:
                  $ref: "#/components/schemas/ApiGroupFull"
    post:
      tags:
        - Groups
      summary: Create a group
      operationId: createGroup
      requestBody:
        required: true
        content:
          application/json:
            schema:
              $ref: "#/components/schemas/ApiCreateGroup"
      responses:
        "201":
          description: successful operation
          content:
            application/json:
              schema:
                $ref: "#/components/schemas/ApiGroupFull"
        "400":
          description: Invalid request
  /groups/{id}/visible:
    post:
      tags:
        - Groups
      summary: Change group visibility
      operationId: changeGroupVisibility
      parameters:
        - name: id
          in: path
          required: true
          schema:
            type: string
      requestBody:
        required: true
        content:
          application/json:
            schema:
              $ref: "#/components/schemas/ApiChangeGroupVisibility"
      responses:
        "201":
          description: successful operation
          content:
            application/json:
              schema:
                $ref: "#/components/schemas/ApiGroupFull"
        "400":
          description: Invalid request
        "404":
          description: Group not found
  /groups/{id}/identity_groups/{identity_group_id}:
    get:
      tags:
        - Groups
      summary: >-
        Get identity groups identities. Identities are represented as primary
        wallet addresses
      operationId: getIdentityGroupIdentities
      parameters:
        - name: id
          in: path
          required: true
          schema:
            type: string
        - name: identity_group_id
          in: path
          required: true
          schema:
            type: string
      responses:
        "200":
          description: successful operation
          content:
            application/json:
              schema:
                type: array
                items:
                  type: string
        "404":
          description: Group not found
  /identities/{id}/subscriptions:
    get:
      tags:
        - Identities
      summary: Get subscribed actions to identity for authenticated user.
      operationId: getIdentitySubscriptions
      parameters:
        - name: id
          in: path
          required: true
          schema:
            type: string
      responses:
        "200":
          description: successful operation
          content:
            application/json:
              schema:
                $ref: "#/components/schemas/ApiIdentitySubscriptionActions"
        "404":
          description: Identity not found
    post:
      tags:
        - Identities
      summary: Subscribe authenticated user to identities actions.
      operationId: subscribeToIdentityActions
      parameters:
        - name: id
          in: path
          required: true
          schema:
            type: string
      requestBody:
        required: true
        content:
          application/json:
            schema:
              $ref: "#/components/schemas/ApiIdentitySubscriptionActions"
      responses:
        "201":
          description: successful operation
          content:
            application/json:
              schema:
                $ref: "#/components/schemas/ApiIdentitySubscriptionActions"
        "404":
          description: Identity not found
    delete:
      tags:
        - Identities
      summary: Unsubscribe authenticated user from identity actions.
      operationId: unsubscribeFromIdentityActions
      parameters:
        - name: id
          in: path
          required: true
          schema:
            type: string
      requestBody:
        required: true
        content:
          application/json:
            schema:
              $ref: "#/components/schemas/ApiIdentitySubscriptionActions"
      responses:
        "201":
          description: successful operation
          content:
            application/json:
              schema:
                $ref: "#/components/schemas/ApiIdentitySubscriptionActions"
  /nft-owners:
    get:
      tags:
        - NFT Owners
      summary: Get NFT owners
      operationId: getNftOwners
      parameters:
        - name: page_size
          in: query
          description: Default is 50
          required: false
          schema:
            type: number
            format: int64
            minimum: 1
            maximum: 100
        - name: page
          in: query
          description: Default is 1
          required: false
          schema:
            type: number
            format: int64
            minimum: 1
        - name: sort_direction
          in: query
          description: Default is DESC
          required: false
          schema:
            type: string
            enum:
              - ASC
              - DESC
        - name: contract
          in: query
          description: Filter by contract address
          required: false
          schema:
            type: string
        - name: token_id
          in: query
          description: Filter by token ID
          required: false
          schema:
            type: string
      responses:
        "200":
          description: successful operation
          content:
            application/json:
              schema:
                items:
                  $ref: "#/components/schemas/ApiNftOwnerPage"
  /nft-owners/consolidation/{consolidation_key}:
    get:
      tags:
        - NFT Owners
      summary: Get NFT owners by consolidation key
      operationId: getNftOwnersByConsolidationKey
      parameters:
        - name: consolidation_key
          in: path
          required: true
          schema:
            type: string
        - name: page_size
          in: query
          description: Default is 50
          required: false
          schema:
            type: number
            format: int64
            minimum: 1
            maximum: 100
        - name: page
          in: query
          description: Default is 1
          required: false
          schema:
            type: number
            format: int64
            minimum: 1
        - name: sort_direction
          in: query
          description: Default is DESC
          required: false
          schema:
            type: string
            enum:
              - ASC
              - DESC
        - name: contract
          in: query
          description: Filter by contract address
          required: false
          schema:
            type: string
        - name: token_id
          in: query
          description: Filter by token ID
          required: false
          schema:
            type: string
      responses:
        "200":
          description: successful operation
          content:
            application/json:
              schema:
                items:
                  $ref: "#/components/schemas/ApiNftOwnerPage"
  /nfts:
    get:
      tags:
        - NFTs
      summary: Get NFTs
      operationId: getNfts
      parameters:
        - name: page_size
          in: query
          description: Default is 50
          required: false
          schema:
            type: number
            format: int64
            minimum: 1
            maximum: 101
        - name: page
          in: query
          description: Default is 1
          required: false
          schema:
            type: number
            format: int64
            minimum: 1
        - name: sort_direction
          in: query
          description: Default is DESC
          required: false
          schema:
            type: string
            enum:
              - ASC
              - DESC
        - name: id
          in: query
          description: Filter by NFT ID
          required: false
          schema:
            type: string
        - name: contract
          in: query
          description: Filter by NFT ID
          required: false
          schema:
            type: string
      responses:
        "200":
          description: successful operation
          content:
            application/json:
              schema:
                type: array
                items:
<<<<<<< HEAD
                  $ref: "#/components/schemas/NftsPage"
=======
                  $ref: "#/components/schemas/ApiNftsPage"
>>>>>>> 9892ae68
  /nfts/{contract}/media:
    get:
      tags:
        - NFTs
      summary: Get NFT Media by Contract
      operationId: getNftMediaByContract
      parameters:
        - name: contract
          in: path
          description: The NFT contract address to filter the media by
          required: true
          schema:
            type: string
      responses:
        "200":
          description: Successful operation, returns an array of NFT media
          content:
            application/json:
              schema:
                type: array
                items:
<<<<<<< HEAD
                  $ref: "#/components/schemas/NftMedia"
=======
                  $ref: "#/components/schemas/ApiNftMedia"
>>>>>>> 9892ae68
  /notifications:
    get:
      tags:
        - Notifications
      summary: Get notifications for authenticated user.
      operationId: getNotifications
      parameters:
        - name: limit
          in: query
          description: Default is 10
          required: false
          schema:
            type: number
            format: int64
            minimum: 1
            maximum: 101
        - name: id_less_than
          in: query
          description: Used to find older notifications
          required: false
          schema:
            type: number
            format: int64
      responses:
        "200":
          description: successful operation
          content:
            application/json:
              schema:
                $ref: "#/components/schemas/ApiNotificationsResponse"
  /notifications/{id}/read:
    post:
      tags:
        - Notifications
      summary: Mark notification as read
      operationId: markNotificationAsRead
      parameters:
        - name: id
          in: path
          required: true
          schema:
            type: string
          description: Notification ID or string "all" to mark all notifications as read
      responses:
        "201":
          description: successful operation
  /blocks:
    get:
      tags:
        - Other
      summary: Get blocks and related timestamps
      operationId: getBlocks
      parameters:
        - name: page
          in: query
          required: false
          schema:
            type: integer
            format: int64
        - name: page_size
          in: query
          required: false
          schema:
            type: integer
            format: int64
      responses:
        "200":
          description: successful operation
          content:
            application/json:
              schema:
                $ref: "#/components/schemas/ApiBlocksPage"
  /uploads:
    get:
      tags:
        - Other
      summary: Get TDH snapshots links
      operationId: getUploads
      parameters:
        - name: page
          in: query
          required: false
          schema:
            type: integer
            format: int64
        - name: page_size
          in: query
          required: false
          schema:
            type: integer
            format: int64
        - name: block
          in: query
          required: false
          schema:
            type: integer
            format: int64
        - name: date
          in: query
          required: false
          schema:
            type: string
            format: date-time
      responses:
        "200":
          description: successful operation
          content:
            application/json:
              schema:
                $ref: "#/components/schemas/ApiUploadsPage"
  /consolidated_uploads:
    get:
      tags:
        - Other
      summary: Get consolidated TDH snapshots links
      operationId: getConsolidatedUploads
      parameters:
        - name: page
          in: query
          required: false
          schema:
            type: integer
            format: int64
        - name: page_size
          in: query
          required: false
          schema:
            type: integer
            format: int64
        - name: block
          in: query
          required: false
          schema:
            type: integer
            format: int64
        - name: date
          in: query
          required: false
          schema:
            type: string
            format: date-time
      responses:
        "200":
          description: successful operation
          content:
            application/json:
              schema:
                $ref: "#/components/schemas/ApiUploadsPage"
  /settings:
    get:
      tags:
        - Other
      summary: Seize settings
      operationId: getSettings
      responses:
        "200":
          description: successful operation
          content:
            application/json:
              schema:
                $ref: "#/components/schemas/ApiSeizeSettings"
  /artists:
    get:
      tags:
        - Other
      summary: Artists info
      operationId: getArtists
      parameters:
        - name: page
          in: query
          required: false
          schema:
            type: integer
            format: int64
        - name: page_size
          in: query
          required: false
          schema:
            type: integer
            format: int64
        - name: meme_id
          in: query
          required: false
          schema:
            type: integer
            format: int64
      responses:
        "200":
          description: successful operation
          content:
            application/json:
              schema:
                $ref: "#/components/schemas/ApiArtistsPage"
  /memes/artists_names:
    get:
      tags:
        - Other
      summary: meme artists names
      operationId: getMemeArtistsNames
      responses:
        "200":
          description: successful operation
          content:
            application/json:
              schema:
                type: array
                items:
                  $ref: "#/components/schemas/ApiArtistNameItem"
  /memelab/artists_names:
    get:
      tags:
        - Other
      summary: memelab artists names
      operationId: getMemelabArtistsNames
      responses:
        "200":
          description: successful operation
          content:
            application/json:
              schema:
                type: array
                items:
                  $ref: "#/components/schemas/ApiArtistNameItem"
  /owners-balances:
    get:
      tags:
        - Owners Balances
      summary: Get owner balances
      operationId: getOwnerBalances
      parameters:
        - name: page_size
          in: query
          description: Default is 50
          required: false
          schema:
            type: number
            format: int64
            minimum: 1
            maximum: 100
        - name: page
          in: query
          description: Default is 1
          required: false
          schema:
            type: number
            format: int64
            minimum: 1
        - name: sort_direction
          in: query
          description: Default is DESC
          required: false
          schema:
            type: string
            enum:
              - ASC
              - DESC
      responses:
        "200":
          description: successful operation
          content:
            application/json:
              schema:
                type: array
                items:
                  $ref: "#/components/schemas/ApiOwnerBalancePage"
  /owners-balances/consolidation/{consolidation_key}:
    get:
      tags:
        - Owners Balances
      summary: Get owner balance by consolidation key.
      operationId: getOwnerBalanceByConsolidationKey
      parameters:
        - name: consolidation_key
          in: path
          required: true
          schema:
            type: string
      responses:
        "200":
          description: successful operation
          content:
            application/json:
              schema:
                $ref: "#/components/schemas/ApiOwnerBalance"
        "404":
          description: Owner Balance for consolidation key not found
  /owners-balances/consolidation/{consolidation_key}/memes:
    get:
      tags:
        - Owners Balances
      summary: Get memes owner balance by consolidation key.
      operationId: getMemesOwnerBalanceByConsolidationKey
      parameters:
        - name: consolidation_key
          in: path
          required: true
          schema:
            type: string
      responses:
        "200":
          description: successful operation
          content:
            application/json:
              schema:
                type: array
                items:
                  $ref: "#/components/schemas/ApiOwnerBalanceMemes"
        "404":
          description: Memes Owner Balance for consolidation key not found
  /profiles/{identity}/cic/rating:
    post:
      tags:
        - ProfileCIC
      summary: >-
        Change profile CIC rating. If you are authenticated as proxy, you will
        be rating on behalf of the profile you are proxying.
      operationId: rateProfileCic
      parameters:
        - name: identity
          in: path
          required: true
          schema:
            type: string
      requestBody:
        required: true
        content:
          application/json:
            schema:
              $ref: "#/components/schemas/ApiChangeProfileCicRating"
      responses:
        "201":
          description: successful operation
          content:
            application/json:
              schema:
                $ref: "#/components/schemas/ApiChangeProfileCicRatingResponse"
        "400":
          description: Invalid request
  /profiles/{identity}/repcic/ratings/by-rater:
    get:
      tags:
        - ProfileCIC
      summary: Get profile CIC ratings by rater
      operationId: getProfileCicRatingsByRater
      parameters:
        - name: identity
          in: path
          required: true
          schema:
            type: string
        - name: given
          in: query
          required: false
          schema:
            type: boolean
        - name: page
          in: query
          required: false
          schema:
            type: number
            minimum: 1
        - name: page_size
          in: query
          required: false
          schema:
            type: number
            minimum: 1
            maximum: 2000
        - name: order
          in: query
          required: false
          schema:
            type: string
            enum:
              - ASC
              - DESC
        - name: order_by
          in: query
          required: false
          schema:
            type: string
            enum:
              - last_modified
              - rating
      responses:
        "200":
          description: successful operation
          content:
            application/json:
              schema:
                $ref: "#/components/schemas/ApiRatingWithProfileInfoAndLevelPage"
        "404":
          description: Profile not found
  /profiles/{identity}/rep/rating:
    post:
      tags:
        - ProfileREP
      summary: >-
        Change profile REP rating. If you are authenticated as proxy, you will
        be rating on behalf of the profile you are proxying.
      operationId: rateProfileRep
      parameters:
        - name: identity
          in: path
          required: true
          schema:
            type: string
      requestBody:
        required: true
        content:
          application/json:
            schema:
              $ref: "#/components/schemas/ApiChangeProfileRepRating"
      responses:
        "201":
          description: successful operation
          content:
            application/json:
              schema:
                $ref: "#/components/schemas/ApiChangeProfileRepRatingResponse"
        "400":
          description: Invalid request
    get:
      tags:
        - ProfileREP
      summary: Get profile REP rating
      operationId: getProfileRepRating
      parameters:
        - name: identity
          in: path
          required: true
          schema:
            type: string
        - name: from_identity
          in: query
          required: false
          schema:
            type: string
        - name: category
          in: query
          required: false
          schema:
            type: string
      responses:
        "200":
          description: successful operation
          content:
            application/json:
              schema:
                $ref: "#/components/schemas/ApiRepRating"
        "404":
          description: Profile not found
  /profiles/{identity}/rep/ratings/by-rater:
    get:
      tags:
        - ProfileREP
      summary: Get profile REP ratings by rater
      operationId: getProfileRepRatingsByRater
      parameters:
        - name: identity
          in: path
          required: true
          schema:
            type: string
        - name: given
          in: query
          required: false
          schema:
            type: boolean
        - name: page
          in: query
          required: false
          schema:
            type: number
            minimum: 1
        - name: page_size
          in: query
          required: false
          schema:
            type: number
            minimum: 1
            maximum: 2000
        - name: order
          in: query
          required: false
          schema:
            type: string
            enum:
              - ASC
              - DESC
        - name: order_by
          in: query
          required: false
          schema:
            type: string
            enum:
              - last_modified
              - rating
        - name: category
          in: query
          required: false
          schema:
            type: string
      responses:
        "200":
          description: successful operation
          content:
            application/json:
              schema:
                $ref: "#/components/schemas/ApiRatingWithProfileInfoAndLevelPage"
        "404":
          description: Profile not found
  /profiles/{identity}/proxies:
    get:
      tags:
        - Proxies
      summary: Get profile proxies
      operationId: getProfileProxies
      parameters:
        - name: identity
          in: path
          required: true
          schema:
            type: string
      responses:
        "200":
          description: successful operation
          content:
            application/json:
              schema:
                type: array
                items:
                  $ref: "#/components/schemas/ApiProfileProxy"
        "404":
          description: Profile not found
  /profiles/{identity}/proxies/received:
    get:
      tags:
        - Proxies
      summary: Get proxies received by a profile
      operationId: getProxiesReceived
      parameters:
        - name: identity
          in: path
          required: true
          schema:
            type: string
      responses:
        "200":
          description: successful operation
          content:
            application/json:
              schema:
                type: array
                items:
                  $ref: "#/components/schemas/ApiProfileProxy"
        "404":
          description: Profile not found
  /profiles/{identity}/proxies/granted:
    get:
      tags:
        - Proxies
      summary: Get proxies granted by a profile
      operationId: getProxiesGranted
      parameters:
        - name: identity
          in: path
          required: true
          schema:
            type: string
      responses:
        "200":
          description: successful operation
          content:
            application/json:
              schema:
                type: array
                items:
                  $ref: "#/components/schemas/ApiProfileProxy"
        "404":
          description: Profile not found
  /proxies:
    post:
      tags:
        - Proxies
      summary: Create a new proxy
      description: Requires the user to be authenticated
      operationId: createProxy
      requestBody:
        required: true
        content:
          application/json:
            schema:
              $ref: "#/components/schemas/ApiCreateNewProfileProxy"
      responses:
        "201":
          description: successful operation
          content:
            application/json:
              schema:
                $ref: "#/components/schemas/ApiProfileProxy"
        "400":
          description: Invalid request
  /proxies/{proxyId}:
    get:
      tags:
        - Proxies
      summary: Get proxy by ID
      operationId: getProxyById
      parameters:
        - name: proxyId
          in: path
          required: true
          schema:
            type: string
      responses:
        "200":
          description: successful operation
          content:
            application/json:
              schema:
                $ref: "#/components/schemas/ApiProfileProxy"
        "404":
          description: Proxy not found
  /proxies/{proxyId}/actions:
    post:
      tags:
        - Proxies
      summary: Add action to proxy
      description: Requires the user to be authenticated
      operationId: addActionToProxy
      parameters:
        - name: proxyId
          in: path
          required: true
          schema:
            type: string
      requestBody:
        required: true
        content:
          application/json:
            schema:
              anyOf:
                - $ref: "#/components/schemas/ApiCreateNewProfileProxyAllocateRepAction"
                - $ref: "#/components/schemas/ApiCreateNewProfileProxyAllocateCicAction"
                - $ref: "#/components/schemas/ApiCreateNewProfileProxyCreateWaveAction"
                - $ref: "#/components/schemas/ApiCreateNewProfileProxyReadWaveAction"
                - $ref: "#/components/schemas/ApiCreateNewProfileProxyCreateWaveParticipationDropAction"
      responses:
        "201":
          description: successful operation
          content:
            application/json:
              schema:
                $ref: "#/components/schemas/ApiProfileProxyAction"
        "400":
          description: Invalid request
        "404":
          description: Proxy not found
  /proxies/{proxyId}/actions/{actionId}/acceptance:
    post:
      tags:
        - Proxies
      summary: Accept action
      operationId: acceptAction
      parameters:
        - name: proxyId
          in: path
          required: true
          schema:
            type: string
        - name: actionId
          in: path
          required: true
          schema:
            type: string
      requestBody:
        required: true
        content:
          application/json:
            schema:
              type: object
              required:
                - action
              properties:
                action:
                  type: string
                  enum:
                    - ACCEPT
                    - REJECT
                    - REVOKE
                    - RESTORE
      responses:
        "201":
          description: successful operation
        "400":
          description: Invalid request
        "404":
          description: Proxy or action not found
  /proxies/{proxyId}/actions/{actionId}:
    put:
      tags:
        - Proxies
      summary: Update action
      operationId: updateAction
      parameters:
        - name: proxyId
          in: path
          required: true
          schema:
            type: string
        - name: actionId
          in: path
          required: true
          schema:
            type: string
      requestBody:
        required: true
        content:
          application/json:
            schema:
              $ref: "#/components/schemas/ApiUpdateProxyActionRequest"
      responses:
        "201":
          description: successful operation
        "400":
          description: Invalid request
        "404":
          description: Proxy or action not found
  /push-notifications/register:
    post:
      tags:
        - Push Notifications
      summary: Register a push notification token
      operationId: registerPushNotificationToken
      requestBody:
        required: true
        content:
          application/json:
            schema:
              $ref: "#/components/schemas/ApiRegisterPushNotificationTokenRequest"
      responses:
        "201":
          description: Push notification token registered successfully
        "400":
          description: Invalid request
        "401":
          description: Unauthorized
  /bulk-rep:
    post:
      tags:
        - Ratings
      summary: >-
        Change REP rating of multiple targets and categories in one go. Targets 
        final REP value will be the value you supply here. If you supply
        multiple  addresses for one consolidation group then those amounts will
        be summed together.
      operationId: bulkRep
      requestBody:
        required: true
        content:
          application/json:
            schema:
              $ref: "#/components/schemas/ApiBulkRepRequest"
      responses:
        "201":
          description: successful operation
        "400":
          description: Invalid request
  /ratings:
    post:
      tags:
        - Ratings
      summary: >-
        This is deprecated. Use bulk-rep instead. Bulk rate. Supplied amount
        will be added to all target identities. If same identity is supplied
        multiple times, all the additions will be summed up. Targets must be
        represented as Ethereum wallet addresses. ENS names and profile handles
        are not supported.
      deprecated: true
      operationId: bulkRate
      requestBody:
        required: true
        content:
          application/json:
            schema:
              $ref: "#/components/schemas/ApiBulkRateRequest"
      responses:
        "201":
          description: successful operation
          content:
            application/json:
              schema:
                $ref: "#/components/schemas/ApiBulkRateResponse"
        "400":
          description: Invalid request
  /ratings/credit:
    get:
      tags:
        - Ratings
      summary: Get available credit for rating
      operationId: getCreditLeft
      parameters:
        - name: rater
          in: query
          required: true
          schema:
            type: string
        - name: rater_representative
          in: query
          required: false
          schema:
            type: string
      responses:
        "200":
          description: successful operation
          content:
            application/json:
              schema:
                $ref: "#/components/schemas/ApiAvailableRatingCredit"
  /identity-subscriptions/outgoing/{target_type}:
    get:
      tags:
        - Subscriptions
      summary: Get outgoing subscriptions for authenticated user.
      operationId: getOutgoingSubscriptions
      parameters:
        - name: target_type
          in: path
          required: true
          schema:
            type: string
            enum:
              - IDENTITY
              - WAVE
              - DROP
        - name: page_size
          in: query
          required: false
          schema:
            type: number
            format: int64
            default: 10
            minimum: 1
            maximum: 100
        - name: page
          in: query
          required: false
          schema:
            type: number
            format: int64
            default: 1
            minimum: 1
      responses:
        "200":
          description: successful operation
          content:
            application/json:
              schema:
                type: array
                items:
                  $ref: "#/components/schemas/ApiOutgoingIdentitySubscriptionsPage"
  /identity-subscriptions/incoming/{target_type}/{target_id}:
    get:
      tags:
        - Subscriptions
      summary: Get identities subscribed to target.
      operationId: getIncomingSubscriptionsForTarget
      parameters:
        - name: target_type
          in: path
          required: true
          schema:
            type: string
            enum:
              - IDENTITY
              - WAVE
              - DROP
        - name: target_id
          in: path
          required: true
          schema:
            type: string
        - name: page_size
          in: query
          required: false
          schema:
            type: number
            format: int64
            minimum: 1
            default: 10
            maximum: 100
        - name: page
          in: query
          required: false
          schema:
            type: number
            format: int64
            default: 1
            minimum: 1
      responses:
        "200":
          description: successful operation
          content:
            application/json:
              schema:
                type: array
                items:
                  $ref: "#/components/schemas/ApiIncomingIdentitySubscriptionsPage"
  /transactions:
    get:
      tags:
        - Transactions
      summary: Get transactions
      operationId: getTransactions
      parameters:
        - name: page_size
          in: query
          description: Default is 50
          required: false
          schema:
            type: number
            format: int64
            minimum: 1
            maximum: 100
        - name: page
          in: query
          description: Default is 1
          required: false
          schema:
            type: number
            format: int64
            minimum: 1
        - name: wallets
          in: query
          description: Filter by wallet address
          required: false
          schema:
            type: string
        - name: contract
          in: query
          description: Filter by contract address
          required: false
          schema:
            type: string
        - name: nfts
          in: query
          description: Filter by NFT ID
          required: false
          schema:
            type: string
        - name: filter
          in: query
          description: Filter by transaction type
          required: false
          schema:
            type: string
            enum:
              - sales
              - purchases
              - transfers
              - airdrops
              - burns
      responses:
        "200":
          description: successful operation
          content:
            application/json:
              schema:
                type: array
                items:
                  $ref: "#/components/schemas/ApiTransactionPage"
  /wave-media/prep:
    post:
      tags:
        - Waves
      summary: Create S3 URL for wave PFP
      description: Requires the user to be authenticated
      operationId: createWaveMediaUrl
      requestBody:
        required: true
        content:
          application/json:
            schema:
              $ref: "#/components/schemas/ApiCreateMediaUploadUrlRequest"
      responses:
        "201":
          description: successful operation
          content:
            application/json:
              schema:
                $ref: "#/components/schemas/ApiCreateMediaUrlResponse"
        "400":
          description: Invalid request
  /waves-overview:
    get:
      tags:
        - Waves
      summary: >-
        Get overview of waves by different criteria. User must be authenticated.
        Public alternative is /public/waves-overview.
      operationId: getWavesOverview
      parameters:
        - name: limit
          in: query
          description: How many waves to return (10 by default)
          required: false
          schema:
            type: integer
            format: int64
            minimum: 1
            maximum: 20
            default: 10
        - name: offset
          in: query
          description: Used to find next waves
          required: false
          schema:
            type: integer
            format: int64
            minimum: 0
        - name: type
          in: query
          description: Type of overview
          required: true
          schema:
            $ref: "#/components/schemas/ApiWavesOverviewType"
        - name: only_waves_followed_by_authenticated_user
          in: query
          description: >-
            If true then result only includes waves what authenticated user
            follows
          required: false
          schema:
            type: boolean
      responses:
        "200":
          description: successful operation
          content:
            application/json:
              schema:
                type: array
                items:
                  $ref: "#/components/schemas/ApiWave"
  /waves:
    get:
      tags:
        - Waves
      summary: Get waves.
      operationId: getWaves
      parameters:
        - name: name
          in: query
          description: Search by name or part of name
          required: false
          schema:
            type: string
        - name: author
          in: query
          description: Search by author identity
          required: false
          schema:
            type: string
        - name: limit
          in: query
          description: How many waves to return (10 by default)
          required: false
          schema:
            type: integer
            format: int64
            minimum: 1
            maximum: 20
        - name: serial_no_less_than
          in: query
          description: Used to find older drops
          required: false
          schema:
            type: integer
            format: int64
        - name: group_id
          in: query
          description: Waves by authors that fall into supplied group
          required: false
          schema:
            type: string
      responses:
        "200":
          description: successful operation
          content:
            application/json:
              schema:
                type: array
                items:
                  $ref: "#/components/schemas/ApiWave"
    post:
      tags:
        - Waves
      summary: Create new wave
      description: Requires the user to be authenticated
      operationId: createWave
      requestBody:
        required: true
        content:
          application/json:
            schema:
              $ref: "#/components/schemas/ApiCreateNewWave"
      responses:
        "201":
          description: successful operation
          content:
            application/json:
              schema:
                $ref: "#/components/schemas/ApiWave"
        "400":
          description: Invalid request
  /waves/{id}:
    get:
      tags:
        - Waves
      summary: Get wave by ID.
      operationId: getWaveById
      parameters:
        - name: id
          in: path
          required: true
          schema:
            type: string
      responses:
        "200":
          description: successful operation
          content:
            application/json:
              schema:
                $ref: "#/components/schemas/ApiWave"
        "404":
          description: Wave not found
    delete:
      tags:
        - Waves
      summary: Delete wave by ID
      operationId: deleteWaveById
      parameters:
        - name: id
          in: path
          required: true
          schema:
            type: string
      responses:
        "201":
          description: successful operation
        "404":
          description: Wave not found
    post:
      tags:
        - Waves
      summary: Update wave by ID
      operationId: updateWaveById
      parameters:
        - name: id
          in: path
          required: true
          schema:
            type: string
      requestBody:
        required: true
        content:
          application/json:
            schema:
              $ref: "#/components/schemas/ApiUpdateWaveRequest"
      responses:
        "201":
          description: successful operation
          content:
            application/json:
              schema:
                $ref: "#/components/schemas/ApiWave"
        "400":
          description: Invalid request
        "404":
          description: Drop not found
  /waves/{id}/drops:
    get:
      tags:
        - Waves
      summary: Get drops related to wave or parent drop
      operationId: getDropsOfWave
      parameters:
        - name: id
          in: path
          required: true
          schema:
            type: string
        - name: drop_id
          in: query
          required: false
          schema:
            type: string
        - name: limit
          in: query
          required: false
          schema:
            type: integer
            format: int64
            minimum: 1
            maximum: 200
            default: 20
        - name: serial_no_limit
          in: query
          required: false
          description: >-
            Use instead of serial_no_less_than. If you use serial_no_less_than
            and this then serial_no_less_than is preferred (until future when
            it"s deleted)
          schema:
            type: integer
            format: int64
        - name: search_strategy
          in: query
          required: false
          description: >-
            Use in combination with serial_no_limit. If this not set then
            FIND_OLDER is used. If serial_no_less_than is set then this is
            ignored.
          schema:
            $ref: "#/components/schemas/ApiDropSearchStrategy"
        - name: serial_no_less_than
          in: query
          required: false
          deprecated: true
          schema:
            type: integer
            format: int64
        - name: drop_type
          in: query
          description: Filter by drop type
          required: false
          schema:
            $ref: "#/components/schemas/ApiDropType"
      responses:
        "200":
          description: successful operation
          content:
            application/json:
              schema:
                $ref: "#/components/schemas/ApiWaveDropsFeed"
  /waves/{id}/subscriptions:
    post:
      tags:
        - Waves
      summary: Subscribe authenticated user to wave actions.
      operationId: subscribeToWaveActions
      parameters:
        - name: id
          in: path
          required: true
          schema:
            type: string
      requestBody:
        required: true
        content:
          application/json:
            schema:
              $ref: "#/components/schemas/ApiWaveSubscriptionActions"
      responses:
        "201":
          description: successful operation
          content:
            application/json:
              schema:
                $ref: "#/components/schemas/ApiWaveSubscriptionActions"
        "404":
          description: Wave not found
    delete:
      tags:
        - Waves
      summary: Unsubscribe authenticated user from wave actions.
      operationId: unsubscribeFromWaveActions
      parameters:
        - name: id
          in: path
          required: true
          schema:
            type: string
      requestBody:
        required: true
        content:
          application/json:
            schema:
              $ref: "#/components/schemas/ApiWaveSubscriptionActions"
      responses:
        "201":
          description: successful operation
          content:
            application/json:
              schema:
                $ref: "#/components/schemas/ApiWaveSubscriptionActions"
        "404":
          description: Wave not found
components:
  securitySchemes:
    bearerAuth:
      type: http
      scheme: bearer
  schemas:
    ApiAggregatedActivity:
      type: object
      required:
        - consolidation_key
        - created_at
        - updated_at
        - primary_purchases_value
        - primary_purchases_count
        - secondary_purchases_value
        - secondary_purchases_count
        - burns
        - sales_value
        - sales_count
        - airdrops
        - transfers_in
        - transfers_out
        - primary_purchases_value_memes
        - primary_purchases_count_memes
        - secondary_purchases_value_memes
        - secondary_purchases_count_memes
        - burns_memes
        - sales_value_memes
        - sales_count_memes
        - airdrops_memes
        - transfers_in_memes
        - transfers_out_memes
        - primary_purchases_value_memelab
        - primary_purchases_count_memelab
        - secondary_purchases_value_memelab
        - secondary_purchases_count_memelab
        - burns_memelab
        - sales_value_memelab
        - sales_count_memelab
        - airdrops_memelab
        - transfers_in_memelab
        - transfers_out_memelab
        - primary_purchases_value_gradients
        - primary_purchases_count_gradients
        - secondary_purchases_value_gradients
        - secondary_purchases_count_gradients
        - burns_gradients
        - sales_value_gradients
        - sales_count_gradients
        - airdrops_gradients
        - transfers_in_gradients
        - transfers_out_gradients
        - primary_purchases_value_nextgen
        - primary_purchases_count_nextgen
        - secondary_purchases_value_nextgen
        - secondary_purchases_count_nextgen
        - burns_nextgen
        - sales_value_nextgen
        - sales_count_nextgen
        - airdrops_nextgen
        - transfers_in_nextgen
        - transfers_out_nextgen
      properties:
        consolidation_key:
          type: string
        created_at:
          type: string
          format: date-time
        updated_at:
          type: string
          format: date-time
        primary_purchases_value:
          type: integer
          format: int64
        primary_purchases_count:
          type: integer
          format: int64
        secondary_purchases_value:
          type: integer
          format: int64
        secondary_purchases_count:
          type: integer
          format: int64
        burns:
          type: integer
          format: int64
        sales_value:
          type: integer
          format: int64
        sales_count:
          type: integer
          format: int64
        airdrops:
          type: integer
          format: int64
        transfers_in:
          type: integer
          format: int64
        transfers_out:
          type: integer
          format: int64
        primary_purchases_value_memes:
          type: integer
          format: int64
        primary_purchases_count_memes:
          type: integer
          format: int64
        secondary_purchases_value_memes:
          type: integer
          format: int64
        secondary_purchases_count_memes:
          type: integer
          format: int64
        burns_memes:
          type: integer
          format: int64
        sales_value_memes:
          type: integer
          format: int64
        sales_count_memes:
          type: integer
          format: int64
        airdrops_memes:
          type: integer
          format: int64
        transfers_in_memes:
          type: integer
          format: int64
        transfers_out_memes:
          type: integer
          format: int64
        primary_purchases_value_memelab:
          type: integer
          format: int64
        primary_purchases_count_memelab:
          type: integer
          format: int64
        secondary_purchases_value_memelab:
          type: integer
          format: int64
        secondary_purchases_count_memelab:
          type: integer
          format: int64
        burns_memelab:
          type: integer
          format: int64
        sales_value_memelab:
          type: integer
          format: int64
        sales_count_memelab:
          type: integer
          format: int64
        airdrops_memelab:
          type: integer
          format: int64
        transfers_in_memelab:
          type: integer
          format: int64
        transfers_out_memelab:
          type: integer
          format: int64
        primary_purchases_value_gradients:
          type: integer
          format: int64
        primary_purchases_count_gradients:
          type: integer
          format: int64
        secondary_purchases_value_gradients:
          type: integer
          format: int64
        secondary_purchases_count_gradients:
          type: integer
          format: int64
        burns_gradients:
          type: integer
          format: int64
        sales_value_gradients:
          type: integer
          format: int64
        sales_count_gradients:
          type: integer
          format: int64
        airdrops_gradients:
          type: integer
          format: int64
        transfers_in_gradients:
          type: integer
          format: int64
        transfers_out_gradients:
          type: integer
          format: int64
        primary_purchases_value_nextgen:
          type: integer
          format: int64
        primary_purchases_count_nextgen:
          type: integer
          format: int64
        secondary_purchases_value_nextgen:
          type: integer
          format: int64
        secondary_purchases_count_nextgen:
          type: integer
          format: int64
        burns_nextgen:
          type: integer
          format: int64
        sales_value_nextgen:
          type: integer
          format: int64
        sales_count_nextgen:
          type: integer
          format: int64
        airdrops_nextgen:
          type: integer
          format: int64
        transfers_in_nextgen:
          type: integer
          format: int64
        transfers_out_nextgen:
          type: integer
          format: int64
    ApiAggregatedActivityMemes:
      type: object
      required:
        - consolidation_key
        - created_at
        - updated_at
        - primary_purchases_value
        - primary_purchases_count
        - secondary_purchases_value
        - secondary_purchases_count
        - burns
        - sales_value
        - sales_count
        - airdrops
        - transfers_in
        - transfers_out
        - season
      properties:
        consolidation_key:
          type: string
        created_at:
          type: string
          format: date-time
        updated_at:
          type: string
          format: date-time
        primary_purchases_value:
          type: integer
          format: int64
        primary_purchases_count:
          type: integer
          format: int64
        secondary_purchases_value:
          type: integer
          format: int64
        secondary_purchases_count:
          type: integer
          format: int64
        burns:
          type: integer
          format: int64
        sales_value:
          type: integer
          format: int64
        sales_count:
          type: integer
          format: int64
        airdrops:
          type: integer
          format: int64
        transfers_in:
          type: integer
          format: int64
        transfers_out:
          type: integer
          format: int64
        season:
          type: integer
          format: int64
    ApiAggregatedActivityPage:
      type: object
      required:
        - data
      allOf:
        - $ref: "#/components/schemas/ApiPageWithNextUriBase"
      properties:
        data:
          type: array
          items:
            $ref: "#/components/schemas/ApiAggregatedActivity"
    ApiArtistItem:
      type: object
      required:
        - name
        - bio
        - pfp
        - memes
        - memelab
        - gradients
        - work
        - social_links
      properties:
        name:
          type: string
        bio:
          type: string
          nullable: true
        pfp:
          type: string
          nullable: true
        memes:
          type: array
          items:
            $ref: "#/components/schemas/ApiArtistsNft"
        memelab:
          type: array
          items:
            $ref: "#/components/schemas/ApiArtistsNft"
        gradients:
          type: array
          items:
            type: integer
            format: int64
        work:
          type: array
          items:
            $ref: "#/components/schemas/ApiArtistsWork"
        social_links:
          type: array
          items:
            type: object
    ApiArtistNameItem:
      type: object
      required:
        - name
        - cards
      properties:
        name:
          type: string
        cards:
          type: array
          items:
            type: integer
            format: int64
    ApiArtistsNft:
      type: object
      required:
        - id
        - collaboration_with
      properties:
        id:
          type: integer
          format: int64
        collaboration_with:
          type: array
          items:
            type: string
    ApiArtistsPage:
      type: object
      required:
        - data
      allOf:
        - $ref: "#/components/schemas/ApiPageWithNextUriBase"
      properties:
        data:
          type: array
          items:
            $ref: "#/components/schemas/ApiArtistItem"
    ApiArtistsWork:
      type: object
      required:
        - title
        - link
      properties:
        title:
          type: string
        link:
          type: string
    ApiAvailableRatingCredit:
      type: object
      required:
        - credit
      properties:
        cic_credit:
          type: number
          format: int64
        rep_credit:
          type: number
          format: int64
    ApiBlockItem:
      type: object
      required:
        - block_number
        - created_at
        - timestamp
      properties:
        block_number:
          type: integer
          format: int64
        created_at:
          type: string
          format: date-time
        timestamp:
          type: string
          format: date-time
    ApiBlocksPage:
      type: object
      required:
        - data
      allOf:
        - $ref: "#/components/schemas/ApiPageWithNextUriBase"
      properties:
        data:
          type: array
          items:
            $ref: "#/components/schemas/ApiBlockItem"
    ApiBulkRateRequest:
      type: object
      required:
        - matter
        - category
        - amount_to_add
        - target_wallet_addresses
      properties:
        matter:
          $ref: "#/components/schemas/ApiRateMatter"
        category:
          type: string
          maxLength: 100
          nullable: true
          pattern: ^[a-zA-Z0-9?!,."() ]$
          description: >-
            Category of the rating must be set when matter is REP and null if
            matter is CIC
        amount_to_add:
          type: number
          format: int64
          example: 1
        target_wallet_addresses:
          type: array
          items:
            type: string
            minLength: 1
            maxLength: 100
            pattern: 0x[a-fA-F0-9]{40}
            description: Wallet address of the target profile
    ApiBulkRateResponse:
      type: object
      required:
        - skipped
      properties:
        skipped:
          type: array
          items:
            $ref: "#/components/schemas/ApiBulkRateSkippedIdentity"
    ApiBulkRateSkippedIdentity:
      type: object
      required:
        - identity
        - reason
      properties:
        identity:
          type: string
        reason:
          type: string
    ApiBulkRepRequest:
      type: object
      required:
        - targets
      properties:
        targets:
          type: array
          maxLength: 200
          items:
            $ref: "#/components/schemas/ApiBulkRepTarget"
    ApiBulkRepTarget:
      type: object
      required:
        - address
        - category
        - amount
      properties:
        address:
          type: string
          pattern: 0x[a-fA-F0-9]{40}
        category:
          type: string
          maxLength: 100
          pattern: ^[a-zA-Z0-9?!,."() ]{1,100}$
        amount:
          type: integer
          format: int64
    ApiChangeGroupVisibility:
      type: object
      required:
        - visible
        - old_version_id
      properties:
        visible:
          type: boolean
        old_version_id:
          type: string
          minLength: 1
          nullable: true
    ApiChangeProfileCicRating:
      type: object
      required:
        - amount
        - category
      properties:
        amount:
          type: number
          format: int64
    ApiChangeProfileCicRatingResponse:
      type: object
      required:
        - total_cic_rating
        - cic_rating_by_user
      properties:
        total_cic_rating:
          type: number
          format: int64
        cic_rating_by_user:
          type: number
          format: int64
    ApiChangeProfileRepRating:
      type: object
      required:
        - amount
        - category
      properties:
        amount:
          type: number
          format: int64
        category:
          type: string
          maxLength: 100
          minLength: 1
          pattern: ^[a-zA-Z0-9?!,."() ]{1,100}$
    ApiChangeProfileRepRatingResponse:
      type: object
      required:
        - total_rep_rating_for_category
        - rep_rating_for_category_by_user
      properties:
        total_rep_rating_for_category:
          type: number
          format: int64
        rep_rating_for_category_by_user:
          type: number
          format: int64
    ApiCreateDropPart:
      type: object
      required:
        - media
      properties:
        content:
          type: string
          maxLength: 25000
          nullable: true
        quoted_drop:
          anyOf:
            - $ref: "#/components/schemas/ApiQuotedDrop"
            - type: "null"
        media:
          type: array
          items:
            $ref: "#/components/schemas/ApiDropMedia"
    ApiCreateDropRequest:
      type: object
      required:
        - wave_id
        - type
      allOf:
        - $ref: "#/components/schemas/ApiCreateWaveDropRequest"
      properties:
        wave_id:
          type: string
        reply_to:
<<<<<<< HEAD
          $ref: "#/components/schemas/ReplyToDrop"
        drop_type:
          $ref: "#/components/schemas/DropType"
    CreateGroup:
=======
          $ref: "#/components/schemas/ApiReplyToDrop"
        drop_type:
          $ref: "#/components/schemas/ApiDropType"
    ApiCreateGroup:
>>>>>>> 9892ae68
      type: object
      required:
        - name
        - group
      properties:
        name:
          type: string
        group:
          $ref: "#/components/schemas/ApiCreateGroupDescription"
        is_private:
          type: boolean
    ApiCreateGroupDescription:
      type: object
      required:
        - tdh
        - rep
        - cic
        - level
        - owns_nfts
        - identity_addresses
        - excluded_identity_addresses
      properties:
        tdh:
          $ref: "#/components/schemas/ApiGroupTdhFilter"
        rep:
          $ref: "#/components/schemas/ApiGroupRepFilter"
        cic:
          $ref: "#/components/schemas/ApiGroupCicFilter"
        level:
          $ref: "#/components/schemas/ApiGroupLevelFilter"
        owns_nfts:
          type: array
          items:
            $ref: "#/components/schemas/ApiGroupOwnsNft"
        identity_addresses:
          anyOf:
            - type: "null"
            - type: array
              items:
                type: string
          example:
            - "0x1234567890123456789012345678901234567890"
        excluded_identity_addresses:
          anyOf:
            - type: "null"
            - type: array
              items:
                type: string
          example:
            - "0x1234567890123456789012345678901234567890"
    ApiCreateMediaUploadUrlRequest:
      required:
        - content_type
        - file_name
        - file_size
      properties:
        content_type:
          type: string
          example: image/png
        file_name:
          type: string
          example: image.png
        file_size:
          type: number
          format: int64
          example: 1000
    ApiCreateMediaUrlResponse:
      required:
        - upload_url
        - content_type
        - media_url
      properties:
        upload_url:
          type: string
          example: https://example.com/upload/image.png
        content_type:
          type: string
          example: image/png
        media_url:
          type: string
          example: https://example.com/final/image.png
    ApiCreateNewProfileProxy:
      type: object
      required:
        - target_id
      properties:
        target_id:
          type: string
    ApiCreateNewProfileProxyAllocateCicAction:
      type: object
      required:
        - action_type
        - end_time
        - credit_amount
      properties:
        action_type:
          $ref: "#/components/schemas/ApiProfileProxyActionType"
        end_time:
          anyOf:
            - type: "null"
            - type: number
              format: int64
        credit_amount:
          type: number
          format: int64
          example: 1000
    ApiCreateNewProfileProxyAllocateRepAction:
      type: object
      required:
        - action_type
        - end_time
        - credit_amount
      properties:
        action_type:
          $ref: "#/components/schemas/ApiProfileProxyActionType"
        end_time:
          anyOf:
            - type: "null"
            - type: number
              format: int64
          example: 1719850339996
        credit_amount:
          type: number
          format: int64
          example: 1000
    ApiCreateNewProfileProxyCreateWaveAction:
      type: object
      required:
        - action_type
        - end_time
      properties:
        action_type:
          $ref: "#/components/schemas/ApiProfileProxyActionType"
        end_time:
          anyOf:
            - type: "null"
            - type: number
              format: int64
    ApiCreateNewProfileProxyCreateWaveParticipationDropAction:
      type: object
      required:
        - action_type
        - end_time
      properties:
        action_type:
          $ref: "#/components/schemas/ApiProfileProxyActionType"
        end_time:
          anyOf:
            - type: "null"
            - type: number
              format: int64
    ApiCreateNewProfileProxyRateWaveDropAction:
      type: object
      required:
        - action_type
        - end_time
      properties:
        action_type:
          $ref: "#/components/schemas/ApiProfileProxyActionType"
        end_time:
          anyOf:
            - type: "null"
            - type: number
              format: int64
    ApiCreateNewProfileProxyReadWaveAction:
      type: object
      required:
        - action_type
        - end_time
      properties:
        action_type:
          $ref: "#/components/schemas/ApiProfileProxyActionType"
        end_time:
          anyOf:
            - type: "null"
            - type: number
              format: int64
    ApiCreateNewWave:
      type: object
      required:
        - name
        - picture
        - description_drop
        - voting
        - visibility
        - participation
        - wave
        - outcomes
      properties:
        name:
          description: The name of the wave
          type: string
          maxLength: 250
        picture:
          description: The picture of the wave
          type: string
          example: https://example.com/picture.jpg
          nullable: true
        description_drop:
          $ref: "#/components/schemas/ApiCreateWaveDropRequest"
        voting:
          $ref: "#/components/schemas/ApiCreateNewWaveVotingConfig"
        visibility:
          $ref: "#/components/schemas/ApiCreateNewWaveVisibilityConfig"
        participation:
          $ref: "#/components/schemas/ApiCreateNewWaveParticipationConfig"
        wave:
          $ref: "#/components/schemas/ApiCreateWaveConfig"
        outcomes:
          type: array
          items:
            $ref: "#/components/schemas/ApiWaveOutcome"
    ApiCreateNewWaveParticipationConfig:
      type: object
      required:
        - scope
        - required_metadata
        - signature_required
        - no_of_applications_allowed_per_participant
        - required_media
      properties:
        scope:
          $ref: "#/components/schemas/ApiCreateNewWaveScope"
        no_of_applications_allowed_per_participant:
          description: >-
            The number of applications allowed per participant. Infinite if
            omitted.
          type: integer
          format: int64
          nullable: true
          minimum: 1
        required_media:
          type: array
          items:
            $ref: "#/components/schemas/ApiWaveParticipationRequirement"
        required_metadata:
          description: |
            The metadata that must be provided by the participant. 
            Empty array if nothing is required.
          type: array
          items:
            $ref: "#/components/schemas/ApiWaveRequiredMetadata"
        signature_required:
          description: If true then the votes must be signed by voters.
          type: boolean
        period:
          $ref: "#/components/schemas/ApiIntRange"
    ApiCreateNewWaveScope:
      type: object
      required:
        - group_id
      properties:
        group_id:
          description: If null, everyone is included
          type: string
          nullable: true
    ApiCreateNewWaveVisibilityConfig:
      type: object
      required:
        - scope
      properties:
        scope:
          $ref: "#/components/schemas/ApiCreateNewWaveScope"
    ApiCreateNewWaveVotingConfig:
      type: object
      required:
        - scope
        - credit_type
        - credit_scope
        - credit_category
        - signature_required
        - creditor_id
      properties:
        scope:
          $ref: "#/components/schemas/ApiCreateNewWaveScope"
        credit_type:
          $ref: "#/components/schemas/ApiWaveCreditType"
        credit_scope:
          $ref: "#/components/schemas/ApiWaveCreditScope"
        credit_category:
          description: >-
            Only relevant when credit_type=REP. The REP category which is usable
            as credit. If not set then all categories will be usable as voting
            credits.
          type: string
          nullable: true
        creditor_id:
          description: Only relevant when credit_type=REP
          type: string
          nullable: true
        signature_required:
          description: If true then the votes must be signed by voters.
          type: boolean
        period:
          $ref: "#/components/schemas/ApiIntRange"
    ApiCreateWaveConfig:
      type: object
      required:
        - type
        - time_lock_ms
        - winning_thresholds
        - period
        - max_winners
        - admin_group
      properties:
        type:
          $ref: "#/components/schemas/ApiWaveType"
        winning_thresholds:
          description: >-
            Drops which rate tally ends up in this range will win. Must be set
            if and only if type is APPROVE
          anyOf:
            - type: "null"
            - $ref: "#/components/schemas/ApiIntRange"
        max_winners:
          description: >-
            This amount of top rated drops will win. Must be set if and only if
            type is RANK
          type: integer
          format: int64
          minimum: 1
          nullable: true
        time_lock_ms:
          nullable: true
          description: >-
            Vote of a voter is considered eligible after this amount of time
            after casting it. If not set then votes are eligible immediately
            after casting.
          type: integer
          format: int64
          minimum: 1
        admin_group:
          oneOf:
            - type: "null"
            - $ref: "#/components/schemas/ApiCreateNewWaveScope"
        period:
          anyOf:
            - type: "null"
            - $ref: "#/components/schemas/ApiIntRange"
          example:
            min: 1719850339996
            max: 1719850339996
    ApiCreateWaveDropRequest:
      type: object
      required:
        - referenced_nfts
        - mentioned_users
        - metadata
        - parts
      properties:
        title:
          type: string
          maxLength: 250
          nullable: true
        parts:
          type: array
          minItems: 1
          items:
            $ref: "#/components/schemas/ApiCreateDropPart"
        referenced_nfts:
          type: array
          items:
            $ref: "#/components/schemas/ApiDropReferencedNFT"
        mentioned_users:
          type: array
          items:
            $ref: "#/components/schemas/ApiDropMentionedUser"
        metadata:
          type: array
          items:
            $ref: "#/components/schemas/ApiDropMetadata"
    ApiDrop:
      type: object
      required:
        - id
        - serial_no
        - wave
        - author
        - created_at
        - updated_at
        - referenced_nfts
        - mentioned_users
        - metadata
        - parts
        - parts_count
        - rating
        - top_raters
        - raters_count
        - title
        - context_profile_context
        - subscribed_actions
      properties:
        id:
          type: string
        serial_no:
          description: Sequence number of the drop in Seize
          type: number
          format: int64
        wave:
          $ref: "#/components/schemas/ApiWaveMin"
        reply_to:
          $ref: "#/components/schemas/ApiReplyToDropResponse"
        author:
          $ref: "#/components/schemas/ApiProfileMin"
        created_at:
          description: >-
            Time when the drop was created in milliseconds since 1-1-1970
            00:00:00.0 UTC
          type: number
          format: int64
        updated_at:
          description: >-
            Time when the drop was updated in milliseconds since 1-1-1970
            00:00:00.0 UTC
          type: number
          format: int64
          nullable: true
        title:
          type: string
          maxLength: 250
          nullable: true
        parts:
          type: array
          items:
            $ref: "#/components/schemas/ApiDropPart"
        parts_count:
          description: Number of drops in the storm
          type: number
          format: int64
        referenced_nfts:
          type: array
          items:
            $ref: "#/components/schemas/ApiDropReferencedNFT"
        mentioned_users:
          type: array
          items:
            $ref: "#/components/schemas/ApiDropMentionedUser"
        metadata:
          type: array
          items:
            $ref: "#/components/schemas/ApiDropMetadata"
        rating:
          type: number
          format: int64
        top_raters:
          type: array
          items:
            $ref: "#/components/schemas/ApiDropRater"
        raters_count:
          type: number
          format: int64
        context_profile_context:
          anyOf:
            - type: "null"
            - $ref: "#/components/schemas/ApiDropContextProfileContext"
        subscribed_actions:
          type: array
          items:
            $ref: "#/components/schemas/ApiDropSubscriptionTargetAction"
    ApiDropAndDropVote:
      type: object
      required:
        - drop
        - vote
      properties:
        drop:
          $ref: "#/components/schemas/ApiDrop"
        vote:
          $ref: "#/components/schemas/ApiDropVote"
    ApiDropContextProfileContext:
      type: object
      required:
        - rating
      properties:
        rating:
          type: number
          format: int64
    ApiDropMedia:
      type: object
      required:
        - url
        - mime_type
      properties:
        url:
          type: string
          maxLength: 2000
        mime_type:
          type: string
          maxLength: 100
    ApiDropMentionedUser:
      type: object
      required:
        - mentioned_profile_id
        - handle_in_content
      properties:
        mentioned_profile_id:
          type: string
          format: uuid
        handle_in_content:
          type: string
          maxLength: 100
        current_handle:
          type: string
          maxLength: 100
          nullable: true
    ApiDropMetadata:
      type: object
      required:
        - data_key
        - data_value
      properties:
        data_key:
          type: string
          maxLength: 500
        data_value:
          type: string
          maxLength: 500
    ApiDropPart:
      type: object
      required:
        - part_id
        - media
        - replies_count
        - quotes_count
        - quoted_drop
        - content
      properties:
        part_id:
          description: Which drop in the storm is this drop
          type: number
          format: int64
        content:
          type: string
          maxLength: 25000
          nullable: true
        media:
          type: array
          items:
            $ref: "#/components/schemas/ApiDropMedia"
        quoted_drop:
          anyOf:
            - $ref: "#/components/schemas/ApiQuotedDropResponse"
            - type: "null"
        replies_count:
          type: number
          format: int64
        quotes_count:
          type: number
          format: int64
        context_profile_context:
          anyOf:
            - type: "null"
            - $ref: "#/components/schemas/ApiDropPartContextProfileContext"
    ApiDropPartContextProfileContext:
      type: object
      required:
        - replies_count
        - quotes_count
      properties:
        replies_count:
          type: number
          format: int64
        quotes_count:
          type: number
          format: int64
    ApiDropRater:
      type: object
      required:
        - profile
        - rating
      properties:
        profile:
          $ref: "#/components/schemas/ApiProfileMin"
        rating:
          type: number
          format: int64
    ApiDropRatingRequest:
      type: object
      required:
        - rating
        - category
      properties:
        rating:
          type: number
          format: int64
        category:
          type: string
          maxLength: 100
    ApiDropReferencedNFT:
      type: object
      required:
        - contract
        - token
        - name
      properties:
        contract:
          type: string
          maxLength: 100
        token:
          type: string
          maxLength: 250
        name:
          type: string
          maxLength: 500
    ApiDropSearchStrategy:
      type: string
      enum:
        - FIND_OLDER
        - FIND_NEWER
        - FIND_BOTH
    ApiDropsPage:
      type: object
      required:
        - data
      allOf:
        - $ref: "#/components/schemas/ApiPageBase"
      properties:
        data:
          type: array
          items:
            $ref: "#/components/schemas/ApiDrop"
    ApiDropSubscriptionActions:
      type: object
      required:
        - actions
      properties:
        actions:
          type: array
          items:
            $ref: "#/components/schemas/ApiDropSubscriptionTargetAction"
    ApiDropSubscriptionTargetAction:
      type: string
      enum:
        - DROP_REPLIED
        - DROP_VOTED
    ApiDropTraceItem:
      type: object
      required:
        - drop_id
        - is_deleted
      properties:
        drop_id:
          type: string
        is_deleted:
          type: boolean
<<<<<<< HEAD
    DropType:
=======
    ApiDropType:
>>>>>>> 9892ae68
      type: string
      enum:
        - CHAT
        - PARTICIPATORY
<<<<<<< HEAD
    DropVote:
=======
    ApiDropVote:
>>>>>>> 9892ae68
      type: object
      required:
        - vote
        - voter
        - time
      properties:
        vote:
          type: number
          format: int64
        voter:
          $ref: "#/components/schemas/ApiProfileMin"
        time:
          type: number
          format: int64
    ApiDropWithoutWave:
      type: object
      required:
        - id
        - serial_no
        - drop_type
        - author
        - created_at
        - updated_at
        - referenced_nfts
        - mentioned_users
        - metadata
        - parts
        - parts_count
        - rating
        - top_raters
        - raters_count
        - title
        - subscribed_actions
        - context_profile_context
      properties:
        id:
          type: string
        serial_no:
          description: Sequence number of the drop in Seize
          type: number
          format: int64
        drop_type:
<<<<<<< HEAD
          $ref: "#/components/schemas/DropType"
=======
          $ref: "#/components/schemas/ApiDropType"
>>>>>>> 9892ae68
        reply_to:
          $ref: "#/components/schemas/ApiReplyToDropResponse"
        author:
          $ref: "#/components/schemas/ApiProfileMin"
        created_at:
          description: >-
            Time when the drop was created in milliseconds since 1-1-1970
            00:00:00.0 UTC
          type: number
          format: int64
        updated_at:
          description: >-
            Time when the drop was updated in milliseconds since 1-1-1970
            00:00:00.0 UTC
          type: number
          format: int64
          nullable: true
        title:
          type: string
          maxLength: 250
          nullable: true
        parts:
          type: array
          items:
            $ref: "#/components/schemas/ApiDropPart"
        parts_count:
          description: Number of drops in the storm
          type: number
          format: int64
        referenced_nfts:
          type: array
          items:
            $ref: "#/components/schemas/ApiDropReferencedNFT"
        mentioned_users:
          type: array
          items:
            $ref: "#/components/schemas/ApiDropMentionedUser"
        metadata:
          type: array
          items:
            $ref: "#/components/schemas/ApiDropMetadata"
        rating:
          type: number
          format: int64
        top_raters:
          type: array
          items:
            $ref: "#/components/schemas/ApiDropRater"
        raters_count:
          type: number
          format: int64
        context_profile_context:
          anyOf:
            - type: "null"
            - $ref: "#/components/schemas/ApiDropContextProfileContext"
        subscribed_actions:
          type: array
          items:
            $ref: "#/components/schemas/ApiDropSubscriptionTargetAction"
    ApiFeedItem:
      type: object
      required:
        - serial_no
        - type
        - item
      properties:
        serial_no:
          type: number
          format: int64
        type:
          $ref: "#/components/schemas/ApiFeedItemType"
        item:
          type: object
    ApiFeedItemType:
      type: string
      enum:
        - WAVE_CREATED
        - DROP_CREATED
        - DROP_REPLIED
    ApiGroup:
      type: object
      required:
        - is_hidden
      properties:
        id:
          type: string
        name:
          type: string
        author:
          $ref: "#/components/schemas/ApiProfileMin"
        created_at:
          type: number
          format: int64
        is_hidden:
          type: boolean
    ApiGroupCicFilter:
      type: object
      required:
        - min
        - max
        - direction
        - user_identity
      properties:
        min:
          type: number
          format: int64
          nullable: true
        max:
          type: number
          format: int64
          nullable: true
        user_identity:
          type: string
          minLength: 1
          maxLength: 200
          nullable: true
        direction:
          example: RECEIVED
          anyOf:
            - type: "null"
            - $ref: "#/components/schemas/ApiGroupFilterDirection"
    ApiGroupDescription:
      type: object
      required:
        - tdh
        - rep
        - cic
        - level
        - owns_nfts
        - identity_group_id
        - identity_group_identities_count
        - excluded_identity_group_id
        - excluded_identity_group_identities_count
      properties:
        tdh:
          $ref: "#/components/schemas/ApiGroupTdhFilter"
        rep:
          $ref: "#/components/schemas/ApiGroupRepFilter"
        cic:
          $ref: "#/components/schemas/ApiGroupCicFilter"
        level:
          $ref: "#/components/schemas/ApiGroupLevelFilter"
        owns_nfts:
          type: array
          items:
            $ref: "#/components/schemas/ApiGroupOwnsNft"
        identity_group_id:
          type: string
          nullable: true
        identity_group_identities_count:
          type: number
          format: int64
          nullable: false
        excluded_identity_group_id:
          type: string
          nullable: true
        excluded_identity_group_identities_count:
          type: number
          format: int64
          nullable: false
    ApiGroupFilterDirection:
      type: string
      enum:
        - RECEIVED
        - SENT
    ApiGroupFull:
      type: object
      required:
        - id
        - name
        - group
        - created_at
        - created_by
        - visible
        - is_private
      properties:
        id:
          type: string
        name:
          type: string
        group:
          $ref: "#/components/schemas/ApiGroupDescription"
        created_at:
          type: number
          format: int64
        created_by:
          $ref: "#/components/schemas/ApiProfileMin"
        visible:
          type: boolean
        is_private:
          type: boolean
    ApiGroupLevelFilter:
      type: object
      required:
        - min
        - max
      properties:
        min:
          type: number
          format: int64
          nullable: true
        max:
          type: number
          format: int64
          nullable: true
    ApiGroupOwnsNft:
      type: object
      required:
        - name
        - tokens
      properties:
        name:
          type: string
          enum:
            - MEMES
            - MEMELAB
            - NEXTGEN
            - GRADIENTS
        tokens:
          type: array
          items:
            type: string
    ApiGroupRepFilter:
      type: object
      required:
        - min
        - max
        - category
        - direction
        - user_identity
      properties:
        min:
          type: number
          format: int64
          nullable: true
        max:
          type: number
          format: int64
          nullable: true
        category:
          type: string
          minLength: 1
          maxLength: 200
          nullable: true
        user_identity:
          type: string
          minLength: 1
          maxLength: 200
          nullable: true
        direction:
          example: RECEIVED
          anyOf:
            - type: "null"
            - $ref: "#/components/schemas/ApiGroupFilterDirection"
    ApiGroupTdhFilter:
      type: object
      required:
        - min
        - max
      properties:
        min:
          type: number
          minimum: 0
          format: int64
          nullable: true
        max:
          type: number
          minimum: 0
          format: int64
          nullable: true
    ApiIdentityAndSubscriptionActions:
      type: object
      required:
        - identity
        - actions
      properties:
        identity:
          $ref: "#/components/schemas/ApiProfileMin"
        actions:
          type: array
          items:
            $ref: "#/components/schemas/ApiIdentitySubscriptionTargetAction"
    ApiIdentitySubscriptionActions:
      type: object
      required:
        - actions
      properties:
        actions:
          type: array
          items:
            $ref: "#/components/schemas/ApiIdentitySubscriptionTargetAction"
    ApiIdentitySubscriptionTargetAction:
      type: string
      enum:
        - WAVE_CREATED
        - DROP_CREATED
        - DROP_REPLIED
        - DROP_VOTED
    ApiIdentitySubscriptionTargetType:
      type: string
      enum:
        - PROFILE
        - WAVE
        - DROP
    ApiIncomingIdentitySubscriptionsPage:
      type: object
      required:
        - data
      allOf:
        - $ref: "#/components/schemas/ApiPageBase"
      properties:
        data:
          type: array
          items:
            $ref: "#/components/schemas/ApiIdentityAndSubscriptionActions"
    ApiIntRange:
      type: object
      required:
        - min
        - max
      properties:
        min:
          description: Included
          type: number
          format: int64
          nullable: true
        max:
          description: Included
          type: number
          format: int64
          nullable: true
    ApiLoginRequest:
      type: object
      required:
        - client_signature
        - server_signature
      properties:
        client_signature:
          type: string
        server_signature:
          type: string
        role:
          type: string
    ApiLoginResponse:
      type: object
      required:
        - token
      properties:
        token:
          type: string
    ApiNft:
      type: object
      required:
        - id
        - contract
        - mint_price
        - supply
        - name
        - collection
        - token_type
        - hodl_rate
        - description
        - artist
        - uri
        - thumbnail
        - image
        - animation
        - metadata
        - tdh
        - tdh__raw
        - tdh_rank
        - market_cap
        - floor_price
        - floor_price_from
        - scaled
        - compressed_animation
        - icon
        - total_volume_last_24_hours
        - total_volume_last_7_days
        - total_volume_last_1_month
        - total_volume
        - created_at
        - mint_date
        - boosted_tdh
        - artist_seize_handle
        - has_distribution
        - highest_offer
        - highest_offer_from
      properties:
        id:
          type: integer
          format: int64
        contract:
          type: string
        mint_price:
          type: number
          format: float
        supply:
          type: integer
          format: int64
        name:
          type: string
        collection:
          type: string
        token_type:
          type: string
          enum:
            - ERC1155
            - EEC721
        hodl_rate:
          type: number
          format: float
        description:
          type: string
        artist:
          type: string
        uri:
          type: string
          nullable: true
        thumbnail:
          type: string
        image:
          type: string
          nullable: true
        animation:
          type: string
          nullable: true
        metadata:
          type: object
        tdh:
          type: number
          format: int64
        tdh__raw:
          type: number
          format: int64
        tdh_rank:
          type: number
          format: int64
        market_cap:
          type: number
          format: float
        floor_price:
          type: number
          format: float
        floor_price_from:
          type: string
          nullable: true
        scaled:
          type: string
        compressed_animation:
          type: string
          nullable: true
        icon:
          type: string
        total_volume_last_24_hours:
          type: number
          format: float
        total_volume_last_7_days:
          type: number
          format: float
        total_volume_last_1_month:
          type: number
          format: float
        total_volume:
          type: number
          format: float
        created_at:
          type: string
          format: date-time
        mint_date:
          type: string
          format: date-time
        boosted_tdh:
          type: number
          format: int64
        artist_seize_handle:
          type: string
          nullable: true
        has_distribution:
          type: boolean
        highest_offer:
          type: number
          format: float
        highest_offer_from:
          type: string
          nullable: true
<<<<<<< HEAD
    NftMedia:
=======
    ApiNftMedia:
>>>>>>> 9892ae68
      type: object
      required:
        - id
        - image
        - animation
      properties:
        id:
          type: string
          description: The unique identifier for the NFT media
        image:
          type: string
          description: The URL of the NFT image
        animation:
          type: string
          description: The URL of the NFT animation, if available
<<<<<<< HEAD
    NftOwner:
=======
    ApiNftOwner:
>>>>>>> 9892ae68
      type: object
      required:
        - created_at
        - updated_at
        - token_id
        - contract
        - balance
        - consolidation_key
      properties:
        created_at:
          type: string
          format: date-time
        updated_at:
          type: string
          format: date-time
        token_id:
          type: integer
          format: int64
        contract:
          type: string
        balance:
          type: integer
          format: int64
        consolidation_key:
          type: string
    ApiNftOwnerPage:
      type: object
      required:
        - data
      allOf:
        - $ref: "#/components/schemas/ApiPageWithNextUriBase"
      properties:
        data:
          type: array
          items:
            $ref: "#/components/schemas/ApiNftOwner"
    ApiNftsPage:
      type: object
      required:
        - data
      allOf:
        - $ref: "#/components/schemas/ApiPageWithNextUriBase"
      properties:
        data:
          type: array
          items:
            $ref: "#/components/schemas/ApiNft"
    ApiNonceResponse:
      type: object
      required:
        - nonce
        - server_signature
      properties:
        nonce:
          type: string
        server_signature:
          type: string
    ApiNotification:
      type: object
      required:
        - id
        - cause
        - created_at
        - read_at
        - related_identity
        - related_drops
        - additional_context
      properties:
        id:
          type: number
          format: int64
        cause:
          $ref: "#/components/schemas/ApiNotificationCause"
        created_at:
          type: number
          format: int64
        read_at:
          type: number
          format: int64
          nullable: true
        related_identity:
          $ref: "#/components/schemas/ApiProfileMin"
        related_drops:
          type: array
          items:
            $ref: "#/components/schemas/ApiDrop"
        additional_context:
          type: object
    ApiNotificationCause:
      type: string
      enum:
        - IDENTITY_SUBSCRIBED
        - IDENTITY_MENTIONED
        - DROP_QUOTED
        - DROP_REPLIED
        - DROP_VOTED
    ApiNotificationsResponse:
      type: object
      required:
        - notifications
        - unread_count
      properties:
        notifications:
          type: array
          items:
            $ref: "#/components/schemas/ApiNotification"
        unread_count:
          type: number
          format: int64
    ApiOutgoingIdentitySubscriptionsPage:
      type: object
      required:
        - data
      allOf:
        - $ref: "#/components/schemas/ApiPageBase"
      properties:
        data:
          type: array
          items:
            $ref: "#/components/schemas/ApiTargetAndSubscriptionActions"
    ApiOwnerBalance:
      type: object
      required:
        - consolidation_key
        - created_at
        - updated_at
        - total_balance
        - gradients_balance
        - nextgen_balance
        - memelab_balance
        - unique_memelab
        - memes_balance
        - unique_memes
        - genesis
        - nakamoto
        - memes_cards_sets
        - memes_cards_sets_minus1
        - memes_cards_sets_minus2
        - boost
        - boosted_tdh
        - boosted_memes_tdh
        - boosted_gradients_tdh
        - boosted_nextgen_tdh
        - total_balance_rank
        - memes_balance_rank
        - unique_memes_rank
        - gradients_balance_rank
        - nextgen_balance_rank
        - memelab_balance_rank
        - unique_memelab_rank
        - boosted_tdh_rank
        - boosted_memes_tdh_rank
        - boosted_gradients_tdh_rank
        - boosted_nextgen_tdh_rank
      properties:
        consolidation_key:
          type: string
        created_at:
          type: string
          format: date-time
        updated_at:
          type: string
          format: date-time
        total_balance:
          type: integer
          format: int64
        gradients_balance:
          type: integer
          format: int64
        nextgen_balance:
          type: integer
          format: int64
        memelab_balance:
          type: integer
          format: int64
        unique_memelab:
          type: integer
          format: int64
        memes_balance:
          type: integer
          format: int64
        unique_memes:
          type: integer
          format: int64
        genesis:
          type: integer
          format: int64
        nakamoto:
          type: integer
          format: int64
        memes_cards_sets:
          type: integer
          format: int64
        memes_cards_sets_minus1:
          type: integer
          format: int64
        memes_cards_sets_minus2:
          type: integer
          format: int64
        boost:
          type: number
          format: double
        boosted_tdh:
          type: integer
          format: int64
        boosted_memes_tdh:
          type: integer
          format: int64
        boosted_gradients_tdh:
          type: integer
          format: int64
        boosted_nextgen_tdh:
          type: integer
          format: int64
        total_balance_rank:
          type: integer
          format: int64
        memes_balance_rank:
          type: integer
          format: int64
        unique_memes_rank:
          type: integer
          format: int64
        gradients_balance_rank:
          type: integer
          format: int64
        nextgen_balance_rank:
          type: integer
          format: int64
        memelab_balance_rank:
          type: integer
          format: int64
        unique_memelab_rank:
          type: integer
          format: int64
        boosted_tdh_rank:
          type: integer
          format: int64
        boosted_memes_tdh_rank:
          type: integer
          format: int64
        boosted_gradients_tdh_rank:
          type: integer
          format: int64
        boosted_nextgen_tdh_rank:
          type: integer
          format: int64
    ApiOwnerBalanceMemes:
      type: object
      required:
        - consolidation_key
        - created_at
        - updated_at
        - season
        - balance
        - unique
        - sets
        - boosted_tdh
        - rank
      properties:
        consolidation_key:
          type: string
        created_at:
          type: string
          format: date-time
        updated_at:
          type: string
          format: date-time
        season:
          type: integer
          format: int64
        balance:
          type: integer
          format: int64
        unique:
          type: integer
          format: int64
        sets:
          type: integer
          format: int64
        boosted_tdh:
          type: integer
          format: int64
        rank:
          type: integer
          format: int64
    ApiOwnerBalancePage:
      type: object
      required:
        - data
      allOf:
        - $ref: "#/components/schemas/ApiPageWithNextUriBase"
      properties:
        data:
          type: array
          items:
            $ref: "#/components/schemas/ApiOwnerBalance"
    ApiPageBase:
      type: object
      required:
        - count
        - page
        - next
      properties:
        count:
          type: number
          format: int64
        page:
          type: number
          format: int64
        next:
          type: boolean
    ApiPageWithNextUriBase:
      type: object
      required:
        - count
        - page
        - next
      properties:
        count:
          type: number
          format: int64
        page:
          type: number
          format: int64
        next:
          type: string
          nullable: true
    ApiProfileMin:
      type: object
      required:
        - id
        - handle
        - pfp
        - cic
        - rep
        - tdh
        - level
        - banner1_color
        - banner2_color
        - subscribed_actions
        - archived
      properties:
        id:
          type: string
          format: uuid
        handle:
          type: string
        pfp:
          type: string
          nullable: true
        banner1_color:
          type: string
          nullable: true
        banner2_color:
          type: string
          nullable: true
        cic:
          type: number
          format: int64
        rep:
          type: number
          format: int64
        tdh:
          type: number
          format: int64
        level:
          type: number
          format: int64
        subscribed_actions:
          type: array
          items:
            $ref: "#/components/schemas/ApiIdentitySubscriptionTargetAction"
        archived:
          type: boolean
    ApiProfileProxy:
      type: object
      required:
        - id
        - granted_to
        - created_at
        - created_by
        - actions
      properties:
        id:
          type: string
        granted_to:
          $ref: "#/components/schemas/ApiProfileMin"
        created_at:
          type: number
        created_by:
          $ref: "#/components/schemas/ApiProfileMin"
        actions:
          type: array
          items:
            $ref: "#/components/schemas/ApiProfileProxyAction"
    ApiProfileProxyAction:
      type: object
      required:
        - id
        - proxy_id
        - action_type
        - credit_amount
        - credit_spent
        - start_time
        - end_time
        - accepted_at
        - rejected_at
        - revoked_at
        - created_at
        - is_active
      properties:
        id:
          type: string
        proxy_id:
          type: string
        action_type:
          $ref: "#/components/schemas/ApiProfileProxyActionType"
        credit_amount:
          anyOf:
            - type: "null"
            - type: number
              format: int64
          example: 1000
        credit_spent:
          anyOf:
            - type: "null"
            - type: number
              format: int64
          example: 1000
        start_time:
          type: number
          format: int64
          example: 1719850339996
        end_time:
          anyOf:
            - type: "null"
            - type: number
              format: int64
          example: 1719850339996
        created_at:
          type: number
          format: int64
          example: 1719850339996
        accepted_at:
          anyOf:
            - type: "null"
            - type: number
              format: int64
          example: 1719850339996
        rejected_at:
          anyOf:
            - type: "null"
            - type: number
              format: int64
          example: 1719850339996
        revoked_at:
          anyOf:
            - type: "null"
            - type: number
              format: int64
          example: 1719850339996
        is_active:
          type: boolean
    ApiProfileProxyActionType:
      type: string
      enum:
        - ALLOCATE_REP
        - ALLOCATE_CIC
        - CREATE_WAVE
        - READ_WAVE
        - CREATE_DROP_TO_WAVE
        - RATE_WAVE_DROP
    ApiQuotedDrop:
      type: object
      required:
        - drop_id
        - drop_part_id
      properties:
        drop_id:
          type: string
        drop_part_id:
          type: number
          format: int64
    ApiQuotedDropResponse:
      type: object
      required:
        - drop_id
        - drop_part_id
      properties:
        drop_id:
          type: string
        drop_part_id:
          type: number
          format: int64
        drop:
          $ref: "#/components/schemas/ApiDropWithoutWave"
    ApiRateMatter:
      type: string
      enum:
        - REP
        - CIC
    ApiRatingWithProfileInfoAndLevel:
      type: object
      required:
        - profile_id
        - handle
        - wallets
        - tdh
        - rating
        - cic
        - last_modified
        - level
      properties:
        profile_id:
          type: string
        handle:
          type: string
        wallets:
          type: array
          items:
            type: string
        tdh:
          type: number
          format: int64
        rating:
          type: number
          format: int64
        cic:
          type: number
          format: int64
        last_modified:
          type: string
    ApiRatingWithProfileInfoAndLevelPage:
      type: object
      required:
        - data
      allOf:
        - $ref: "#/components/schemas/ApiPageBase"
      properties:
        data:
          type: array
          items:
            $ref: "#/components/schemas/ApiRatingWithProfileInfoAndLevel"
    ApiRegisterPushNotificationTokenRequest:
      type: object
      required:
        - device_id
        - token
      properties:
        device_id:
          type: string
        token:
          type: string
        profile_id:
          type: string
          description: Optional profile_id
        platform:
          type: string
          description: Optional platform (ios, android, web)
    ApiReplyToDrop:
      type: object
      required:
        - drop_id
        - drop_part_id
      properties:
        drop_id:
          type: string
        drop_part_id:
          type: number
          format: int64
    ApiReplyToDropResponse:
      type: object
      required:
        - drop_id
        - drop_part_id
        - is_deleted
      properties:
        drop_id:
          type: string
        drop_part_id:
          type: number
          format: int64
        is_deleted:
          type: boolean
        drop:
          $ref: "#/components/schemas/ApiDropWithoutWave"
    ApiRepRating:
      type: object
      required:
        - rating
      properties:
        rating:
          type: number
          format: int64
    ApiSeizeSettings:
      type: object
      required:
        - rememes_submission_tdh_threshold
      properties:
        rememes_submission_tdh_threshold:
          type: integer
          format: int64
    ApiTargetAndSubscriptionActions:
      type: object
      required:
        - target
        - actions
      properties:
        target:
          description: Wave or drop or identity
          type: object
        actions:
          type: array
          items:
            $ref: "#/components/schemas/ApiIdentitySubscriptionTargetAction"
    ApiTransaction:
      type: object
      required:
        - transaction
        - block
        - created_at
        - transaction_date
        - from_address
        - to_address
        - contract
        - token_id
        - token_count
        - value
        - royalties
        - gas_gwei
        - gas_price
        - gas_price_gwei
        - gas
        - primary_proceeds
        - eth_price_usd
        - value_usd
        - gas_usd
        - from_display
        - to_display
      properties:
        transaction:
          type: string
        block:
          type: integer
          format: int64
        created_at:
          type: string
          format: date-time
        transaction_date:
          type: string
          format: date-time
        from_address:
          type: string
        to_address:
          type: string
        contract:
          type: string
        token_id:
          type: integer
          format: int64
        token_count:
          type: integer
          format: int64
        value:
          type: number
          format: double
        royalties:
          type: number
          format: double
        gas_gwei:
          type: number
          format: double
        gas_price:
          type: number
          format: double
        gas_price_gwei:
          type: number
          format: double
        gas:
          type: number
          format: double
        primary_proceeds:
          type: number
          format: double
        eth_price_usd:
          type: number
          format: double
        value_usd:
          type: number
          format: double
        gas_usd:
          type: number
          format: double
        from_display:
          type: string
          nullable: true
        to_display:
          type: string
    ApiTransactionPage:
      type: object
      required:
        - data
      allOf:
        - $ref: "#/components/schemas/ApiPageWithNextUriBase"
      properties:
        data:
          type: array
          items:
            $ref: "#/components/schemas/ApiTransaction"
    ApiUpdateDropRequest:
      type: object
      allOf:
        - $ref: "#/components/schemas/ApiCreateWaveDropRequest"
    ApiUpdateProxyActionRequest:
      type: object
      properties:
        credit_amount:
          type: number
          format: int64
          example: 1000
        end_time:
          type: number
          format: int64
          nullable: true
          example: 1719850339996
    ApiUpdateWaveRequest:
      type: object
      required:
        - name
        - picture
        - voting
        - visibility
        - participation
        - wave
        - outcomes
      properties:
        name:
          description: The name of the wave
          type: string
          maxLength: 250
        picture:
          description: The picture of the wave
          type: string
          example: https://example.com/picture.jpg
          nullable: true
        voting:
          $ref: "#/components/schemas/ApiCreateNewWaveVotingConfig"
        visibility:
          $ref: "#/components/schemas/ApiCreateNewWaveVisibilityConfig"
        participation:
          $ref: "#/components/schemas/ApiCreateNewWaveParticipationConfig"
        wave:
          $ref: "#/components/schemas/ApiCreateWaveConfig"
        outcomes:
          type: array
          items:
            $ref: "#/components/schemas/ApiWaveOutcome"
    ApiUploadItem:
      type: object
      required:
        - date
        - block
        - url
      properties:
        date:
          type: string
          format: date-time
        block:
          type: integer
          format: int64
        url:
          type: string
    ApiUploadsPage:
      type: object
      required:
        - data
      allOf:
        - $ref: "#/components/schemas/ApiPageWithNextUriBase"
      properties:
        data:
          type: array
          items:
            $ref: "#/components/schemas/ApiUploadItem"
    ApiWave:
      type: object
      required:
        - id
        - serial_no
        - author
        - name
        - picture
        - description_drop
        - voting
        - visibility
        - participation
        - wave
        - outcomes
        - created_at
        - contributors_overview
        - subscribed_actions
        - metrics
      properties:
        id:
          description: The ID of the wave
          type: string
        serial_no:
          description: Sequence number of the wave in Seize
          type: number
          format: int64
        author:
          $ref: "#/components/schemas/ApiProfileMin"
        name:
          description: The name of the wave
          type: string
        picture:
          description: The picture of the wave
          type: string
          example: https://example.com/picture.jpg
          nullable: true
        created_at:
          type: number
          format: int64
        description_drop:
          $ref: "#/components/schemas/ApiDrop"
        voting:
          $ref: "#/components/schemas/ApiWaveVotingConfig"
        visibility:
          $ref: "#/components/schemas/ApiWaveVisibilityConfig"
        participation:
          $ref: "#/components/schemas/ApiWaveParticipationConfig"
        wave:
          $ref: "#/components/schemas/ApiWaveConfig"
        outcomes:
          type: array
          items:
            $ref: "#/components/schemas/ApiWaveOutcome"
        contributors_overview:
          type: array
          items:
            $ref: "#/components/schemas/ApiWaveContributorOverview"
        subscribed_actions:
          type: array
          items:
            $ref: "#/components/schemas/ApiWaveSubscriptionTargetAction"
        metrics:
          $ref: "#/components/schemas/ApiWaveMetrics"
    ApiWaveConfig:
      type: object
      required:
        - type
        - time_lock_ms
        - winning_thresholds
        - period
        - max_winners
        - admin_group
        - authenticated_user_eligible_for_admin
      properties:
        type:
          $ref: "#/components/schemas/ApiWaveType"
        winning_thresholds:
          description: >-
            Drops which rate tally ends up in this range will win. Must be set
            if and only if type is APPROVE
          anyOf:
            - type: "null"
            - $ref: "#/components/schemas/ApiIntRange"
        max_winners:
          description: >-
            This amount of top rated drops will win. Must be set if and only if
            type is RANK
          type: integer
          format: int64
          minimum: 1
          nullable: true
        time_lock_ms:
          nullable: true
          description: >-
            Vote of a voter is considered eligible after this amount of time
            after casting it. If not set then votes are eligible immediately
            after casting.
          type: integer
          format: int64
          minimum: 1
        admin_group:
          $ref: "#/components/schemas/ApiWaveScope"
        period:
          anyOf:
            - type: "null"
            - $ref: "#/components/schemas/ApiIntRange"
          example:
            min: 1719850339996
            max: 1719850339996
        authenticated_user_eligible_for_admin:
          type: boolean
    ApiWaveContributorOverview:
      required:
        - contributor_identity
        - contributor_pfp
      properties:
        contributor_identity:
          type: string
        contributor_pfp:
          type: string
    ApiWaveCreditScope:
      description: >
        The scope of the credit. 

        * WAVE - Credit is spendable across all drops in wave. 

        * DROP - The amount of votes, voter can give to a drop is not affected
        by votes spent on other drops. 

        * PARTICIPANT: The amount of votes, voter can give to a drop by concrete
        participant is only affected by voted given by same user to other drops
        by the same participant.
      enum:
        - WAVE
        - DROP
        - PARTICIPANT
    ApiWaveCreditType:
      type: string
      description: |
        What will be counted as a credit. UNIQUE means each voter gets one vote.
      enum:
        - TDH
        - REP
        - UNIQUE
    ApiWaveDropsFeed:
      type: object
      required:
        - wave
        - drops
      properties:
        wave:
          $ref: "#/components/schemas/ApiWaveMin"
        drops:
          type: array
          items:
            $ref: "#/components/schemas/ApiDropWithoutWave"
        root_drop:
          $ref: "#/components/schemas/ApiDropWithoutWave"
        trace:
          type: array
          items:
            $ref: "#/components/schemas/ApiDropTraceItem"
    ApiWaveMetadataType:
      type: string
      enum:
        - STRING
        - NUMBER
    ApiWaveMetrics:
      required:
        - subscribers_count
        - drops_count
        - latest_drop_timestamp
      properties:
        subscribers_count:
          type: number
          format: int64
        drops_count:
          type: number
          format: int64
        latest_drop_timestamp:
          type: number
          format: int64
        your_drops_count:
          type: number
          format: int64
        your_latest_drop_timestamp:
          type: number
          format: int64
    ApiWaveMin:
      required:
        - id
        - name
        - picture
        - description_drop_id
        - authenticated_user_eligible_to_vote
        - authenticated_user_eligible_to_participate
      properties:
        id:
          type: string
        name:
          type: string
        picture:
          type: string
        description_drop_id:
          type: string
        authenticated_user_eligible_to_vote:
          type: boolean
        authenticated_user_eligible_to_participate:
          type: boolean
    ApiWaveOutcome:
      type: object
      required:
        - type
        - description
      properties:
        type:
          $ref: "#/components/schemas/ApiWaveOutcomeType"
        subtype:
          $ref: "#/components/schemas/ApiWaveOutcomeSubType"
        description:
          type: string
        credit:
          $ref: "#/components/schemas/ApiWaveOutcomeCredit"
        rep_category:
          type: string
        amount:
          type: number
          format: int64
        distribution:
          type: array
          items:
            type: number
    ApiWaveOutcomeCredit:
      type: string
      enum:
        - REP
        - CIC
    ApiWaveOutcomeSubType:
      type: string
      enum:
        - CREDIT_DISTRIBUTION
    ApiWaveOutcomeType:
      type: string
      enum:
        - AUTOMATIC
        - MANUAL
    ApiWaveParticipationConfig:
      type: object
      required:
        - scope
        - required_metadata
        - signature_required
        - no_of_applications_allowed_per_participant
        - required_media
        - authenticated_user_eligible
      properties:
        scope:
          $ref: "#/components/schemas/ApiWaveScope"
        no_of_applications_allowed_per_participant:
          description: >-
            The number of applications allowed per participant. Infinite if
            omitted.
          type: integer
          format: int64
          minimum: 1
          nullable: true
        required_metadata:
          description: |
            The metadata that must be provided by the participant. 
            Empty array if nothing is required.
          type: array
          items:
            $ref: "#/components/schemas/ApiWaveRequiredMetadata"
        required_media:
          type: array
          items:
            $ref: "#/components/schemas/ApiWaveParticipationRequirement"
        signature_required:
          description: If true then the votes must be signed by voters.
          type: boolean
        period:
          $ref: "#/components/schemas/ApiIntRange"
        authenticated_user_eligible:
          type: boolean
    ApiWaveParticipationRequirement:
      type: string
      enum:
        - IMAGE
        - AUDIO
        - VIDEO
    ApiWaveRequiredMetadata:
      type: object
      required:
        - name
        - type
      properties:
        name:
          description: Metadata key
          type: string
        type:
          $ref: "#/components/schemas/ApiWaveMetadataType"
    ApiWaveScope:
      description: A scope of audience
      type: object
      required:
        - group
      properties:
        group:
          description: If null, everyone is included
          anyOf:
            - type: "null"
            - $ref: "#/components/schemas/ApiGroup"
    ApiWavesOverviewType:
      type: string
      enum:
        - LATEST
        - MOST_SUBSCRIBED
        - HIGH_LEVEL_AUTHOR
        - AUTHOR_YOU_HAVE_REPPED
        - MOST_DROPPED
        - MOST_DROPPED_BY_YOU
        - RECENTLY_DROPPED_TO
        - RECENTLY_DROPPED_TO_BY_YOU
    ApiWaveSubscriptionActions:
      type: object
      required:
        - actions
      properties:
        actions:
          type: array
          items:
            $ref: "#/components/schemas/ApiWaveSubscriptionTargetAction"
    ApiWaveSubscriptionTargetAction:
      type: string
      enum:
        - DROP_CREATED
    ApiWaveType:
      type: string
      enum:
        - APPROVE
        - RANK
        - CHAT
    ApiWaveVisibilityConfig:
      type: object
      required:
        - scope
      properties:
        scope:
          $ref: "#/components/schemas/ApiWaveScope"
    ApiWaveVotingConfig:
      type: object
      required:
        - scope
        - credit_type
        - credit_scope
        - credit_category
        - signature_required
        - creditor
        - authenticated_user_eligible
      properties:
        scope:
          $ref: "#/components/schemas/ApiWaveScope"
        credit_type:
          $ref: "#/components/schemas/ApiWaveCreditType"
        credit_scope:
          $ref: "#/components/schemas/ApiWaveCreditScope"
        credit_category:
          description: >-
            Only relevant when credit_type=REP. The REP category which is usable
            as credit. If not set then all categories will be usable as voting
            credits.
          type: string
          nullable: true
        creditor:
          description: Only relevant when credit_type=REP
          anyOf:
            - type: "null"
            - $ref: "#/components/schemas/ApiProfileMin"
        signature_required:
          description: If true then the votes must be signed by voters.
          type: boolean
        period:
          $ref: "#/components/schemas/ApiIntRange"
        authenticated_user_eligible:
          type: boolean
security:
  - bearerAuth: []<|MERGE_RESOLUTION|>--- conflicted
+++ resolved
@@ -902,11 +902,7 @@
               schema:
                 type: array
                 items:
-<<<<<<< HEAD
-                  $ref: "#/components/schemas/NftsPage"
-=======
                   $ref: "#/components/schemas/ApiNftsPage"
->>>>>>> 9892ae68
   /nfts/{contract}/media:
     get:
       tags:
@@ -928,11 +924,7 @@
               schema:
                 type: array
                 items:
-<<<<<<< HEAD
-                  $ref: "#/components/schemas/NftMedia"
-=======
                   $ref: "#/components/schemas/ApiNftMedia"
->>>>>>> 9892ae68
   /notifications:
     get:
       tags:
@@ -2811,17 +2803,10 @@
         wave_id:
           type: string
         reply_to:
-<<<<<<< HEAD
-          $ref: "#/components/schemas/ReplyToDrop"
-        drop_type:
-          $ref: "#/components/schemas/DropType"
-    CreateGroup:
-=======
           $ref: "#/components/schemas/ApiReplyToDrop"
         drop_type:
           $ref: "#/components/schemas/ApiDropType"
     ApiCreateGroup:
->>>>>>> 9892ae68
       type: object
       required:
         - name
@@ -3467,20 +3452,12 @@
           type: string
         is_deleted:
           type: boolean
-<<<<<<< HEAD
-    DropType:
-=======
     ApiDropType:
->>>>>>> 9892ae68
       type: string
       enum:
         - CHAT
         - PARTICIPATORY
-<<<<<<< HEAD
-    DropVote:
-=======
     ApiDropVote:
->>>>>>> 9892ae68
       type: object
       required:
         - vote
@@ -3523,11 +3500,7 @@
           type: number
           format: int64
         drop_type:
-<<<<<<< HEAD
-          $ref: "#/components/schemas/DropType"
-=======
           $ref: "#/components/schemas/ApiDropType"
->>>>>>> 9892ae68
         reply_to:
           $ref: "#/components/schemas/ApiReplyToDropResponse"
         author:
@@ -4014,11 +3987,7 @@
         highest_offer_from:
           type: string
           nullable: true
-<<<<<<< HEAD
-    NftMedia:
-=======
     ApiNftMedia:
->>>>>>> 9892ae68
       type: object
       required:
         - id
@@ -4034,11 +4003,7 @@
         animation:
           type: string
           description: The URL of the NFT animation, if available
-<<<<<<< HEAD
-    NftOwner:
-=======
     ApiNftOwner:
->>>>>>> 9892ae68
       type: object
       required:
         - created_at
