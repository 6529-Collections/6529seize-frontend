openapi: 3.0.3
info:
  title: Seize API
  description: >-
    This is the API interface description for the most commonly used operations
    in Seize API.  Some modifying endpoints require an authentication token.  
    We are in the process of documenting all Seize APIs.   If there is an API
    that you need, please ping us in Discord and we will aim to prioritize its
    documentation.
  version: 1.0.0
servers:
  - url: /api
paths:
  /aggregated-activity:
    get:
      tags:
        - Aggregated Activity
      summary: Get aggregated activity
      operationId: getAggregatedActivity
      parameters:
        - name: page_size
          in: query
          description: Default is 50
          required: false
          schema:
            type: number
            format: int64
            minimum: 1
            maximum: 100
        - name: page
          in: query
          description: Default is 1
          required: false
          schema:
            type: number
            format: int64
            minimum: 1
        - name: sort_direction
          in: query
          description: Default is ASC
          required: false
          schema:
            type: string
            enum:
              - ASC
              - DESC
        - name: sort
          in: query
          description: Default is primary_purchases_count
          required: false
          schema:
            type: string
            enum:
              - primary_purchases_count
              - primary_purchases_value
              - secondary_purchases_count
              - secondary_purchases_value
              - sales_count
              - sales_value
              - transfers_in
              - transfers_out
              - airdrops
              - burns
        - name: search
          in: query
          description: Search by wallet address, profile handle or ENS
          required: false
          schema:
            type: string
        - name: content
          in: query
          description: Filter by content
          required: false
          schema:
            type: string
            enum:
              - Memes
              - Gradient
              - MemeLab
              - NextGen
        - name: season
          in: query
          description: Filter by season
          required: false
          schema:
            type: number
            format: int64
        - name: collector
          in: query
          description: Filter by collector type
          required: false
          schema:
            type: string
            enum:
              - All
              - Memes
              - Meme SZN Set
              - Genesis Set
              - Gradient
              - MemeLab
              - NextGen
      responses:
        "200":
          description: successful operation
          content:
            application/json:
              schema:
                type: array
                items:
                  $ref: "#/components/schemas/ApiAggregatedActivityPage"
  /aggregated-activity/consolidation/{consolidation_key}:
    get:
      tags:
        - Aggregated Activity
      summary: Get aggregated activity by consolidation key.
      operationId: getAggregatedActivityByConsolidationKey
      parameters:
        - name: consolidation_key
          in: path
          required: true
          schema:
            type: string
      responses:
        "200":
          description: successful operation
          content:
            application/json:
              schema:
                $ref: "#/components/schemas/ApiAggregatedActivity"
        "404":
          description: Aggregated Activity for consolidation key not found
  /aggregated-activity/consolidation/{consolidation_key}/memes:
    get:
      tags:
        - Aggregated Activity
      summary: Get memes aggregated activity by consolidation key per season.
      operationId: getMemesAggregatedActivityByConsolidationKey
      parameters:
        - name: consolidation_key
          in: path
          required: true
          schema:
            type: string
      responses:
        "200":
          description: successful operation
          content:
            application/json:
              schema:
                type: array
                items:
                  $ref: "#/components/schemas/ApiAggregatedActivityMemes"
        "404":
          description: Memes Aggregated Activity for consolidation key not found
  /auth/nonce:
    get:
      tags:
        - Authentication
      summary: Get a message to sign with your web3 wallet
      operationId: getNonce
      parameters:
        - name: signer_address
          in: query
          description: Your wallet address
          required: true
          schema:
            type: string
        - name: short_nonce
          in: query
          description: >-
            If true, the nonce will be shorter and easier to sign. Default is
            false.
          required: false
          schema:
            type: boolean
      responses:
        "200":
          description: successful operation
          content:
            application/json:
              schema:
                $ref: "#/components/schemas/ApiNonceResponse"
  /auth/login:
    post:
      tags:
        - Authentication
      summary: Authenticate and get JWT token
      operationId: getAuthToken
      parameters:
        - name: signer_address
          in: query
          description: Your wallet address
          required: true
          schema:
            type: string
      requestBody:
        required: true
        content:
          application/json:
            schema:
              $ref: "#/components/schemas/ApiLoginRequest"
      responses:
        "201":
          description: successful operation
          content:
            application/json:
              schema:
                $ref: "#/components/schemas/ApiLoginResponse"
        "400":
          description: Invalid request
  /drops:
    get:
      tags:
        - Drops
      summary: Get latest drops.
      operationId: getLatestDrops
      parameters:
        - name: limit
          in: query
          description: How many drops to return (10 by default)
          required: false
          schema:
            type: integer
            format: int64
            minimum: 1
            maximum: 20
        - name: author
          in: query
          description: Drops by author
          required: false
          schema:
            type: string
        - name: group_id
          in: query
          description: Drops by authors that fall into supplied group
          required: false
          schema:
            type: string
        - name: wave_id
          in: query
          description: Drops in wave with given ID
          required: false
          schema:
            type: string
        - name: serial_no_less_than
          in: query
          description: Used to find older drops
          required: false
          schema:
            type: integer
            format: int64
        - name: include_replies
          in: query
          description: >-
            If true then reply drops will be included in top level (false by
            default)
          required: false
          schema:
            type: boolean
        - name: drop_type
          in: query
          description: Filter by drop type
          required: false
          schema:
            $ref: "#/components/schemas/ApiDropType"
      responses:
        "200":
          description: successful operation
          content:
            application/json:
              schema:
                type: array
                items:
                  $ref: "#/components/schemas/ApiDrop"
    post:
      tags:
        - Drops
      summary: Create a drop
      description: Requires the user to be authenticated
      operationId: createDrop
      requestBody:
        required: true
        content:
          application/json:
            schema:
              $ref: "#/components/schemas/ApiCreateDropRequest"
      responses:
        "201":
          description: successful operation
          content:
            application/json:
              schema:
                $ref: "#/components/schemas/ApiDrop"
        "400":
          description: Invalid request
  /drops/{dropId}:
    get:
      tags:
        - Drops
      summary: Get drop by ID.
      operationId: getDropById
      parameters:
        - name: dropId
          in: path
          required: true
          schema:
            type: string
      responses:
        "200":
          description: successful operation
          content:
            application/json:
              schema:
                $ref: "#/components/schemas/ApiDrop"
        "404":
          description: Drop not found
    post:
      tags:
        - Drops
      summary: Update drop by ID
      operationId: updateDropById
      parameters:
        - name: dropId
          in: path
          required: true
          schema:
            type: string
      requestBody:
        required: true
        content:
          application/json:
            schema:
              $ref: "#/components/schemas/ApiUpdateDropRequest"
      responses:
        "201":
          description: successful operation
          content:
            application/json:
              schema:
                $ref: "#/components/schemas/ApiDrop"
        "400":
          description: Invalid request
        "404":
          description: Drop not found
    delete:
      tags:
        - Drops
      summary: Delete drop by ID
      operationId: deleteDropById
      parameters:
        - name: dropId
          in: path
          required: true
          schema:
            type: string
      responses:
        "201":
          description: successful operation
        "404":
          description: Drop not found
  /drops/{dropId}/ratings:
    post:
      tags:
        - Drops
      summary: Rate a drop
      description: Requires the user to be authenticated
      operationId: rateDrop
      parameters:
        - name: dropId
          in: path
          required: true
          schema:
            type: string
      requestBody:
        required: true
        content:
          application/json:
            schema:
              $ref: "#/components/schemas/ApiDropRatingRequest"
      responses:
        "201":
          description: successful operation
          content:
            application/json:
              schema:
                $ref: "#/components/schemas/ApiDrop"
        "400":
          description: Invalid request
        "404":
          description: Drop not found
  /drops/{dropId}/subscriptions:
    post:
      tags:
        - Drops
      summary: Subscribe authenticated user to drop actions.
      operationId: subscribeToDropActions
      parameters:
        - name: dropId
          in: path
          required: true
          schema:
            type: string
      requestBody:
        required: true
        content:
          application/json:
            schema:
              $ref: "#/components/schemas/ApiDropSubscriptionActions"
      responses:
        "201":
          description: successful operation
          content:
            application/json:
              schema:
                $ref: "#/components/schemas/ApiDropSubscriptionActions"
        "404":
          description: Wave not found
    delete:
      tags:
        - Drops
      summary: Unsubscribe authenticated user from drop actions.
      operationId: unsubscribeFromDropActions
      parameters:
        - name: dropId
          in: path
          required: true
          schema:
            type: string
      requestBody:
        required: true
        content:
          application/json:
            schema:
              $ref: "#/components/schemas/ApiDropSubscriptionActions"
      responses:
        "201":
          description: successful operation
          content:
            application/json:
              schema:
                $ref: "#/components/schemas/ApiDropSubscriptionActions"
        "404":
          description: Wave not found
  /drops/{dropId}/parts/{dropPartId}/replies:
    get:
      tags:
        - Drops
      summary: Get reply drops
      operationId: getReplyDrops
      parameters:
        - name: dropId
          in: path
          required: true
          schema:
            type: string
        - name: dropPartId
          in: path
          required: true
          schema:
            type: number
            format: int64
        - name: sort_direction
          in: query
          required: false
          schema:
            description: Default is DESC
            type: string
            enum:
              - ASC
              - DESC
        - name: sort
          in: query
          required: false
          schema:
            description: Default is created_at
            type: string
            enum:
              - created_at
        - name: page
          in: query
          required: false
          schema:
            description: Default is 1
            type: number
            format: int64
            minimum: 1
        - name: page_size
          in: query
          required: false
          schema:
            description: Default is 20
            type: number
            format: int64
            minimum: 1
            maximum: 50
        - name: drop_type
          in: query
          description: Filter by drop type
          required: false
          schema:
            $ref: "#/components/schemas/ApiDropType"
      responses:
        "200":
          description: successful operation
          content:
            application/json:
              schema:
                $ref: "#/components/schemas/ApiDropsPage"
        "404":
          description: Drop not found
  /drop-media/prep:
    post:
      tags:
        - Drops
      summary: Create S3 URL for drop media upload
      description: Requires the user to be authenticated
      operationId: createDropMediaUrl
      requestBody:
        required: true
        content:
          application/json:
            schema:
              $ref: "#/components/schemas/ApiCreateMediaUploadUrlRequest"
      responses:
        "201":
          description: successful operation
          content:
            application/json:
              schema:
                $ref: "#/components/schemas/ApiCreateMediaUrlResponse"
        "400":
          description: Invalid request
  /feed:
    get:
      tags:
        - Feed
      summary: Get feed
      operationId: getFeed
      parameters:
        - name: serial_no_less_than
          in: query
          description: Used to find older items
          required: false
          schema:
            type: integer
            format: int64
      responses:
        "200":
          description: successful operation
          content:
            application/json:
              schema:
                type: array
                items:
                  $ref: "#/components/schemas/ApiFeedItem"
  /groups:
    get:
      tags:
        - Groups
      summary: Search for user groups
      operationId: searchUserGroups
      parameters:
        - name: group_name
          description: Partial or full name
          in: query
          required: false
          schema:
            type: string
        - name: author_identity
          description: Group author identity
          in: query
          required: false
          schema:
            type: string
        - name: created_at_less_than
          description: created at date less than
          in: query
          required: false
          schema:
            type: number
            format: int64
      responses:
        "200":
          description: successful operation
          content:
            application/json:
              schema:
                type: array
                items:
                  $ref: "#/components/schemas/ApiGroupFull"
    post:
      tags:
        - Groups
      summary: Create a group
      operationId: createGroup
      requestBody:
        required: true
        content:
          application/json:
            schema:
              $ref: "#/components/schemas/ApiCreateGroup"
      responses:
        "201":
          description: successful operation
          content:
            application/json:
              schema:
                $ref: "#/components/schemas/ApiGroupFull"
        "400":
          description: Invalid request
  /groups/{id}/visible:
    post:
      tags:
        - Groups
      summary: Change group visibility
      operationId: changeGroupVisibility
      parameters:
        - name: id
          in: path
          required: true
          schema:
            type: string
      requestBody:
        required: true
        content:
          application/json:
            schema:
              $ref: "#/components/schemas/ApiChangeGroupVisibility"
      responses:
        "201":
          description: successful operation
          content:
            application/json:
              schema:
                $ref: "#/components/schemas/ApiGroupFull"
        "400":
          description: Invalid request
        "404":
          description: Group not found
  /groups/{id}/identity_groups/{identity_group_id}:
    get:
      tags:
        - Groups
      summary: >-
        Get identity groups identities. Identities are represented as primary
        wallet addresses
      operationId: getIdentityGroupIdentities
      parameters:
        - name: id
          in: path
          required: true
          schema:
            type: string
        - name: identity_group_id
          in: path
          required: true
          schema:
            type: string
      responses:
        "200":
          description: successful operation
          content:
            application/json:
              schema:
                type: array
                items:
                  type: string
        "404":
          description: Group not found
  /identities/{id}/subscriptions:
    get:
      tags:
        - Identities
      summary: Get subscribed actions to identity for authenticated user.
      operationId: getIdentitySubscriptions
      parameters:
        - name: id
          in: path
          required: true
          schema:
            type: string
      responses:
        "200":
          description: successful operation
          content:
            application/json:
              schema:
                $ref: "#/components/schemas/ApiIdentitySubscriptionActions"
        "404":
          description: Identity not found
    post:
      tags:
        - Identities
      summary: Subscribe authenticated user to identities actions.
      operationId: subscribeToIdentityActions
      parameters:
        - name: id
          in: path
          required: true
          schema:
            type: string
      requestBody:
        required: true
        content:
          application/json:
            schema:
              $ref: "#/components/schemas/ApiIdentitySubscriptionActions"
      responses:
        "201":
          description: successful operation
          content:
            application/json:
              schema:
                $ref: "#/components/schemas/ApiIdentitySubscriptionActions"
        "404":
          description: Identity not found
    delete:
      tags:
        - Identities
      summary: Unsubscribe authenticated user from identity actions.
      operationId: unsubscribeFromIdentityActions
      parameters:
        - name: id
          in: path
          required: true
          schema:
            type: string
      requestBody:
        required: true
        content:
          application/json:
            schema:
              $ref: "#/components/schemas/ApiIdentitySubscriptionActions"
      responses:
        "201":
          description: successful operation
          content:
            application/json:
              schema:
                $ref: "#/components/schemas/ApiIdentitySubscriptionActions"
  /nft-owners:
    get:
      tags:
        - NFT Owners
      summary: Get NFT owners
      operationId: getNftOwners
      parameters:
        - name: page_size
          in: query
          description: Default is 50
          required: false
          schema:
            type: number
            format: int64
            minimum: 1
            maximum: 100
        - name: page
          in: query
          description: Default is 1
          required: false
          schema:
            type: number
            format: int64
            minimum: 1
        - name: sort_direction
          in: query
          description: Default is DESC
          required: false
          schema:
            type: string
            enum:
              - ASC
              - DESC
        - name: contract
          in: query
          description: Filter by contract address
          required: false
          schema:
            type: string
        - name: token_id
          in: query
          description: Filter by token ID
          required: false
          schema:
            type: string
      responses:
        "200":
          description: successful operation
          content:
            application/json:
              schema:
                items:
                  $ref: "#/components/schemas/ApiNftOwnerPage"
  /nft-owners/consolidation/{consolidation_key}:
    get:
      tags:
        - NFT Owners
      summary: Get NFT owners by consolidation key
      operationId: getNftOwnersByConsolidationKey
      parameters:
        - name: consolidation_key
          in: path
          required: true
          schema:
            type: string
        - name: page_size
          in: query
          description: Default is 50
          required: false
          schema:
            type: number
            format: int64
            minimum: 1
            maximum: 100
        - name: page
          in: query
          description: Default is 1
          required: false
          schema:
            type: number
            format: int64
            minimum: 1
        - name: sort_direction
          in: query
          description: Default is DESC
          required: false
          schema:
            type: string
            enum:
              - ASC
              - DESC
        - name: contract
          in: query
          description: Filter by contract address
          required: false
          schema:
            type: string
        - name: token_id
          in: query
          description: Filter by token ID
          required: false
          schema:
            type: string
      responses:
        "200":
          description: successful operation
          content:
            application/json:
              schema:
                items:
                  $ref: "#/components/schemas/ApiNftOwnerPage"
  /nfts:
    get:
      tags:
        - NFTs
      summary: Get NFTs
      operationId: getNfts
      parameters:
        - name: page_size
          in: query
          description: Default is 50
          required: false
          schema:
            type: number
            format: int64
            minimum: 1
            maximum: 101
        - name: page
          in: query
          description: Default is 1
          required: false
          schema:
            type: number
            format: int64
            minimum: 1
        - name: sort_direction
          in: query
          description: Default is DESC
          required: false
          schema:
            type: string
            enum:
              - ASC
              - DESC
        - name: id
          in: query
          description: Filter by NFT ID
          required: false
          schema:
            type: string
        - name: contract
          in: query
          description: Filter by NFT ID
          required: false
          schema:
            type: string
      responses:
        "200":
          description: successful operation
          content:
            application/json:
              schema:
                type: array
                items:
                  $ref: "#/components/schemas/ApiNftsPage"
  /nfts/{contract}/media:
    get:
      tags:
        - NFTs
      summary: Get NFT Media by Contract
      operationId: getNftMediaByContract
      parameters:
        - name: contract
          in: path
          description: The NFT contract address to filter the media by
          required: true
          schema:
            type: string
      responses:
        "200":
          description: Successful operation, returns an array of NFT media
          content:
            application/json:
              schema:
                type: array
                items:
                  $ref: "#/components/schemas/ApiNftMedia"
  /notifications:
    get:
      tags:
        - Notifications
      summary: Get notifications for authenticated user.
      operationId: getNotifications
      parameters:
        - name: limit
          in: query
          description: Default is 10
          required: false
          schema:
            type: number
            format: int64
            minimum: 1
            maximum: 101
        - name: id_less_than
          in: query
          description: Used to find older notifications
          required: false
          schema:
            type: number
            format: int64
      responses:
        "200":
          description: successful operation
          content:
            application/json:
              schema:
                $ref: "#/components/schemas/ApiNotificationsResponse"
  /notifications/{id}/read:
    post:
      tags:
        - Notifications
      summary: Mark notification as read
      operationId: markNotificationAsRead
      parameters:
        - name: id
          in: path
          required: true
          schema:
            type: string
          description: Notification ID or string "all" to mark all notifications as read
      responses:
        "201":
          description: successful operation
  /blocks:
    get:
      tags:
        - Other
      summary: Get blocks and related timestamps
      operationId: getBlocks
      parameters:
        - name: page
          in: query
          required: false
          schema:
            type: integer
            format: int64
        - name: page_size
          in: query
          required: false
          schema:
            type: integer
            format: int64
      responses:
        "200":
          description: successful operation
          content:
            application/json:
              schema:
                $ref: "#/components/schemas/ApiBlocksPage"
  /uploads:
    get:
      tags:
        - Other
      summary: Get TDH snapshots links
      operationId: getUploads
      parameters:
        - name: page
          in: query
          required: false
          schema:
            type: integer
            format: int64
        - name: page_size
          in: query
          required: false
          schema:
            type: integer
            format: int64
        - name: block
          in: query
          required: false
          schema:
            type: integer
            format: int64
        - name: date
          in: query
          required: false
          schema:
            type: string
            format: date-time
      responses:
        "200":
          description: successful operation
          content:
            application/json:
              schema:
                $ref: "#/components/schemas/ApiUploadsPage"
  /consolidated_uploads:
    get:
      tags:
        - Other
      summary: Get consolidated TDH snapshots links
      operationId: getConsolidatedUploads
      parameters:
        - name: page
          in: query
          required: false
          schema:
            type: integer
            format: int64
        - name: page_size
          in: query
          required: false
          schema:
            type: integer
            format: int64
        - name: block
          in: query
          required: false
          schema:
            type: integer
            format: int64
        - name: date
          in: query
          required: false
          schema:
            type: string
            format: date-time
      responses:
        "200":
          description: successful operation
          content:
            application/json:
              schema:
                $ref: "#/components/schemas/ApiUploadsPage"
  /settings:
    get:
      tags:
        - Other
      summary: Seize settings
      operationId: getSettings
      responses:
        "200":
          description: successful operation
          content:
            application/json:
              schema:
                $ref: "#/components/schemas/ApiSeizeSettings"
  /artists:
    get:
      tags:
        - Other
      summary: Artists info
      operationId: getArtists
      parameters:
        - name: page
          in: query
          required: false
          schema:
            type: integer
            format: int64
        - name: page_size
          in: query
          required: false
          schema:
            type: integer
            format: int64
        - name: meme_id
          in: query
          required: false
          schema:
            type: integer
            format: int64
      responses:
        "200":
          description: successful operation
          content:
            application/json:
              schema:
                $ref: "#/components/schemas/ApiArtistsPage"
  /memes/artists_names:
    get:
      tags:
        - Other
      summary: meme artists names
      operationId: getMemeArtistsNames
      responses:
        "200":
          description: successful operation
          content:
            application/json:
              schema:
                type: array
                items:
                  $ref: "#/components/schemas/ApiArtistNameItem"
  /memelab/artists_names:
    get:
      tags:
        - Other
      summary: memelab artists names
      operationId: getMemelabArtistsNames
      responses:
        "200":
          description: successful operation
          content:
            application/json:
              schema:
                type: array
                items:
                  $ref: "#/components/schemas/ApiArtistNameItem"
  /owners-balances:
    get:
      tags:
        - Owners Balances
      summary: Get owner balances
      operationId: getOwnerBalances
      parameters:
        - name: page_size
          in: query
          description: Default is 50
          required: false
          schema:
            type: number
            format: int64
            minimum: 1
            maximum: 100
        - name: page
          in: query
          description: Default is 1
          required: false
          schema:
            type: number
            format: int64
            minimum: 1
        - name: sort_direction
          in: query
          description: Default is DESC
          required: false
          schema:
            type: string
            enum:
              - ASC
              - DESC
      responses:
        "200":
          description: successful operation
          content:
            application/json:
              schema:
                type: array
                items:
                  $ref: "#/components/schemas/ApiOwnerBalancePage"
  /owners-balances/consolidation/{consolidation_key}:
    get:
      tags:
        - Owners Balances
      summary: Get owner balance by consolidation key.
      operationId: getOwnerBalanceByConsolidationKey
      parameters:
        - name: consolidation_key
          in: path
          required: true
          schema:
            type: string
      responses:
        "200":
          description: successful operation
          content:
            application/json:
              schema:
                $ref: "#/components/schemas/ApiOwnerBalance"
        "404":
          description: Owner Balance for consolidation key not found
  /owners-balances/consolidation/{consolidation_key}/memes:
    get:
      tags:
        - Owners Balances
      summary: Get memes owner balance by consolidation key.
      operationId: getMemesOwnerBalanceByConsolidationKey
      parameters:
        - name: consolidation_key
          in: path
          required: true
          schema:
            type: string
      responses:
        "200":
          description: successful operation
          content:
            application/json:
              schema:
                type: array
                items:
                  $ref: "#/components/schemas/ApiOwnerBalanceMemes"
        "404":
          description: Memes Owner Balance for consolidation key not found
  /profiles/{identity}/cic/rating:
    post:
      tags:
        - ProfileCIC
      summary: >-
        Change profile CIC rating. If you are authenticated as proxy, you will
        be rating on behalf of the profile you are proxying.
      operationId: rateProfileCic
      parameters:
        - name: identity
          in: path
          required: true
          schema:
            type: string
      requestBody:
        required: true
        content:
          application/json:
            schema:
              $ref: "#/components/schemas/ApiChangeProfileCicRating"
      responses:
        "201":
          description: successful operation
          content:
            application/json:
              schema:
                $ref: "#/components/schemas/ApiChangeProfileCicRatingResponse"
        "400":
          description: Invalid request
  /profiles/{identity}/repcic/ratings/by-rater:
    get:
      tags:
        - ProfileCIC
      summary: Get profile CIC ratings by rater
      operationId: getProfileCicRatingsByRater
      parameters:
        - name: identity
          in: path
          required: true
          schema:
            type: string
        - name: given
          in: query
          required: false
          schema:
            type: boolean
        - name: page
          in: query
          required: false
          schema:
            type: number
            minimum: 1
        - name: page_size
          in: query
          required: false
          schema:
            type: number
            minimum: 1
            maximum: 2000
        - name: order
          in: query
          required: false
          schema:
            type: string
            enum:
              - ASC
              - DESC
        - name: order_by
          in: query
          required: false
          schema:
            type: string
            enum:
              - last_modified
              - rating
      responses:
        "200":
          description: successful operation
          content:
            application/json:
              schema:
                $ref: "#/components/schemas/ApiRatingWithProfileInfoAndLevelPage"
        "404":
          description: Profile not found
  /profiles/{identity}/rep/rating:
    post:
      tags:
        - ProfileREP
      summary: >-
        Change profile REP rating. If you are authenticated as proxy, you will
        be rating on behalf of the profile you are proxying.
      operationId: rateProfileRep
      parameters:
        - name: identity
          in: path
          required: true
          schema:
            type: string
      requestBody:
        required: true
        content:
          application/json:
            schema:
              $ref: "#/components/schemas/ApiChangeProfileRepRating"
      responses:
        "201":
          description: successful operation
          content:
            application/json:
              schema:
                $ref: "#/components/schemas/ApiChangeProfileRepRatingResponse"
        "400":
          description: Invalid request
    get:
      tags:
        - ProfileREP
      summary: Get profile REP rating
      operationId: getProfileRepRating
      parameters:
        - name: identity
          in: path
          required: true
          schema:
            type: string
        - name: from_identity
          in: query
          required: false
          schema:
            type: string
        - name: category
          in: query
          required: false
          schema:
            type: string
      responses:
        "200":
          description: successful operation
          content:
            application/json:
              schema:
                $ref: "#/components/schemas/ApiRepRating"
        "404":
          description: Profile not found
  /profiles/{identity}/rep/ratings/by-rater:
    get:
      tags:
        - ProfileREP
      summary: Get profile REP ratings by rater
      operationId: getProfileRepRatingsByRater
      parameters:
        - name: identity
          in: path
          required: true
          schema:
            type: string
        - name: given
          in: query
          required: false
          schema:
            type: boolean
        - name: page
          in: query
          required: false
          schema:
            type: number
            minimum: 1
        - name: page_size
          in: query
          required: false
          schema:
            type: number
            minimum: 1
            maximum: 2000
        - name: order
          in: query
          required: false
          schema:
            type: string
            enum:
              - ASC
              - DESC
        - name: order_by
          in: query
          required: false
          schema:
            type: string
            enum:
              - last_modified
              - rating
        - name: category
          in: query
          required: false
          schema:
            type: string
      responses:
        "200":
          description: successful operation
          content:
            application/json:
              schema:
                $ref: "#/components/schemas/ApiRatingWithProfileInfoAndLevelPage"
        "404":
          description: Profile not found
  /profiles/{identity}/proxies:
    get:
      tags:
        - Proxies
      summary: Get profile proxies
      operationId: getProfileProxies
      parameters:
        - name: identity
          in: path
          required: true
          schema:
            type: string
      responses:
        "200":
          description: successful operation
          content:
            application/json:
              schema:
                type: array
                items:
                  $ref: "#/components/schemas/ApiProfileProxy"
        "404":
          description: Profile not found
  /profiles/{identity}/proxies/received:
    get:
      tags:
        - Proxies
      summary: Get proxies received by a profile
      operationId: getProxiesReceived
      parameters:
        - name: identity
          in: path
          required: true
          schema:
            type: string
      responses:
        "200":
          description: successful operation
          content:
            application/json:
              schema:
                type: array
                items:
                  $ref: "#/components/schemas/ApiProfileProxy"
        "404":
          description: Profile not found
  /profiles/{identity}/proxies/granted:
    get:
      tags:
        - Proxies
      summary: Get proxies granted by a profile
      operationId: getProxiesGranted
      parameters:
        - name: identity
          in: path
          required: true
          schema:
            type: string
      responses:
        "200":
          description: successful operation
          content:
            application/json:
              schema:
                type: array
                items:
                  $ref: "#/components/schemas/ApiProfileProxy"
        "404":
          description: Profile not found
  /proxies:
    post:
      tags:
        - Proxies
      summary: Create a new proxy
      description: Requires the user to be authenticated
      operationId: createProxy
      requestBody:
        required: true
        content:
          application/json:
            schema:
              $ref: "#/components/schemas/ApiCreateNewProfileProxy"
      responses:
        "201":
          description: successful operation
          content:
            application/json:
              schema:
                $ref: "#/components/schemas/ApiProfileProxy"
        "400":
          description: Invalid request
  /proxies/{proxyId}:
    get:
      tags:
        - Proxies
      summary: Get proxy by ID
      operationId: getProxyById
      parameters:
        - name: proxyId
          in: path
          required: true
          schema:
            type: string
      responses:
        "200":
          description: successful operation
          content:
            application/json:
              schema:
                $ref: "#/components/schemas/ApiProfileProxy"
        "404":
          description: Proxy not found
  /proxies/{proxyId}/actions:
    post:
      tags:
        - Proxies
      summary: Add action to proxy
      description: Requires the user to be authenticated
      operationId: addActionToProxy
      parameters:
        - name: proxyId
          in: path
          required: true
          schema:
            type: string
      requestBody:
        required: true
        content:
          application/json:
            schema:
              anyOf:
                - $ref: >-
                    #/components/schemas/ApiCreateNewProfileProxyAllocateRepAction
                - $ref: >-
                    #/components/schemas/ApiCreateNewProfileProxyAllocateCicAction
                - $ref: >-
                    #/components/schemas/ApiCreateNewProfileProxyCreateWaveAction
                - $ref: "#/components/schemas/ApiCreateNewProfileProxyReadWaveAction"
                - $ref: >-
                    #/components/schemas/ApiCreateNewProfileProxyCreateWaveParticipationDropAction
      responses:
        "201":
          description: successful operation
          content:
            application/json:
              schema:
                $ref: "#/components/schemas/ApiProfileProxyAction"
        "400":
          description: Invalid request
        "404":
          description: Proxy not found
  /proxies/{proxyId}/actions/{actionId}/acceptance:
    post:
      tags:
        - Proxies
      summary: Accept action
      operationId: acceptAction
      parameters:
        - name: proxyId
          in: path
          required: true
          schema:
            type: string
        - name: actionId
          in: path
          required: true
          schema:
            type: string
      requestBody:
        required: true
        content:
          application/json:
            schema:
              type: object
              required:
                - action
              properties:
                action:
                  type: string
                  enum:
                    - ACCEPT
                    - REJECT
                    - REVOKE
                    - RESTORE
      responses:
        "201":
          description: successful operation
        "400":
          description: Invalid request
        "404":
          description: Proxy or action not found
  /proxies/{proxyId}/actions/{actionId}:
    put:
      tags:
        - Proxies
      summary: Update action
      operationId: updateAction
      parameters:
        - name: proxyId
          in: path
          required: true
          schema:
            type: string
        - name: actionId
          in: path
          required: true
          schema:
            type: string
      requestBody:
        required: true
        content:
          application/json:
            schema:
              $ref: "#/components/schemas/ApiUpdateProxyActionRequest"
      responses:
        "201":
          description: successful operation
        "400":
          description: Invalid request
        "404":
          description: Proxy or action not found
  /push-notifications/register:
    post:
      tags:
        - Push Notifications
      summary: Register a push notification token
      operationId: registerPushNotificationToken
      requestBody:
        required: true
        content:
          application/json:
            schema:
              $ref: "#/components/schemas/ApiRegisterPushNotificationTokenRequest"
      responses:
        "201":
          description: Push notification token registered successfully
        "400":
          description: Invalid request
        "401":
          description: Unauthorized
  /bulk-rep:
    post:
      tags:
        - Ratings
      summary: >-
        Change REP rating of multiple targets and categories in one go. Targets 
        final REP value will be the value you supply here. If you supply
        multiple  addresses for one consolidation group then those amounts will
        be summed together.
      operationId: bulkRep
      requestBody:
        required: true
        content:
          application/json:
            schema:
              $ref: "#/components/schemas/ApiBulkRepRequest"
      responses:
        "201":
          description: successful operation
        "400":
          description: Invalid request
  /ratings:
    post:
      tags:
        - Ratings
      summary: >-
        This is deprecated. Use bulk-rep instead. Bulk rate. Supplied amount
        will be added to all target identities. If same identity is supplied
        multiple times, all the additions will be summed up. Targets must be
        represented as Ethereum wallet addresses. ENS names and profile handles
        are not supported.
      deprecated: true
      operationId: bulkRate
      requestBody:
        required: true
        content:
          application/json:
            schema:
              $ref: "#/components/schemas/ApiBulkRateRequest"
      responses:
        "201":
          description: successful operation
          content:
            application/json:
              schema:
                $ref: "#/components/schemas/ApiBulkRateResponse"
        "400":
          description: Invalid request
  /ratings/credit:
    get:
      tags:
        - Ratings
      summary: Get available credit for rating
      operationId: getCreditLeft
      parameters:
        - name: rater
          in: query
          required: true
          schema:
            type: string
        - name: rater_representative
          in: query
          required: false
          schema:
            type: string
      responses:
        "200":
          description: successful operation
          content:
            application/json:
              schema:
                $ref: "#/components/schemas/ApiAvailableRatingCredit"
  /identity-subscriptions/outgoing/{target_type}:
    get:
      tags:
        - Subscriptions
      summary: Get outgoing subscriptions for authenticated user.
      operationId: getOutgoingSubscriptions
      parameters:
        - name: target_type
          in: path
          required: true
          schema:
            type: string
            enum:
              - IDENTITY
              - WAVE
              - DROP
        - name: page_size
          in: query
          required: false
          schema:
            type: number
            format: int64
            default: 10
            minimum: 1
            maximum: 100
        - name: page
          in: query
          required: false
          schema:
            type: number
            format: int64
            default: 1
            minimum: 1
      responses:
        "200":
          description: successful operation
          content:
            application/json:
              schema:
                type: array
                items:
                  $ref: "#/components/schemas/ApiOutgoingIdentitySubscriptionsPage"
  /identity-subscriptions/incoming/{target_type}/{target_id}:
    get:
      tags:
        - Subscriptions
      summary: Get identities subscribed to target.
      operationId: getIncomingSubscriptionsForTarget
      parameters:
        - name: target_type
          in: path
          required: true
          schema:
            type: string
            enum:
              - IDENTITY
              - WAVE
              - DROP
        - name: target_id
          in: path
          required: true
          schema:
            type: string
        - name: page_size
          in: query
          required: false
          schema:
            type: number
            format: int64
            minimum: 1
            default: 10
            maximum: 100
        - name: page
          in: query
          required: false
          schema:
            type: number
            format: int64
            default: 1
            minimum: 1
      responses:
        "200":
          description: successful operation
          content:
            application/json:
              schema:
                type: array
                items:
                  $ref: "#/components/schemas/ApiIncomingIdentitySubscriptionsPage"
  /transactions:
    get:
      tags:
        - Transactions
      summary: Get transactions
      operationId: getTransactions
      parameters:
        - name: page_size
          in: query
          description: Default is 50
          required: false
          schema:
            type: number
            format: int64
            minimum: 1
            maximum: 100
        - name: page
          in: query
          description: Default is 1
          required: false
          schema:
            type: number
            format: int64
            minimum: 1
        - name: wallets
          in: query
          description: Filter by wallet address
          required: false
          schema:
            type: string
        - name: contract
          in: query
          description: Filter by contract address
          required: false
          schema:
            type: string
        - name: nfts
          in: query
          description: Filter by NFT ID
          required: false
          schema:
            type: string
        - name: filter
          in: query
          description: Filter by transaction type
          required: false
          schema:
            type: string
            enum:
              - sales
              - purchases
              - transfers
              - airdrops
              - burns
      responses:
        "200":
          description: successful operation
          content:
            application/json:
              schema:
                type: array
                items:
                  $ref: "#/components/schemas/ApiTransactionPage"
  /wave-media/prep:
    post:
      tags:
        - Waves
      summary: Create S3 URL for wave PFP
      description: Requires the user to be authenticated
      operationId: createWaveMediaUrl
      requestBody:
        required: true
        content:
          application/json:
            schema:
              $ref: "#/components/schemas/ApiCreateMediaUploadUrlRequest"
      responses:
        "201":
          description: successful operation
          content:
            application/json:
              schema:
                $ref: "#/components/schemas/ApiCreateMediaUrlResponse"
        "400":
          description: Invalid request
  /waves-overview:
    get:
      tags:
        - Waves
      summary: >-
        Get overview of waves by different criteria. User must be authenticated.
        Public alternative is /public/waves-overview.
      operationId: getWavesOverview
      parameters:
        - name: limit
          in: query
          description: How many waves to return (10 by default)
          required: false
          schema:
            type: integer
            format: int64
            minimum: 1
            maximum: 20
            default: 10
        - name: offset
          in: query
          description: Used to find next waves
          required: false
          schema:
            type: integer
            format: int64
            minimum: 0
        - name: type
          in: query
          description: Type of overview
          required: true
          schema:
            $ref: "#/components/schemas/ApiWavesOverviewType"
        - name: only_waves_followed_by_authenticated_user
          in: query
          description: >-
            If true then result only includes waves what authenticated user
            follows
          required: false
          schema:
            type: boolean
      responses:
        "200":
          description: successful operation
          content:
            application/json:
              schema:
                type: array
                items:
                  $ref: "#/components/schemas/ApiWave"
  /waves:
    get:
      tags:
        - Waves
      summary: Get waves.
      operationId: getWaves
      parameters:
        - name: name
          in: query
          description: Search by name or part of name
          required: false
          schema:
            type: string
        - name: author
          in: query
          description: Search by author identity
          required: false
          schema:
            type: string
        - name: limit
          in: query
          description: How many waves to return (10 by default)
          required: false
          schema:
            type: integer
            format: int64
            minimum: 1
            maximum: 20
        - name: serial_no_less_than
          in: query
          description: Used to find older drops
          required: false
          schema:
            type: integer
            format: int64
        - name: group_id
          in: query
          description: Waves by authors that fall into supplied group
          required: false
          schema:
            type: string
      responses:
        "200":
          description: successful operation
          content:
            application/json:
              schema:
                type: array
                items:
                  $ref: "#/components/schemas/ApiWave"
    post:
      tags:
        - Waves
      summary: Create new wave
      description: Requires the user to be authenticated
      operationId: createWave
      requestBody:
        required: true
        content:
          application/json:
            schema:
              $ref: "#/components/schemas/ApiCreateNewWave"
      responses:
        "201":
          description: successful operation
          content:
            application/json:
              schema:
                $ref: "#/components/schemas/ApiWave"
        "400":
          description: Invalid request
  /waves/{id}:
    get:
      tags:
        - Waves
      summary: Get wave by ID.
      operationId: getWaveById
      parameters:
        - name: id
          in: path
          required: true
          schema:
            type: string
      responses:
        "200":
          description: successful operation
          content:
            application/json:
              schema:
                $ref: "#/components/schemas/ApiWave"
        "404":
          description: Wave not found
    delete:
      tags:
        - Waves
      summary: Delete wave by ID
      operationId: deleteWaveById
      parameters:
        - name: id
          in: path
          required: true
          schema:
            type: string
      responses:
        "201":
          description: successful operation
        "404":
          description: Wave not found
    post:
      tags:
        - Waves
      summary: Update wave by ID
      operationId: updateWaveById
      parameters:
        - name: id
          in: path
          required: true
          schema:
            type: string
      requestBody:
        required: true
        content:
          application/json:
            schema:
              $ref: "#/components/schemas/ApiUpdateWaveRequest"
      responses:
        "201":
          description: successful operation
          content:
            application/json:
              schema:
                $ref: "#/components/schemas/ApiWave"
        "400":
          description: Invalid request
        "404":
          description: Drop not found
  /waves/{id}/drops:
    get:
      tags:
        - Waves
      summary: Get drops related to wave or parent drop
      operationId: getDropsOfWave
      parameters:
        - name: id
          in: path
          required: true
          schema:
            type: string
        - name: drop_id
          in: query
          required: false
          schema:
            type: string
        - name: limit
          in: query
          required: false
          schema:
            type: integer
            format: int64
            minimum: 1
            maximum: 200
            default: 20
        - name: serial_no_limit
          in: query
          required: false
          description: >-
            Use instead of serial_no_less_than. If you use serial_no_less_than
            and this then serial_no_less_than is preferred (until future when
            it"s deleted)
          schema:
            type: integer
            format: int64
        - name: search_strategy
          in: query
          required: false
          description: >-
            Use in combination with serial_no_limit. If this not set then
            FIND_OLDER is used. If serial_no_less_than is set then this is
            ignored.
          schema:
            $ref: "#/components/schemas/ApiDropSearchStrategy"
        - name: serial_no_less_than
          in: query
          required: false
          deprecated: true
          schema:
            type: integer
            format: int64
        - name: drop_type
          in: query
          description: Filter by drop type
          required: false
          schema:
            $ref: "#/components/schemas/ApiDropType"
      responses:
        "200":
          description: successful operation
          content:
            application/json:
              schema:
                $ref: "#/components/schemas/ApiWaveDropsFeed"
  /waves/{id}/subscriptions:
    post:
      tags:
        - Waves
      summary: Subscribe authenticated user to wave actions.
      operationId: subscribeToWaveActions
      parameters:
        - name: id
          in: path
          required: true
          schema:
            type: string
      requestBody:
        required: true
        content:
          application/json:
            schema:
              $ref: "#/components/schemas/ApiWaveSubscriptionActions"
      responses:
        "201":
          description: successful operation
          content:
            application/json:
              schema:
                $ref: "#/components/schemas/ApiWaveSubscriptionActions"
        "404":
          description: Wave not found
    delete:
      tags:
        - Waves
      summary: Unsubscribe authenticated user from wave actions.
      operationId: unsubscribeFromWaveActions
      parameters:
        - name: id
          in: path
          required: true
          schema:
            type: string
      requestBody:
        required: true
        content:
          application/json:
            schema:
              $ref: "#/components/schemas/ApiWaveSubscriptionActions"
      responses:
        "201":
          description: successful operation
          content:
            application/json:
              schema:
                $ref: "#/components/schemas/ApiWaveSubscriptionActions"
        "404":
          description: Wave not found
components:
  securitySchemes:
    bearerAuth:
      type: http
      scheme: bearer
  schemas:
    ApiAggregatedActivity:
      type: object
      required:
        - consolidation_key
        - created_at
        - updated_at
        - primary_purchases_value
        - primary_purchases_count
        - secondary_purchases_value
        - secondary_purchases_count
        - burns
        - sales_value
        - sales_count
        - airdrops
        - transfers_in
        - transfers_out
        - primary_purchases_value_memes
        - primary_purchases_count_memes
        - secondary_purchases_value_memes
        - secondary_purchases_count_memes
        - burns_memes
        - sales_value_memes
        - sales_count_memes
        - airdrops_memes
        - transfers_in_memes
        - transfers_out_memes
        - primary_purchases_value_memelab
        - primary_purchases_count_memelab
        - secondary_purchases_value_memelab
        - secondary_purchases_count_memelab
        - burns_memelab
        - sales_value_memelab
        - sales_count_memelab
        - airdrops_memelab
        - transfers_in_memelab
        - transfers_out_memelab
        - primary_purchases_value_gradients
        - primary_purchases_count_gradients
        - secondary_purchases_value_gradients
        - secondary_purchases_count_gradients
        - burns_gradients
        - sales_value_gradients
        - sales_count_gradients
        - airdrops_gradients
        - transfers_in_gradients
        - transfers_out_gradients
        - primary_purchases_value_nextgen
        - primary_purchases_count_nextgen
        - secondary_purchases_value_nextgen
        - secondary_purchases_count_nextgen
        - burns_nextgen
        - sales_value_nextgen
        - sales_count_nextgen
        - airdrops_nextgen
        - transfers_in_nextgen
        - transfers_out_nextgen
      properties:
        consolidation_key:
          type: string
        created_at:
          type: string
          format: date-time
        updated_at:
          type: string
          format: date-time
        primary_purchases_value:
          type: integer
          format: int64
        primary_purchases_count:
          type: integer
          format: int64
        secondary_purchases_value:
          type: integer
          format: int64
        secondary_purchases_count:
          type: integer
          format: int64
        burns:
          type: integer
          format: int64
        sales_value:
          type: integer
          format: int64
        sales_count:
          type: integer
          format: int64
        airdrops:
          type: integer
          format: int64
        transfers_in:
          type: integer
          format: int64
        transfers_out:
          type: integer
          format: int64
        primary_purchases_value_memes:
          type: integer
          format: int64
        primary_purchases_count_memes:
          type: integer
          format: int64
        secondary_purchases_value_memes:
          type: integer
          format: int64
        secondary_purchases_count_memes:
          type: integer
          format: int64
        burns_memes:
          type: integer
          format: int64
        sales_value_memes:
          type: integer
          format: int64
        sales_count_memes:
          type: integer
          format: int64
        airdrops_memes:
          type: integer
          format: int64
        transfers_in_memes:
          type: integer
          format: int64
        transfers_out_memes:
          type: integer
          format: int64
        primary_purchases_value_memelab:
          type: integer
          format: int64
        primary_purchases_count_memelab:
          type: integer
          format: int64
        secondary_purchases_value_memelab:
          type: integer
          format: int64
        secondary_purchases_count_memelab:
          type: integer
          format: int64
        burns_memelab:
          type: integer
          format: int64
        sales_value_memelab:
          type: integer
          format: int64
        sales_count_memelab:
          type: integer
          format: int64
        airdrops_memelab:
          type: integer
          format: int64
        transfers_in_memelab:
          type: integer
          format: int64
        transfers_out_memelab:
          type: integer
          format: int64
        primary_purchases_value_gradients:
          type: integer
          format: int64
        primary_purchases_count_gradients:
          type: integer
          format: int64
        secondary_purchases_value_gradients:
          type: integer
          format: int64
        secondary_purchases_count_gradients:
          type: integer
          format: int64
        burns_gradients:
          type: integer
          format: int64
        sales_value_gradients:
          type: integer
          format: int64
        sales_count_gradients:
          type: integer
          format: int64
        airdrops_gradients:
          type: integer
          format: int64
        transfers_in_gradients:
          type: integer
          format: int64
        transfers_out_gradients:
          type: integer
          format: int64
        primary_purchases_value_nextgen:
          type: integer
          format: int64
        primary_purchases_count_nextgen:
          type: integer
          format: int64
        secondary_purchases_value_nextgen:
          type: integer
          format: int64
        secondary_purchases_count_nextgen:
          type: integer
          format: int64
        burns_nextgen:
          type: integer
          format: int64
        sales_value_nextgen:
          type: integer
          format: int64
        sales_count_nextgen:
          type: integer
          format: int64
        airdrops_nextgen:
          type: integer
          format: int64
        transfers_in_nextgen:
          type: integer
          format: int64
        transfers_out_nextgen:
          type: integer
          format: int64
    ApiAggregatedActivityMemes:
      type: object
      required:
        - consolidation_key
        - created_at
        - updated_at
        - primary_purchases_value
        - primary_purchases_count
        - secondary_purchases_value
        - secondary_purchases_count
        - burns
        - sales_value
        - sales_count
        - airdrops
        - transfers_in
        - transfers_out
        - season
      properties:
        consolidation_key:
          type: string
        created_at:
          type: string
          format: date-time
        updated_at:
          type: string
          format: date-time
        primary_purchases_value:
          type: integer
          format: int64
        primary_purchases_count:
          type: integer
          format: int64
        secondary_purchases_value:
          type: integer
          format: int64
        secondary_purchases_count:
          type: integer
          format: int64
        burns:
          type: integer
          format: int64
        sales_value:
          type: integer
          format: int64
        sales_count:
          type: integer
          format: int64
        airdrops:
          type: integer
          format: int64
        transfers_in:
          type: integer
          format: int64
        transfers_out:
          type: integer
          format: int64
        season:
          type: integer
          format: int64
    ApiAggregatedActivityPage:
      type: object
      required:
        - data
      allOf:
        - $ref: "#/components/schemas/ApiPageWithNextUriBase"
      properties:
        data:
          type: array
          items:
            $ref: "#/components/schemas/ApiAggregatedActivity"
    ApiArtistItem:
      type: object
      required:
        - name
        - bio
        - pfp
        - memes
        - memelab
        - gradients
        - work
        - social_links
      properties:
        name:
          type: string
        bio:
          type: string
          nullable: true
        pfp:
          type: string
          nullable: true
        memes:
          type: array
          items:
            $ref: "#/components/schemas/ApiArtistsNft"
        memelab:
          type: array
          items:
            $ref: "#/components/schemas/ApiArtistsNft"
        gradients:
          type: array
          items:
            type: integer
            format: int64
        work:
          type: array
          items:
            $ref: "#/components/schemas/ApiArtistsWork"
        social_links:
          type: array
          items:
            type: object
    ApiArtistNameItem:
      type: object
      required:
        - name
        - cards
      properties:
        name:
          type: string
        cards:
          type: array
          items:
            type: integer
            format: int64
    ApiArtistsNft:
      type: object
      required:
        - id
        - collaboration_with
      properties:
        id:
          type: integer
          format: int64
        collaboration_with:
          type: array
          items:
            type: string
    ApiArtistsPage:
      type: object
      required:
        - data
      allOf:
        - $ref: "#/components/schemas/ApiPageWithNextUriBase"
      properties:
        data:
          type: array
          items:
            $ref: "#/components/schemas/ApiArtistItem"
    ApiArtistsWork:
      type: object
      required:
        - title
        - link
      properties:
        title:
          type: string
        link:
          type: string
    ApiAvailableRatingCredit:
      type: object
      required:
        - credit
      properties:
        cic_credit:
          type: number
          format: int64
        rep_credit:
          type: number
          format: int64
    ApiBlockItem:
      type: object
      required:
        - block_number
        - created_at
        - timestamp
      properties:
        block_number:
          type: integer
          format: int64
        created_at:
          type: string
          format: date-time
        timestamp:
          type: string
          format: date-time
    ApiBlocksPage:
      type: object
      required:
        - data
      allOf:
        - $ref: "#/components/schemas/ApiPageWithNextUriBase"
      properties:
        data:
          type: array
          items:
            $ref: "#/components/schemas/ApiBlockItem"
    ApiBulkRateRequest:
      type: object
      required:
        - matter
        - category
        - amount_to_add
        - target_wallet_addresses
      properties:
        matter:
          $ref: "#/components/schemas/ApiRateMatter"
        category:
          type: string
          maxLength: 100
          nullable: true
          pattern: ^[a-zA-Z0-9?!,."() ]$
          description: >-
            Category of the rating must be set when matter is REP and null if
            matter is CIC
        amount_to_add:
          type: number
          format: int64
          example: 1
        target_wallet_addresses:
          type: array
          items:
            type: string
            minLength: 1
            maxLength: 100
            pattern: 0x[a-fA-F0-9]{40}
            description: Wallet address of the target profile
    ApiBulkRateResponse:
      type: object
      required:
        - skipped
      properties:
        skipped:
          type: array
          items:
            $ref: "#/components/schemas/ApiBulkRateSkippedIdentity"
    ApiBulkRateSkippedIdentity:
      type: object
      required:
        - identity
        - reason
      properties:
        identity:
          type: string
        reason:
          type: string
    ApiBulkRepRequest:
      type: object
      required:
        - targets
      properties:
        targets:
          type: array
          maxLength: 200
          items:
            $ref: "#/components/schemas/ApiBulkRepTarget"
    ApiBulkRepTarget:
      type: object
      required:
        - address
        - category
        - amount
      properties:
        address:
          type: string
          pattern: 0x[a-fA-F0-9]{40}
        category:
          type: string
          maxLength: 100
          pattern: ^[a-zA-Z0-9?!,."() ]{1,100}$
        amount:
          type: integer
          format: int64
    ApiChangeGroupVisibility:
      type: object
      required:
        - visible
        - old_version_id
      properties:
        visible:
          type: boolean
        old_version_id:
          type: string
          minLength: 1
          nullable: true
    ApiChangeProfileCicRating:
      type: object
      required:
        - amount
        - category
      properties:
        amount:
          type: number
          format: int64
    ApiChangeProfileCicRatingResponse:
      type: object
      required:
        - total_cic_rating
        - cic_rating_by_user
      properties:
        total_cic_rating:
          type: number
          format: int64
        cic_rating_by_user:
          type: number
          format: int64
    ApiChangeProfileRepRating:
      type: object
      required:
        - amount
        - category
      properties:
        amount:
          type: number
          format: int64
        category:
          type: string
          maxLength: 100
          minLength: 1
          pattern: ^[a-zA-Z0-9?!,."() ]{1,100}$
    ApiChangeProfileRepRatingResponse:
      type: object
      required:
        - total_rep_rating_for_category
        - rep_rating_for_category_by_user
      properties:
        total_rep_rating_for_category:
          type: number
          format: int64
        rep_rating_for_category_by_user:
          type: number
          format: int64
    ApiCreateDropPart:
      type: object
      required:
        - media
      properties:
        content:
          type: string
          maxLength: 25000
          nullable: true
        quoted_drop:
          anyOf:
            - $ref: "#/components/schemas/ApiQuotedDrop"
            - type: "null"
        media:
          type: array
          items:
            $ref: "#/components/schemas/ApiDropMedia"
    ApiCreateDropRequest:
      type: object
      required:
        - wave_id
        - type
      allOf:
        - $ref: "#/components/schemas/ApiCreateWaveDropRequest"
      properties:
        wave_id:
          type: string
        reply_to:
          $ref: "#/components/schemas/ApiReplyToDrop"
        drop_type:
          $ref: "#/components/schemas/ApiDropType"
    ApiCreateGroup:
      type: object
      required:
        - name
        - group
      properties:
        name:
          type: string
        group:
          $ref: "#/components/schemas/ApiCreateGroupDescription"
        is_private:
          type: boolean
    ApiCreateGroupDescription:
      type: object
      required:
        - tdh
        - rep
        - cic
        - level
        - owns_nfts
        - identity_addresses
        - excluded_identity_addresses
      properties:
        tdh:
          $ref: "#/components/schemas/ApiGroupTdhFilter"
        rep:
          $ref: "#/components/schemas/ApiGroupRepFilter"
        cic:
          $ref: "#/components/schemas/ApiGroupCicFilter"
        level:
          $ref: "#/components/schemas/ApiGroupLevelFilter"
        owns_nfts:
          type: array
          items:
            $ref: "#/components/schemas/ApiGroupOwnsNft"
        identity_addresses:
          anyOf:
            - type: "null"
            - type: array
              items:
                type: string
          example:
            - "0x1234567890123456789012345678901234567890"
        excluded_identity_addresses:
          anyOf:
            - type: "null"
            - type: array
              items:
                type: string
          example:
            - "0x1234567890123456789012345678901234567890"
    ApiCreateMediaUploadUrlRequest:
      required:
        - content_type
        - file_name
        - file_size
      properties:
        content_type:
          type: string
          example: image/png
        file_name:
          type: string
          example: image.png
        file_size:
          type: number
          format: int64
          example: 1000
    ApiCreateMediaUrlResponse:
      required:
        - upload_url
        - content_type
        - media_url
      properties:
        upload_url:
          type: string
          example: https://example.com/upload/image.png
        content_type:
          type: string
          example: image/png
        media_url:
          type: string
          example: https://example.com/final/image.png
    ApiCreateNewProfileProxy:
      type: object
      required:
        - target_id
      properties:
        target_id:
          type: string
    ApiCreateNewProfileProxyAllocateCicAction:
      type: object
      required:
        - action_type
        - end_time
        - credit_amount
      properties:
        action_type:
          $ref: "#/components/schemas/ApiProfileProxyActionType"
        end_time:
          anyOf:
            - type: "null"
            - type: number
              format: int64
        credit_amount:
          type: number
          format: int64
          example: 1000
    ApiCreateNewProfileProxyAllocateRepAction:
      type: object
      required:
        - action_type
        - end_time
        - credit_amount
      properties:
        action_type:
          $ref: "#/components/schemas/ApiProfileProxyActionType"
        end_time:
          anyOf:
            - type: "null"
            - type: number
              format: int64
          example: 1719850339996
        credit_amount:
          type: number
          format: int64
          example: 1000
    ApiCreateNewProfileProxyCreateWaveAction:
      type: object
      required:
        - action_type
        - end_time
      properties:
        action_type:
          $ref: "#/components/schemas/ApiProfileProxyActionType"
        end_time:
          anyOf:
            - type: "null"
            - type: number
              format: int64
    ApiCreateNewProfileProxyCreateWaveParticipationDropAction:
      type: object
      required:
        - action_type
        - end_time
      properties:
        action_type:
          $ref: "#/components/schemas/ApiProfileProxyActionType"
        end_time:
          anyOf:
            - type: "null"
            - type: number
              format: int64
    ApiCreateNewProfileProxyRateWaveDropAction:
      type: object
      required:
        - action_type
        - end_time
      properties:
        action_type:
          $ref: "#/components/schemas/ApiProfileProxyActionType"
        end_time:
          anyOf:
            - type: "null"
            - type: number
              format: int64
    ApiCreateNewProfileProxyReadWaveAction:
      type: object
      required:
        - action_type
        - end_time
      properties:
        action_type:
          $ref: "#/components/schemas/ApiProfileProxyActionType"
        end_time:
          anyOf:
            - type: "null"
            - type: number
              format: int64
    ApiCreateNewWave:
      type: object
      required:
        - name
        - picture
        - description_drop
        - voting
        - visibility
        - participation
        - chat
        - wave
        - outcomes
      properties:
        name:
          description: The name of the wave
          type: string
          maxLength: 250
        picture:
          description: The picture of the wave
          type: string
          example: https://example.com/picture.jpg
          nullable: true
        description_drop:
          $ref: "#/components/schemas/ApiCreateWaveDropRequest"
        voting:
          $ref: "#/components/schemas/ApiCreateNewWaveVotingConfig"
        visibility:
          $ref: "#/components/schemas/ApiCreateNewWaveVisibilityConfig"
        participation:
          $ref: "#/components/schemas/ApiCreateNewWaveParticipationConfig"
        chat:
          $ref: "#/components/schemas/ApiCreateNewWaveChatConfig"
        wave:
          $ref: "#/components/schemas/ApiCreateWaveConfig"
        outcomes:
          type: array
          items:
            $ref: "#/components/schemas/ApiWaveOutcome"
    ApiCreateNewWaveChatConfig:
      type: object
      required:
        - scope
<<<<<<< HEAD
      properties:
        scope:
          $ref: "#/components/schemas/ApiCreateNewWaveScope"
=======
        - enabled
      properties:
        scope:
          $ref: "#/components/schemas/ApiCreateNewWaveScope"
        enabled:
          type: boolean
>>>>>>> bceef814
    ApiCreateNewWaveParticipationConfig:
      type: object
      required:
        - scope
        - required_metadata
        - signature_required
        - no_of_applications_allowed_per_participant
        - required_media
      properties:
        scope:
          $ref: "#/components/schemas/ApiCreateNewWaveScope"
        no_of_applications_allowed_per_participant:
          description: >-
            The number of applications allowed per participant. Infinite if
            omitted.
          type: integer
          format: int64
          nullable: true
          minimum: 1
        required_media:
          type: array
          items:
            $ref: "#/components/schemas/ApiWaveParticipationRequirement"
        required_metadata:
          description: |
            The metadata that must be provided by the participant. 
            Empty array if nothing is required.
          type: array
          items:
            $ref: "#/components/schemas/ApiWaveRequiredMetadata"
        signature_required:
          description: If true then the votes must be signed by voters.
          type: boolean
        period:
          $ref: "#/components/schemas/ApiIntRange"
    ApiCreateNewWaveScope:
      type: object
      required:
        - group_id
      properties:
        group_id:
          description: If null, everyone is included
          type: string
          nullable: true
    ApiCreateNewWaveVisibilityConfig:
      type: object
      required:
        - scope
      properties:
        scope:
          $ref: "#/components/schemas/ApiCreateNewWaveScope"
    ApiCreateNewWaveVotingConfig:
      type: object
      required:
        - scope
        - credit_type
        - credit_scope
        - credit_category
        - signature_required
        - creditor_id
      properties:
        scope:
          $ref: "#/components/schemas/ApiCreateNewWaveScope"
        credit_type:
          $ref: "#/components/schemas/ApiWaveCreditType"
        credit_scope:
          $ref: "#/components/schemas/ApiWaveCreditScope"
        credit_category:
          description: >-
            Only relevant when credit_type=REP. The REP category which is usable
            as credit. If not set then all categories will be usable as voting
            credits.
          type: string
          nullable: true
        creditor_id:
          description: Only relevant when credit_type=REP
          type: string
          nullable: true
        signature_required:
          description: If true then the votes must be signed by voters.
          type: boolean
        period:
          $ref: "#/components/schemas/ApiIntRange"
    ApiCreateWaveConfig:
      type: object
      required:
        - type
        - time_lock_ms
        - winning_thresholds
        - period
        - max_winners
        - admin_group
      properties:
        type:
          $ref: "#/components/schemas/ApiWaveType"
        winning_thresholds:
          description: >-
            Drops which rate tally ends up in this range will win. Must be set
            if and only if type is APPROVE
          anyOf:
            - type: "null"
            - $ref: "#/components/schemas/ApiIntRange"
        max_winners:
          description: >-
            This amount of top rated drops will win. Must be set if and only if
            type is RANK
          type: integer
          format: int64
          minimum: 1
          nullable: true
        time_lock_ms:
          nullable: true
          description: >-
            Vote of a voter is considered eligible after this amount of time
            after casting it. If not set then votes are eligible immediately
            after casting.
          type: integer
          format: int64
          minimum: 1
        admin_group:
          oneOf:
            - type: "null"
            - $ref: "#/components/schemas/ApiCreateNewWaveScope"
        period:
          anyOf:
            - type: "null"
            - $ref: "#/components/schemas/ApiIntRange"
          example:
            min: 1719850339996
            max: 1719850339996
    ApiCreateWaveDropRequest:
      type: object
      required:
        - referenced_nfts
        - mentioned_users
        - metadata
        - parts
      properties:
        title:
          type: string
          maxLength: 250
          nullable: true
        parts:
          type: array
          minItems: 1
          items:
            $ref: "#/components/schemas/ApiCreateDropPart"
        referenced_nfts:
          type: array
          items:
            $ref: "#/components/schemas/ApiDropReferencedNFT"
        mentioned_users:
          type: array
          items:
            $ref: "#/components/schemas/ApiDropMentionedUser"
        metadata:
          type: array
          items:
            $ref: "#/components/schemas/ApiDropMetadata"
    ApiDrop:
      type: object
      required:
        - id
        - serial_no
        - wave
        - author
        - created_at
        - updated_at
        - referenced_nfts
        - mentioned_users
        - metadata
        - parts
        - parts_count
        - rating
        - top_raters
        - raters_count
        - title
        - context_profile_context
        - subscribed_actions
      properties:
        id:
          type: string
        serial_no:
          description: Sequence number of the drop in Seize
          type: number
          format: int64
        wave:
          $ref: "#/components/schemas/ApiWaveMin"
        reply_to:
          $ref: "#/components/schemas/ApiReplyToDropResponse"
        author:
          $ref: "#/components/schemas/ApiProfileMin"
        created_at:
          description: >-
            Time when the drop was created in milliseconds since 1-1-1970
            00:00:00.0 UTC
          type: number
          format: int64
        updated_at:
          description: >-
            Time when the drop was updated in milliseconds since 1-1-1970
            00:00:00.0 UTC
          type: number
          format: int64
          nullable: true
        title:
          type: string
          maxLength: 250
          nullable: true
        parts:
          type: array
          items:
            $ref: "#/components/schemas/ApiDropPart"
        parts_count:
          description: Number of drops in the storm
          type: number
          format: int64
        referenced_nfts:
          type: array
          items:
            $ref: "#/components/schemas/ApiDropReferencedNFT"
        mentioned_users:
          type: array
          items:
            $ref: "#/components/schemas/ApiDropMentionedUser"
        metadata:
          type: array
          items:
            $ref: "#/components/schemas/ApiDropMetadata"
        rating:
          type: number
          format: int64
        top_raters:
          type: array
          items:
            $ref: "#/components/schemas/ApiDropRater"
        raters_count:
          type: number
          format: int64
        context_profile_context:
          anyOf:
            - type: "null"
            - $ref: "#/components/schemas/ApiDropContextProfileContext"
        subscribed_actions:
          type: array
          items:
            $ref: "#/components/schemas/ApiDropSubscriptionTargetAction"
    ApiDropAndDropVote:
      type: object
      required:
        - drop
        - vote
      properties:
        drop:
          $ref: "#/components/schemas/ApiDrop"
        vote:
          $ref: "#/components/schemas/ApiDropVote"
    ApiDropContextProfileContext:
      type: object
      required:
        - rating
      properties:
        rating:
          type: number
          format: int64
    ApiDropMedia:
      type: object
      required:
        - url
        - mime_type
      properties:
        url:
          type: string
          maxLength: 2000
        mime_type:
          type: string
          maxLength: 100
    ApiDropMentionedUser:
      type: object
      required:
        - mentioned_profile_id
        - handle_in_content
      properties:
        mentioned_profile_id:
          type: string
          format: uuid
        handle_in_content:
          type: string
          maxLength: 100
        current_handle:
          type: string
          maxLength: 100
          nullable: true
    ApiDropMetadata:
      type: object
      required:
        - data_key
        - data_value
      properties:
        data_key:
          type: string
          maxLength: 500
        data_value:
          type: string
          maxLength: 500
    ApiDropPart:
      type: object
      required:
        - part_id
        - media
        - replies_count
        - quotes_count
        - quoted_drop
        - content
      properties:
        part_id:
          description: Which drop in the storm is this drop
          type: number
          format: int64
        content:
          type: string
          maxLength: 25000
          nullable: true
        media:
          type: array
          items:
            $ref: "#/components/schemas/ApiDropMedia"
        quoted_drop:
          anyOf:
            - $ref: "#/components/schemas/ApiQuotedDropResponse"
            - type: "null"
        replies_count:
          type: number
          format: int64
        quotes_count:
          type: number
          format: int64
        context_profile_context:
          anyOf:
            - type: "null"
            - $ref: "#/components/schemas/ApiDropPartContextProfileContext"
    ApiDropPartContextProfileContext:
      type: object
      required:
        - replies_count
        - quotes_count
      properties:
        replies_count:
          type: number
          format: int64
        quotes_count:
          type: number
          format: int64
    ApiDropRater:
      type: object
      required:
        - profile
        - rating
      properties:
        profile:
          $ref: "#/components/schemas/ApiProfileMin"
        rating:
          type: number
          format: int64
    ApiDropRatingRequest:
      type: object
      required:
        - rating
        - category
      properties:
        rating:
          type: number
          format: int64
        category:
          type: string
          maxLength: 100
    ApiDropReferencedNFT:
      type: object
      required:
        - contract
        - token
        - name
      properties:
        contract:
          type: string
          maxLength: 100
        token:
          type: string
          maxLength: 250
        name:
          type: string
          maxLength: 500
    ApiDropSearchStrategy:
      type: string
      enum:
        - FIND_OLDER
        - FIND_NEWER
        - FIND_BOTH
    ApiDropsPage:
      type: object
      required:
        - data
      allOf:
        - $ref: "#/components/schemas/ApiPageBase"
      properties:
        data:
          type: array
          items:
            $ref: "#/components/schemas/ApiDrop"
    ApiDropSubscriptionActions:
      type: object
      required:
        - actions
      properties:
        actions:
          type: array
          items:
            $ref: "#/components/schemas/ApiDropSubscriptionTargetAction"
    ApiDropSubscriptionTargetAction:
      type: string
      enum:
        - DROP_REPLIED
        - DROP_VOTED
    ApiDropTraceItem:
      type: object
      required:
        - drop_id
        - is_deleted
      properties:
        drop_id:
          type: string
        is_deleted:
          type: boolean
    ApiDropType:
      type: string
      enum:
        - CHAT
        - PARTICIPATORY
    ApiDropVote:
      type: object
      required:
        - vote
        - voter
        - time
      properties:
        vote:
          type: number
          format: int64
        voter:
          $ref: "#/components/schemas/ApiProfileMin"
        time:
          type: number
          format: int64
    ApiDropWithoutWave:
      type: object
      required:
        - id
        - serial_no
        - drop_type
        - author
        - created_at
        - updated_at
        - referenced_nfts
        - mentioned_users
        - metadata
        - parts
        - parts_count
        - rating
        - top_raters
        - raters_count
        - title
        - subscribed_actions
        - context_profile_context
      properties:
        id:
          type: string
        serial_no:
          description: Sequence number of the drop in Seize
          type: number
          format: int64
        drop_type:
          $ref: "#/components/schemas/ApiDropType"
        reply_to:
          $ref: "#/components/schemas/ApiReplyToDropResponse"
        author:
          $ref: "#/components/schemas/ApiProfileMin"
        created_at:
          description: >-
            Time when the drop was created in milliseconds since 1-1-1970
            00:00:00.0 UTC
          type: number
          format: int64
        updated_at:
          description: >-
            Time when the drop was updated in milliseconds since 1-1-1970
            00:00:00.0 UTC
          type: number
          format: int64
          nullable: true
        title:
          type: string
          maxLength: 250
          nullable: true
        parts:
          type: array
          items:
            $ref: "#/components/schemas/ApiDropPart"
        parts_count:
          description: Number of drops in the storm
          type: number
          format: int64
        referenced_nfts:
          type: array
          items:
            $ref: "#/components/schemas/ApiDropReferencedNFT"
        mentioned_users:
          type: array
          items:
            $ref: "#/components/schemas/ApiDropMentionedUser"
        metadata:
          type: array
          items:
            $ref: "#/components/schemas/ApiDropMetadata"
        rating:
          type: number
          format: int64
        top_raters:
          type: array
          items:
            $ref: "#/components/schemas/ApiDropRater"
        raters_count:
          type: number
          format: int64
        context_profile_context:
          anyOf:
            - type: "null"
            - $ref: "#/components/schemas/ApiDropContextProfileContext"
        subscribed_actions:
          type: array
          items:
            $ref: "#/components/schemas/ApiDropSubscriptionTargetAction"
    ApiFeedItem:
      type: object
      required:
        - serial_no
        - type
        - item
      properties:
        serial_no:
          type: number
          format: int64
        type:
          $ref: "#/components/schemas/ApiFeedItemType"
        item:
          type: object
    ApiFeedItemType:
      type: string
      enum:
        - WAVE_CREATED
        - DROP_CREATED
        - DROP_REPLIED
    ApiGroup:
      type: object
      required:
        - is_hidden
      properties:
        id:
          type: string
        name:
          type: string
        author:
          $ref: "#/components/schemas/ApiProfileMin"
        created_at:
          type: number
          format: int64
        is_hidden:
          type: boolean
    ApiGroupCicFilter:
      type: object
      required:
        - min
        - max
        - direction
        - user_identity
      properties:
        min:
          type: number
          format: int64
          nullable: true
        max:
          type: number
          format: int64
          nullable: true
        user_identity:
          type: string
          minLength: 1
          maxLength: 200
          nullable: true
        direction:
          example: RECEIVED
          anyOf:
            - type: "null"
            - $ref: "#/components/schemas/ApiGroupFilterDirection"
    ApiGroupDescription:
      type: object
      required:
        - tdh
        - rep
        - cic
        - level
        - owns_nfts
        - identity_group_id
        - identity_group_identities_count
        - excluded_identity_group_id
        - excluded_identity_group_identities_count
      properties:
        tdh:
          $ref: "#/components/schemas/ApiGroupTdhFilter"
        rep:
          $ref: "#/components/schemas/ApiGroupRepFilter"
        cic:
          $ref: "#/components/schemas/ApiGroupCicFilter"
        level:
          $ref: "#/components/schemas/ApiGroupLevelFilter"
        owns_nfts:
          type: array
          items:
            $ref: "#/components/schemas/ApiGroupOwnsNft"
        identity_group_id:
          type: string
          nullable: true
        identity_group_identities_count:
          type: number
          format: int64
          nullable: false
        excluded_identity_group_id:
          type: string
          nullable: true
        excluded_identity_group_identities_count:
          type: number
          format: int64
          nullable: false
    ApiGroupFilterDirection:
      type: string
      enum:
        - RECEIVED
        - SENT
    ApiGroupFull:
      type: object
      required:
        - id
        - name
        - group
        - created_at
        - created_by
        - visible
        - is_private
      properties:
        id:
          type: string
        name:
          type: string
        group:
          $ref: "#/components/schemas/ApiGroupDescription"
        created_at:
          type: number
          format: int64
        created_by:
          $ref: "#/components/schemas/ApiProfileMin"
        visible:
          type: boolean
        is_private:
          type: boolean
    ApiGroupLevelFilter:
      type: object
      required:
        - min
        - max
      properties:
        min:
          type: number
          format: int64
          nullable: true
        max:
          type: number
          format: int64
          nullable: true
    ApiGroupOwnsNft:
      type: object
      required:
        - name
        - tokens
      properties:
        name:
          type: string
          enum:
            - MEMES
            - MEMELAB
            - NEXTGEN
            - GRADIENTS
        tokens:
          type: array
          items:
            type: string
    ApiGroupRepFilter:
      type: object
      required:
        - min
        - max
        - category
        - direction
        - user_identity
      properties:
        min:
          type: number
          format: int64
          nullable: true
        max:
          type: number
          format: int64
          nullable: true
        category:
          type: string
          minLength: 1
          maxLength: 200
          nullable: true
        user_identity:
          type: string
          minLength: 1
          maxLength: 200
          nullable: true
        direction:
          example: RECEIVED
          anyOf:
            - type: "null"
            - $ref: "#/components/schemas/ApiGroupFilterDirection"
    ApiGroupTdhFilter:
      type: object
      required:
        - min
        - max
      properties:
        min:
          type: number
          minimum: 0
          format: int64
          nullable: true
        max:
          type: number
          minimum: 0
          format: int64
          nullable: true
    ApiIdentityAndSubscriptionActions:
      type: object
      required:
        - identity
        - actions
      properties:
        identity:
          $ref: "#/components/schemas/ApiProfileMin"
        actions:
          type: array
          items:
            $ref: "#/components/schemas/ApiIdentitySubscriptionTargetAction"
    ApiIdentitySubscriptionActions:
      type: object
      required:
        - actions
      properties:
        actions:
          type: array
          items:
            $ref: "#/components/schemas/ApiIdentitySubscriptionTargetAction"
    ApiIdentitySubscriptionTargetAction:
      type: string
      enum:
        - WAVE_CREATED
        - DROP_CREATED
        - DROP_REPLIED
        - DROP_VOTED
    ApiIdentitySubscriptionTargetType:
      type: string
      enum:
        - PROFILE
        - WAVE
        - DROP
    ApiIncomingIdentitySubscriptionsPage:
      type: object
      required:
        - data
      allOf:
        - $ref: "#/components/schemas/ApiPageBase"
      properties:
        data:
          type: array
          items:
            $ref: "#/components/schemas/ApiIdentityAndSubscriptionActions"
    ApiIntRange:
      type: object
      required:
        - min
        - max
      properties:
        min:
          description: Included
          type: number
          format: int64
          nullable: true
        max:
          description: Included
          type: number
          format: int64
          nullable: true
    ApiLoginRequest:
      type: object
      required:
        - client_signature
        - server_signature
      properties:
        client_signature:
          type: string
        server_signature:
          type: string
        role:
          type: string
    ApiLoginResponse:
      type: object
      required:
        - token
      properties:
        token:
          type: string
    ApiNft:
      type: object
      required:
        - id
        - contract
        - mint_price
        - supply
        - name
        - collection
        - token_type
        - hodl_rate
        - description
        - artist
        - uri
        - thumbnail
        - image
        - animation
        - metadata
        - tdh
        - tdh__raw
        - tdh_rank
        - market_cap
        - floor_price
        - floor_price_from
        - scaled
        - compressed_animation
        - icon
        - total_volume_last_24_hours
        - total_volume_last_7_days
        - total_volume_last_1_month
        - total_volume
        - created_at
        - mint_date
        - boosted_tdh
        - artist_seize_handle
        - has_distribution
        - highest_offer
        - highest_offer_from
      properties:
        id:
          type: integer
          format: int64
        contract:
          type: string
        mint_price:
          type: number
          format: float
        supply:
          type: integer
          format: int64
        name:
          type: string
        collection:
          type: string
        token_type:
          type: string
          enum:
            - ERC1155
            - EEC721
        hodl_rate:
          type: number
          format: float
        description:
          type: string
        artist:
          type: string
        uri:
          type: string
          nullable: true
        thumbnail:
          type: string
        image:
          type: string
          nullable: true
        animation:
          type: string
          nullable: true
        metadata:
          type: object
        tdh:
          type: number
          format: int64
        tdh__raw:
          type: number
          format: int64
        tdh_rank:
          type: number
          format: int64
        market_cap:
          type: number
          format: float
        floor_price:
          type: number
          format: float
        floor_price_from:
          type: string
          nullable: true
        scaled:
          type: string
        compressed_animation:
          type: string
          nullable: true
        icon:
          type: string
        total_volume_last_24_hours:
          type: number
          format: float
        total_volume_last_7_days:
          type: number
          format: float
        total_volume_last_1_month:
          type: number
          format: float
        total_volume:
          type: number
          format: float
        created_at:
          type: string
          format: date-time
        mint_date:
          type: string
          format: date-time
        boosted_tdh:
          type: number
          format: int64
        artist_seize_handle:
          type: string
          nullable: true
        has_distribution:
          type: boolean
        highest_offer:
          type: number
          format: float
        highest_offer_from:
          type: string
          nullable: true
    ApiNftMedia:
      type: object
      required:
        - id
        - image
        - animation
      properties:
        id:
          type: string
          description: The unique identifier for the NFT media
        image:
          type: string
          description: The URL of the NFT image
        animation:
          type: string
          description: The URL of the NFT animation, if available
    ApiNftOwner:
      type: object
      required:
        - created_at
        - updated_at
        - token_id
        - contract
        - balance
        - consolidation_key
      properties:
        created_at:
          type: string
          format: date-time
        updated_at:
          type: string
          format: date-time
        token_id:
          type: integer
          format: int64
        contract:
          type: string
        balance:
          type: integer
          format: int64
        consolidation_key:
          type: string
    ApiNftOwnerPage:
      type: object
      required:
        - data
      allOf:
        - $ref: "#/components/schemas/ApiPageWithNextUriBase"
      properties:
        data:
          type: array
          items:
            $ref: "#/components/schemas/ApiNftOwner"
    ApiNftsPage:
      type: object
      required:
        - data
      allOf:
        - $ref: "#/components/schemas/ApiPageWithNextUriBase"
      properties:
        data:
          type: array
          items:
            $ref: "#/components/schemas/ApiNft"
    ApiNonceResponse:
      type: object
      required:
        - nonce
        - server_signature
      properties:
        nonce:
          type: string
        server_signature:
          type: string
    ApiNotification:
      type: object
      required:
        - id
        - cause
        - created_at
        - read_at
        - related_identity
        - related_drops
        - additional_context
      properties:
        id:
          type: number
          format: int64
        cause:
          $ref: "#/components/schemas/ApiNotificationCause"
        created_at:
          type: number
          format: int64
        read_at:
          type: number
          format: int64
          nullable: true
        related_identity:
          $ref: "#/components/schemas/ApiProfileMin"
        related_drops:
          type: array
          items:
            $ref: "#/components/schemas/ApiDrop"
        additional_context:
          type: object
    ApiNotificationCause:
      type: string
      enum:
        - IDENTITY_SUBSCRIBED
        - IDENTITY_MENTIONED
        - DROP_QUOTED
        - DROP_REPLIED
        - DROP_VOTED
    ApiNotificationsResponse:
      type: object
      required:
        - notifications
        - unread_count
      properties:
        notifications:
          type: array
          items:
            $ref: "#/components/schemas/ApiNotification"
        unread_count:
          type: number
          format: int64
    ApiOutgoingIdentitySubscriptionsPage:
      type: object
      required:
        - data
      allOf:
        - $ref: "#/components/schemas/ApiPageBase"
      properties:
        data:
          type: array
          items:
            $ref: "#/components/schemas/ApiTargetAndSubscriptionActions"
    ApiOwnerBalance:
      type: object
      required:
        - consolidation_key
        - created_at
        - updated_at
        - total_balance
        - gradients_balance
        - nextgen_balance
        - memelab_balance
        - unique_memelab
        - memes_balance
        - unique_memes
        - genesis
        - nakamoto
        - memes_cards_sets
        - memes_cards_sets_minus1
        - memes_cards_sets_minus2
        - boost
        - boosted_tdh
        - boosted_memes_tdh
        - boosted_gradients_tdh
        - boosted_nextgen_tdh
        - total_balance_rank
        - memes_balance_rank
        - unique_memes_rank
        - gradients_balance_rank
        - nextgen_balance_rank
        - memelab_balance_rank
        - unique_memelab_rank
        - boosted_tdh_rank
        - boosted_memes_tdh_rank
        - boosted_gradients_tdh_rank
        - boosted_nextgen_tdh_rank
      properties:
        consolidation_key:
          type: string
        created_at:
          type: string
          format: date-time
        updated_at:
          type: string
          format: date-time
        total_balance:
          type: integer
          format: int64
        gradients_balance:
          type: integer
          format: int64
        nextgen_balance:
          type: integer
          format: int64
        memelab_balance:
          type: integer
          format: int64
        unique_memelab:
          type: integer
          format: int64
        memes_balance:
          type: integer
          format: int64
        unique_memes:
          type: integer
          format: int64
        genesis:
          type: integer
          format: int64
        nakamoto:
          type: integer
          format: int64
        memes_cards_sets:
          type: integer
          format: int64
        memes_cards_sets_minus1:
          type: integer
          format: int64
        memes_cards_sets_minus2:
          type: integer
          format: int64
        boost:
          type: number
          format: double
        boosted_tdh:
          type: integer
          format: int64
        boosted_memes_tdh:
          type: integer
          format: int64
        boosted_gradients_tdh:
          type: integer
          format: int64
        boosted_nextgen_tdh:
          type: integer
          format: int64
        total_balance_rank:
          type: integer
          format: int64
        memes_balance_rank:
          type: integer
          format: int64
        unique_memes_rank:
          type: integer
          format: int64
        gradients_balance_rank:
          type: integer
          format: int64
        nextgen_balance_rank:
          type: integer
          format: int64
        memelab_balance_rank:
          type: integer
          format: int64
        unique_memelab_rank:
          type: integer
          format: int64
        boosted_tdh_rank:
          type: integer
          format: int64
        boosted_memes_tdh_rank:
          type: integer
          format: int64
        boosted_gradients_tdh_rank:
          type: integer
          format: int64
        boosted_nextgen_tdh_rank:
          type: integer
          format: int64
    ApiOwnerBalanceMemes:
      type: object
      required:
        - consolidation_key
        - created_at
        - updated_at
        - season
        - balance
        - unique
        - sets
        - boosted_tdh
        - rank
      properties:
        consolidation_key:
          type: string
        created_at:
          type: string
          format: date-time
        updated_at:
          type: string
          format: date-time
        season:
          type: integer
          format: int64
        balance:
          type: integer
          format: int64
        unique:
          type: integer
          format: int64
        sets:
          type: integer
          format: int64
        boosted_tdh:
          type: integer
          format: int64
        rank:
          type: integer
          format: int64
    ApiOwnerBalancePage:
      type: object
      required:
        - data
      allOf:
        - $ref: "#/components/schemas/ApiPageWithNextUriBase"
      properties:
        data:
          type: array
          items:
            $ref: "#/components/schemas/ApiOwnerBalance"
    ApiPageBase:
      type: object
      required:
        - count
        - page
        - next
      properties:
        count:
          type: number
          format: int64
        page:
          type: number
          format: int64
        next:
          type: boolean
    ApiPageWithNextUriBase:
      type: object
      required:
        - count
        - page
        - next
      properties:
        count:
          type: number
          format: int64
        page:
          type: number
          format: int64
        next:
          type: string
          nullable: true
    ApiProfileMin:
      type: object
      required:
        - id
        - handle
        - pfp
        - cic
        - rep
        - tdh
        - level
        - banner1_color
        - banner2_color
        - subscribed_actions
        - archived
      properties:
        id:
          type: string
          format: uuid
        handle:
          type: string
        pfp:
          type: string
          nullable: true
        banner1_color:
          type: string
          nullable: true
        banner2_color:
          type: string
          nullable: true
        cic:
          type: number
          format: int64
        rep:
          type: number
          format: int64
        tdh:
          type: number
          format: int64
        level:
          type: number
          format: int64
        subscribed_actions:
          type: array
          items:
            $ref: "#/components/schemas/ApiIdentitySubscriptionTargetAction"
        archived:
          type: boolean
    ApiProfileProxy:
      type: object
      required:
        - id
        - granted_to
        - created_at
        - created_by
        - actions
      properties:
        id:
          type: string
        granted_to:
          $ref: "#/components/schemas/ApiProfileMin"
        created_at:
          type: number
        created_by:
          $ref: "#/components/schemas/ApiProfileMin"
        actions:
          type: array
          items:
            $ref: "#/components/schemas/ApiProfileProxyAction"
    ApiProfileProxyAction:
      type: object
      required:
        - id
        - proxy_id
        - action_type
        - credit_amount
        - credit_spent
        - start_time
        - end_time
        - accepted_at
        - rejected_at
        - revoked_at
        - created_at
        - is_active
      properties:
        id:
          type: string
        proxy_id:
          type: string
        action_type:
          $ref: "#/components/schemas/ApiProfileProxyActionType"
        credit_amount:
          anyOf:
            - type: "null"
            - type: number
              format: int64
          example: 1000
        credit_spent:
          anyOf:
            - type: "null"
            - type: number
              format: int64
          example: 1000
        start_time:
          type: number
          format: int64
          example: 1719850339996
        end_time:
          anyOf:
            - type: "null"
            - type: number
              format: int64
          example: 1719850339996
        created_at:
          type: number
          format: int64
          example: 1719850339996
        accepted_at:
          anyOf:
            - type: "null"
            - type: number
              format: int64
          example: 1719850339996
        rejected_at:
          anyOf:
            - type: "null"
            - type: number
              format: int64
          example: 1719850339996
        revoked_at:
          anyOf:
            - type: "null"
            - type: number
              format: int64
          example: 1719850339996
        is_active:
          type: boolean
    ApiProfileProxyActionType:
      type: string
      enum:
        - ALLOCATE_REP
        - ALLOCATE_CIC
        - CREATE_WAVE
        - READ_WAVE
        - CREATE_DROP_TO_WAVE
        - RATE_WAVE_DROP
    ApiQuotedDrop:
      type: object
      required:
        - drop_id
        - drop_part_id
      properties:
        drop_id:
          type: string
        drop_part_id:
          type: number
          format: int64
    ApiQuotedDropResponse:
      type: object
      required:
        - drop_id
        - drop_part_id
      properties:
        drop_id:
          type: string
        drop_part_id:
          type: number
          format: int64
        drop:
          $ref: "#/components/schemas/ApiDropWithoutWave"
    ApiRateMatter:
      type: string
      enum:
        - REP
        - CIC
    ApiRatingWithProfileInfoAndLevel:
      type: object
      required:
        - profile_id
        - handle
        - wallets
        - tdh
        - rating
        - cic
        - last_modified
        - level
      properties:
        profile_id:
          type: string
        handle:
          type: string
        wallets:
          type: array
          items:
            type: string
        tdh:
          type: number
          format: int64
        rating:
          type: number
          format: int64
        cic:
          type: number
          format: int64
        last_modified:
          type: string
    ApiRatingWithProfileInfoAndLevelPage:
      type: object
      required:
        - data
      allOf:
        - $ref: "#/components/schemas/ApiPageBase"
      properties:
        data:
          type: array
          items:
            $ref: "#/components/schemas/ApiRatingWithProfileInfoAndLevel"
    ApiRegisterPushNotificationTokenRequest:
      type: object
      required:
        - device_id
        - token
      properties:
        device_id:
          type: string
        token:
          type: string
        profile_id:
          type: string
          description: Optional profile_id
        platform:
          type: string
          description: Optional platform (ios, android, web)
    ApiReplyToDrop:
      type: object
      required:
        - drop_id
        - drop_part_id
      properties:
        drop_id:
          type: string
        drop_part_id:
          type: number
          format: int64
    ApiReplyToDropResponse:
      type: object
      required:
        - drop_id
        - drop_part_id
        - is_deleted
      properties:
        drop_id:
          type: string
        drop_part_id:
          type: number
          format: int64
        is_deleted:
          type: boolean
        drop:
          $ref: "#/components/schemas/ApiDropWithoutWave"
    ApiRepRating:
      type: object
      required:
        - rating
      properties:
        rating:
          type: number
          format: int64
    ApiSeizeSettings:
      type: object
      required:
        - rememes_submission_tdh_threshold
      properties:
        rememes_submission_tdh_threshold:
          type: integer
          format: int64
    ApiTargetAndSubscriptionActions:
      type: object
      required:
        - target
        - actions
      properties:
        target:
          description: Wave or drop or identity
          type: object
        actions:
          type: array
          items:
            $ref: "#/components/schemas/ApiIdentitySubscriptionTargetAction"
    ApiTransaction:
      type: object
      required:
        - transaction
        - block
        - created_at
        - transaction_date
        - from_address
        - to_address
        - contract
        - token_id
        - token_count
        - value
        - royalties
        - gas_gwei
        - gas_price
        - gas_price_gwei
        - gas
        - primary_proceeds
        - eth_price_usd
        - value_usd
        - gas_usd
        - from_display
        - to_display
      properties:
        transaction:
          type: string
        block:
          type: integer
          format: int64
        created_at:
          type: string
          format: date-time
        transaction_date:
          type: string
          format: date-time
        from_address:
          type: string
        to_address:
          type: string
        contract:
          type: string
        token_id:
          type: integer
          format: int64
        token_count:
          type: integer
          format: int64
        value:
          type: number
          format: double
        royalties:
          type: number
          format: double
        gas_gwei:
          type: number
          format: double
        gas_price:
          type: number
          format: double
        gas_price_gwei:
          type: number
          format: double
        gas:
          type: number
          format: double
        primary_proceeds:
          type: number
          format: double
        eth_price_usd:
          type: number
          format: double
        value_usd:
          type: number
          format: double
        gas_usd:
          type: number
          format: double
        from_display:
          type: string
          nullable: true
        to_display:
          type: string
    ApiTransactionPage:
      type: object
      required:
        - data
      allOf:
        - $ref: "#/components/schemas/ApiPageWithNextUriBase"
      properties:
        data:
          type: array
          items:
            $ref: "#/components/schemas/ApiTransaction"
    ApiUpdateDropRequest:
      type: object
      allOf:
        - $ref: "#/components/schemas/ApiCreateWaveDropRequest"
    ApiUpdateProxyActionRequest:
      type: object
      properties:
        credit_amount:
          type: number
          format: int64
          example: 1000
        end_time:
          type: number
          format: int64
          nullable: true
          example: 1719850339996
    ApiUpdateWaveRequest:
      type: object
      required:
        - name
        - picture
        - voting
        - visibility
        - participation
        - chat
        - wave
        - outcomes
      properties:
        name:
          description: The name of the wave
          type: string
          maxLength: 250
        picture:
          description: The picture of the wave
          type: string
          example: https://example.com/picture.jpg
          nullable: true
        voting:
          $ref: "#/components/schemas/ApiCreateNewWaveVotingConfig"
        visibility:
          $ref: "#/components/schemas/ApiCreateNewWaveVisibilityConfig"
        participation:
          $ref: "#/components/schemas/ApiCreateNewWaveParticipationConfig"
        chat:
          $ref: "#/components/schemas/ApiCreateNewWaveChatConfig"
        wave:
          $ref: "#/components/schemas/ApiCreateWaveConfig"
        outcomes:
          type: array
          items:
            $ref: "#/components/schemas/ApiWaveOutcome"
    ApiUploadItem:
      type: object
      required:
        - date
        - block
        - url
      properties:
        date:
          type: string
          format: date-time
        block:
          type: integer
          format: int64
        url:
          type: string
    ApiUploadsPage:
      type: object
      required:
        - data
      allOf:
        - $ref: "#/components/schemas/ApiPageWithNextUriBase"
      properties:
        data:
          type: array
          items:
            $ref: "#/components/schemas/ApiUploadItem"
    ApiWave:
      type: object
      required:
        - id
        - serial_no
        - author
        - name
        - picture
        - description_drop
        - voting
        - visibility
        - participation
        - chat
        - wave
        - outcomes
        - created_at
        - contributors_overview
        - subscribed_actions
        - metrics
      properties:
        id:
          description: The ID of the wave
          type: string
        serial_no:
          description: Sequence number of the wave in Seize
          type: number
          format: int64
        author:
          $ref: "#/components/schemas/ApiProfileMin"
        name:
          description: The name of the wave
          type: string
        picture:
          description: The picture of the wave
          type: string
          example: https://example.com/picture.jpg
          nullable: true
        created_at:
          type: number
          format: int64
        description_drop:
          $ref: "#/components/schemas/ApiDrop"
        voting:
          $ref: "#/components/schemas/ApiWaveVotingConfig"
        visibility:
          $ref: "#/components/schemas/ApiWaveVisibilityConfig"
        participation:
          $ref: "#/components/schemas/ApiWaveParticipationConfig"
        chat:
          $ref: "#/components/schemas/ApiWaveChatConfig"
        wave:
          $ref: "#/components/schemas/ApiWaveConfig"
        outcomes:
          type: array
          items:
            $ref: "#/components/schemas/ApiWaveOutcome"
        contributors_overview:
          type: array
          items:
            $ref: "#/components/schemas/ApiWaveContributorOverview"
        subscribed_actions:
          type: array
          items:
            $ref: "#/components/schemas/ApiWaveSubscriptionTargetAction"
        metrics:
          $ref: "#/components/schemas/ApiWaveMetrics"
    ApiWaveChatConfig:
      type: object
      required:
        - scope
<<<<<<< HEAD
      properties:
        scope:
          $ref: "#/components/schemas/ApiWaveScope"
=======
        - enabled
        - authenticated_user_eligible
      properties:
        scope:
          $ref: "#/components/schemas/ApiWaveScope"
        enabled:
          type: boolean
        authenticated_user_eligible:
          type: boolean
>>>>>>> bceef814
    ApiWaveConfig:
      type: object
      required:
        - type
        - time_lock_ms
        - winning_thresholds
        - period
        - max_winners
        - admin_group
        - authenticated_user_eligible_for_admin
      properties:
        type:
          $ref: "#/components/schemas/ApiWaveType"
        winning_thresholds:
          description: >-
            Drops which rate tally ends up in this range will win. Must be set
            if and only if type is APPROVE
          anyOf:
            - type: "null"
            - $ref: "#/components/schemas/ApiIntRange"
        max_winners:
          description: >-
            This amount of top rated drops will win. Must be set if and only if
            type is RANK
          type: integer
          format: int64
          minimum: 1
          nullable: true
        time_lock_ms:
          nullable: true
          description: >-
            Vote of a voter is considered eligible after this amount of time
            after casting it. If not set then votes are eligible immediately
            after casting.
          type: integer
          format: int64
          minimum: 1
        admin_group:
          $ref: "#/components/schemas/ApiWaveScope"
        period:
          anyOf:
            - type: "null"
            - $ref: "#/components/schemas/ApiIntRange"
          example:
            min: 1719850339996
            max: 1719850339996
        authenticated_user_eligible_for_admin:
          type: boolean
    ApiWaveContributorOverview:
      required:
        - contributor_identity
        - contributor_pfp
      properties:
        contributor_identity:
          type: string
        contributor_pfp:
          type: string
    ApiWaveCreditScope:
      description: >
        The scope of the credit. 

        * WAVE - Credit is spendable across all drops in wave. 

        * DROP - The amount of votes, voter can give to a drop is not affected
        by votes spent on other drops. 

        * PARTICIPANT: The amount of votes, voter can give to a drop by concrete
        participant is only affected by voted given by same user to other drops
        by the same participant.
      enum:
        - WAVE
        - DROP
        - PARTICIPANT
    ApiWaveCreditType:
      type: string
      description: |
        What will be counted as a credit. UNIQUE means each voter gets one vote.
      enum:
        - TDH
        - REP
        - UNIQUE
    ApiWaveDropsFeed:
      type: object
      required:
        - wave
        - drops
      properties:
        wave:
          $ref: "#/components/schemas/ApiWaveMin"
        drops:
          type: array
          items:
            $ref: "#/components/schemas/ApiDropWithoutWave"
        root_drop:
          $ref: "#/components/schemas/ApiDropWithoutWave"
        trace:
          type: array
          items:
            $ref: "#/components/schemas/ApiDropTraceItem"
    ApiWaveMetadataType:
      type: string
      enum:
        - STRING
        - NUMBER
    ApiWaveMetrics:
      required:
        - subscribers_count
        - drops_count
        - latest_drop_timestamp
      properties:
        subscribers_count:
          type: number
          format: int64
        drops_count:
          type: number
          format: int64
        latest_drop_timestamp:
          type: number
          format: int64
        your_drops_count:
          type: number
          format: int64
        your_latest_drop_timestamp:
          type: number
          format: int64
    ApiWaveMin:
      required:
        - id
        - name
        - picture
        - description_drop_id
        - authenticated_user_eligible_to_vote
        - authenticated_user_eligible_to_participate
        - authenticated_user_eligible_to_chat
      properties:
        id:
          type: string
        name:
          type: string
        picture:
          type: string
        description_drop_id:
          type: string
        authenticated_user_eligible_to_vote:
          type: boolean
        authenticated_user_eligible_to_participate:
          type: boolean
        authenticated_user_eligible_to_chat:
          type: boolean
    ApiWaveOutcome:
      type: object
      required:
        - type
        - description
      properties:
        type:
          $ref: "#/components/schemas/ApiWaveOutcomeType"
        subtype:
          $ref: "#/components/schemas/ApiWaveOutcomeSubType"
        description:
          type: string
        credit:
          $ref: "#/components/schemas/ApiWaveOutcomeCredit"
        rep_category:
          type: string
        amount:
          type: number
          format: int64
        distribution:
          type: array
          items:
            type: number
    ApiWaveOutcomeCredit:
      type: string
      enum:
        - REP
        - CIC
    ApiWaveOutcomeSubType:
      type: string
      enum:
        - CREDIT_DISTRIBUTION
    ApiWaveOutcomeType:
      type: string
      enum:
        - AUTOMATIC
        - MANUAL
    ApiWaveParticipationConfig:
      type: object
      required:
        - scope
        - required_metadata
        - signature_required
        - no_of_applications_allowed_per_participant
        - required_media
        - authenticated_user_eligible
      properties:
        scope:
          $ref: "#/components/schemas/ApiWaveScope"
        no_of_applications_allowed_per_participant:
          description: >-
            The number of applications allowed per participant. Infinite if
            omitted.
          type: integer
          format: int64
          minimum: 1
          nullable: true
        required_metadata:
          description: |
            The metadata that must be provided by the participant. 
            Empty array if nothing is required.
          type: array
          items:
            $ref: "#/components/schemas/ApiWaveRequiredMetadata"
        required_media:
          type: array
          items:
            $ref: "#/components/schemas/ApiWaveParticipationRequirement"
        signature_required:
          description: If true then the votes must be signed by voters.
          type: boolean
        period:
          $ref: "#/components/schemas/ApiIntRange"
        authenticated_user_eligible:
          type: boolean
    ApiWaveParticipationRequirement:
      type: string
      enum:
        - IMAGE
        - AUDIO
        - VIDEO
    ApiWaveRequiredMetadata:
      type: object
      required:
        - name
        - type
      properties:
        name:
          description: Metadata key
          type: string
        type:
          $ref: "#/components/schemas/ApiWaveMetadataType"
    ApiWaveScope:
      description: A scope of audience
      type: object
      required:
        - group
      properties:
        group:
          description: If null, everyone is included
          anyOf:
            - type: "null"
            - $ref: "#/components/schemas/ApiGroup"
    ApiWavesOverviewType:
      type: string
      enum:
        - LATEST
        - MOST_SUBSCRIBED
        - HIGH_LEVEL_AUTHOR
        - AUTHOR_YOU_HAVE_REPPED
        - MOST_DROPPED
        - MOST_DROPPED_BY_YOU
        - RECENTLY_DROPPED_TO
        - RECENTLY_DROPPED_TO_BY_YOU
    ApiWaveSubscriptionActions:
      type: object
      required:
        - actions
      properties:
        actions:
          type: array
          items:
            $ref: "#/components/schemas/ApiWaveSubscriptionTargetAction"
    ApiWaveSubscriptionTargetAction:
      type: string
      enum:
        - DROP_CREATED
    ApiWaveType:
      type: string
      enum:
        - APPROVE
        - RANK
        - CHAT
    ApiWaveVisibilityConfig:
      type: object
      required:
        - scope
      properties:
        scope:
          $ref: "#/components/schemas/ApiWaveScope"
    ApiWaveVotingConfig:
      type: object
      required:
        - scope
        - credit_type
        - credit_scope
        - credit_category
        - signature_required
        - creditor
        - authenticated_user_eligible
      properties:
        scope:
          $ref: "#/components/schemas/ApiWaveScope"
        credit_type:
          $ref: "#/components/schemas/ApiWaveCreditType"
        credit_scope:
          $ref: "#/components/schemas/ApiWaveCreditScope"
        credit_category:
          description: >-
            Only relevant when credit_type=REP. The REP category which is usable
            as credit. If not set then all categories will be usable as voting
            credits.
          type: string
          nullable: true
        creditor:
          description: Only relevant when credit_type=REP
          anyOf:
            - type: "null"
            - $ref: "#/components/schemas/ApiProfileMin"
        signature_required:
          description: If true then the votes must be signed by voters.
          type: boolean
        period:
          $ref: "#/components/schemas/ApiIntRange"
        authenticated_user_eligible:
          type: boolean
security:
  - bearerAuth: []<|MERGE_RESOLUTION|>--- conflicted
+++ resolved
@@ -3030,18 +3030,12 @@
       type: object
       required:
         - scope
-<<<<<<< HEAD
-      properties:
-        scope:
-          $ref: "#/components/schemas/ApiCreateNewWaveScope"
-=======
         - enabled
       properties:
         scope:
           $ref: "#/components/schemas/ApiCreateNewWaveScope"
         enabled:
           type: boolean
->>>>>>> bceef814
     ApiCreateNewWaveParticipationConfig:
       type: object
       required:
@@ -4884,11 +4878,6 @@
       type: object
       required:
         - scope
-<<<<<<< HEAD
-      properties:
-        scope:
-          $ref: "#/components/schemas/ApiWaveScope"
-=======
         - enabled
         - authenticated_user_eligible
       properties:
@@ -4898,7 +4887,6 @@
           type: boolean
         authenticated_user_eligible:
           type: boolean
->>>>>>> bceef814
     ApiWaveConfig:
       type: object
       required:
