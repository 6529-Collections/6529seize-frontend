--- conflicted
+++ resolved
@@ -8,39 +8,6 @@
   - url: /api
 
 paths:
-<<<<<<< HEAD
-  /profiles/{handleOrWallet}/proxies/received:
-    get:
-      tags:
-        - Proxies
-      summary: Get proxies received by a profile, if authenticated, it will return the not accepted proxies as well
-      operationId: getProxiesReceived
-      parameters:
-        - name: handleOrWallet
-          in: path
-          required: true
-          schema:
-            type: string
-        - name: page
-          in: query
-          required: false
-          schema:
-            description: Default is 1
-            type: number
-            format: int64
-            minimum: 1
-        - name: page_size
-          in: query
-          required: false
-          schema:
-            description: Default is 50
-            type: number
-            format: int64
-            minimum: 1
-            maximum: 2000
-      responses:
-        '200':
-=======
   /auth/nonce:
     get:
       tags:
@@ -158,18 +125,12 @@
             type: string
       responses:
         "200":
->>>>>>> 42388778
           description: successful operation
           content:
             application/json:
               schema:
                 type: array
                 items:
-<<<<<<< HEAD
-                  $ref: '#/components/schemas/ProfileProxy'
-        '404':
-          description: Profile not found
-=======
                   $ref: "#/components/schemas/ProfileProxy"
         "404":
           description: Profile not found
@@ -273,7 +234,6 @@
                 $ref: "#/components/schemas/ChangeProfileCicRatingResponse"
         "400":
           description: "Invalid request"
->>>>>>> 42388778
   /drops:
     get:
       tags:
@@ -564,79 +524,11 @@
                 $ref: "#/components/schemas/DropCommentsPage"
         "404":
           description: Drop not found
-<<<<<<< HEAD
-  /drops/{dropId}/parts/{dropPartId}/comments:
-    get:
-      tags:
-        - Drops
-      summary: Get drop part comments
-      operationId: getDropComments
-      parameters:
-        - name: dropId
-          in: path
-          required: true
-          schema:
-            type: string
-        - name: dropPartId
-          in: path
-          required: true
-          schema:
-            type: number
-            format: int64
-        - name: sort_direction
-          in: query
-          required: false
-          schema:
-            description: Default is DESC
-            type: string
-            enum:
-              - ASC
-              - DESC
-        - name: sort
-          in: query
-          required: false
-          schema:
-            description: Default is created_at
-            type: string
-            enum:
-              - created_at
-        - name: page
-          in: query
-          required: false
-          schema:
-            description: Default is 1
-            type: number
-            format: int64
-            minimum: 1
-        - name: page_size
-          in: query
-          required: false
-          schema:
-            description: Default is 20
-            type: number
-            format: int64
-            minimum: 1
-            maximum: 50
-      responses:
-        '200':
-          description: successful operation
-          content:
-            application/json:
-              schema:
-                $ref: '#/components/schemas/DropCommentsPage'
-        '404':
-          description: Drop not found
-=======
->>>>>>> 42388778
     post:
       tags:
         - Drops
       summary: Write a discussion comment for drop part
-<<<<<<< HEAD
-      description: 'Requires the user to be authenticated'
-=======
       description: "Requires the user to be authenticated"
->>>>>>> 42388778
       operationId: commentDrop
       parameters:
         - name: dropId
@@ -655,24 +547,15 @@
         content:
           application/json:
             schema:
-<<<<<<< HEAD
-              $ref: '#/components/schemas/NewDropComment'
-=======
               $ref: "#/components/schemas/NewDropComment"
->>>>>>> 42388778
       responses:
         "201":
           description: successful operation
           content:
             application/json:
               schema:
-<<<<<<< HEAD
-                $ref: '#/components/schemas/DropComment'
-        '404':
-=======
                 $ref: "#/components/schemas/DropComment"
         "404":
->>>>>>> 42388778
           description: Drop not found
         "400":
           description: "Invalid request"
@@ -720,13 +603,8 @@
                     type: string
                   media_url:
                     type: string
-<<<<<<< HEAD
-        '400':
-          description: 'Invalid request'
-=======
         "400":
           description: "Invalid request"
->>>>>>> 42388778
   /proxies:
     post:
       tags:
@@ -739,26 +617,15 @@
         content:
           application/json:
             schema:
-<<<<<<< HEAD
-              $ref: '#/components/schemas/CreateNewProfileProxy'
-      responses:
-        '201':
-=======
               $ref: "#/components/schemas/CreateNewProfileProxy"
       responses:
         "201":
->>>>>>> 42388778
-          description: successful operation
-          content:
-            application/json:
-              schema:
-<<<<<<< HEAD
-                $ref: '#/components/schemas/ProfileProxy'
-        '400':
-=======
+          description: successful operation
+          content:
+            application/json:
+              schema:
                 $ref: "#/components/schemas/ProfileProxy"
         "400":
->>>>>>> 42388778
           description: Invalid request
   /proxies/{proxyId}:
     get:
@@ -773,22 +640,13 @@
           schema:
             type: string
       responses:
-<<<<<<< HEAD
-        '200':
-=======
         "200":
->>>>>>> 42388778
-          description: successful operation
-          content:
-            application/json:
-              schema:
-<<<<<<< HEAD
-                $ref: '#/components/schemas/ProfileProxy'
-        '404':
-=======
+          description: successful operation
+          content:
+            application/json:
+              schema:
                 $ref: "#/components/schemas/ProfileProxy"
         "404":
->>>>>>> 42388778
           description: Proxy not found
   /proxies/{proxyId}/actions:
     post:
@@ -809,15 +667,6 @@
           application/json:
             schema:
               anyOf:
-<<<<<<< HEAD
-                - $ref: '#/components/schemas/CreateNewProfileProxyAllocateRepAction'
-                - $ref: '#/components/schemas/CreateNewProfileProxyAllocateCicAction'
-                - $ref: '#/components/schemas/CreateNewProfileProxyCreateWaveAction'
-                - $ref: '#/components/schemas/CreateNewProfileProxyReadWaveAction'
-                - $ref: '#/components/schemas/CreateNewProfileProxyCreateWaveParticipationDropAction'
-      responses:
-        '201':
-=======
                 - $ref: "#/components/schemas/CreateNewProfileProxyAllocateRepAction"
                 - $ref: "#/components/schemas/CreateNewProfileProxyAllocateCicAction"
                 - $ref: "#/components/schemas/CreateNewProfileProxyCreateWaveAction"
@@ -825,17 +674,10 @@
                 - $ref: "#/components/schemas/CreateNewProfileProxyCreateWaveParticipationDropAction"
       responses:
         "201":
->>>>>>> 42388778
-          description: successful operation
-          content:
-            application/json:
-              schema:
-<<<<<<< HEAD
-                $ref: '#/components/schemas/ProfileProxyAction'
-        '404':
-          description: Proxy not found
-        '400':
-=======
+          description: successful operation
+          content:
+            application/json:
+              schema:
                 $ref: "#/components/schemas/ProfileProxyAction"
         "404":
           description: Proxy not found
@@ -912,7 +754,6 @@
         "404":
           description: Proxy or action not found
         "400":
->>>>>>> 42388778
           description: Invalid request
 
   /waves:
@@ -945,22 +786,14 @@
           schema:
             type: string
       responses:
-<<<<<<< HEAD
-        '200':
-=======
         "200":
->>>>>>> 42388778
           description: successful operation
           content:
             application/json:
               schema:
                 type: array
                 items:
-<<<<<<< HEAD
-                  $ref: '#/components/schemas/Wave'
-=======
                   $ref: "#/components/schemas/Wave"
->>>>>>> 42388778
     post:
       tags:
         - Waves
@@ -972,26 +805,15 @@
         content:
           application/json:
             schema:
-<<<<<<< HEAD
-              $ref: '#/components/schemas/CreateNewWave'
-      responses:
-        '201':
-=======
               $ref: "#/components/schemas/CreateNewWave"
       responses:
         "201":
->>>>>>> 42388778
-          description: successful operation
-          content:
-            application/json:
-              schema:
-<<<<<<< HEAD
-                $ref: '#/components/schemas/Wave'
-        '400':
-=======
+          description: successful operation
+          content:
+            application/json:
+              schema:
                 $ref: "#/components/schemas/Wave"
         "400":
->>>>>>> 42388778
           description: Invalid request
 
   /waves/{id}:
@@ -1007,22 +829,13 @@
           schema:
             type: string
       responses:
-<<<<<<< HEAD
-        '200':
-=======
         "200":
->>>>>>> 42388778
-          description: successful operation
-          content:
-            application/json:
-              schema:
-<<<<<<< HEAD
-                $ref: '#/components/schemas/Wave'
-        '404':
-=======
+          description: successful operation
+          content:
+            application/json:
+              schema:
                 $ref: "#/components/schemas/Wave"
         "404":
->>>>>>> 42388778
           description: Wave not found
 
 components:
@@ -1031,10 +844,6 @@
       type: http
       scheme: bearer
   schemas:
-<<<<<<< HEAD
-
-=======
->>>>>>> 42388778
     IntRange:
       type: object
       required:
@@ -1053,175 +862,6 @@
           nullable: true
 
     Curation:
-<<<<<<< HEAD
-        type: object
-        required:
-            - id
-            - name
-            - author
-            - created_at
-        properties:
-          id:
-            type: string
-          name:
-            type: string
-          author:
-            $ref: '#/components/schemas/ProfileMin'
-          created_at:
-            type: number
-            format: int64
-
-    PageBase:
-      type: object
-      required:
-        - count
-        - page
-        - next
-      properties:
-        count:
-          type: number
-          format: int64
-        page:
-          type: number
-          format: int64
-        next:
-          type: boolean
-
-    Drop:
-      type: object
-      required:
-          - id
-          - serial_no
-          - author
-          - created_at
-          - referenced_nfts
-          - mentioned_users
-          - metadata
-          - parts
-          - parts_count
-          - rating
-          - top_raters
-          - raters_count
-          - top_rating_categories
-          - rating_categories_count
-          - rating_logs_count
-          - title
-          - context_profile_context
-      properties:
-          id:
-            type: string
-          serial_no:
-            description: Sequence number of the drop in Seize
-            type: number
-            format: int64
-          author:
-            $ref: '#/components/schemas/ProfileMin'
-          created_at:
-            description: Time when the drop was created in milliseconds since 1-1-1970 00:00:00.0 UTC
-            type: number
-            format: int64
-          title:
-            type: string
-            maxLength: 250
-            nullable: true
-          parts:
-            type: array
-            items:
-              $ref: '#/components/schemas/DropPart'
-          parts_count:
-            description: 'Number of drops in the storm'
-            type: number
-            format: int64
-          referenced_nfts:
-            type: array
-            items:
-              $ref: '#/components/schemas/DropReferencedNFT'
-          mentioned_users:
-            type: array
-            items:
-              $ref: '#/components/schemas/DropMentionedUser'
-          metadata:
-            type: array
-            items:
-              $ref: '#/components/schemas/DropMetadata'
-          rating:
-            type: number
-            format: int64
-          top_raters:
-            type: array
-            items:
-              $ref: '#/components/schemas/DropRater'
-          raters_count:
-            type: number
-            format: int64
-          top_rating_categories:
-            type: array
-            items:
-              $ref: '#/components/schemas/DropRatingCategory'
-          rating_categories_count:
-            type: number
-            format: int64
-          rating_logs_count:
-            type: number
-            format: int64
-          context_profile_context:
-            anyOf:
-              - type: 'null'
-              - $ref: '#/components/schemas/DropContextProfileContext'
-
-    QuotedDrop:
-      type: object
-      required:
-        - drop_id
-        - drop_part_id
-      properties:
-        drop_id:
-          type: string
-        drop_part_id:
-          type: number
-          format: int64
-
-    DropPart:
-      type: object
-      required:
-        - part_id
-        - media
-        - discussion_comments_count
-        - quotes_count
-        - quoted_drop
-        - content
-      properties:
-        part_id:
-          description: 'Which drop in the storm is this drop'
-          type: number
-          format: int64
-        content:
-          type: string
-          maxLength: 25000
-          nullable: true
-        media:
-          type: array
-          items:
-              $ref: '#/components/schemas/DropMedia'
-        quoted_drop:
-          anyOf:
-            - $ref: '#/components/schemas/QuotedDrop'
-            - type: 'null'
-        discussion_comments_count:
-          type: number
-          format: int64
-        quotes_count:
-          type: number
-          format: int64
-        context_profile_context:
-          anyOf:
-            - type: 'null'
-            - $ref: '#/components/schemas/DropPartContextProfileContext'
-    ProfileMin:
-      type: object
-      required:
-        - id
-=======
       type: object
       required:
         - id
@@ -1409,7 +1049,6 @@
       type: object
       required:
         - id
->>>>>>> 42388778
         - handle
         - pfp
         - cic
@@ -1417,8 +1056,6 @@
         - tdh
         - level
         - archived
-<<<<<<< HEAD
-=======
       properties:
         id:
           type: string
@@ -1978,29 +1615,12 @@
         - participation
         - wave
         - outcomes
->>>>>>> 42388778
       properties:
         id:
           description: The ID of the wave
           type: string
-<<<<<<< HEAD
-          format: uuid
-        handle:
-          type: string
-        pfp:
-          type: string
-          nullable: true
-        cic:
-          type: number
-          format: int64
-        rep:
-          type: number
-          format: int64
-        tdh:
-=======
         serial_no:
           description: Sequence number of the wave in Seize
->>>>>>> 42388778
           type: number
           format: int64
         author:
@@ -2085,20 +1705,6 @@
           items:
             $ref: "#/components/schemas/ProfileProxyAction"
 
-<<<<<<< HEAD
-    DropMetadata:
-      type: object
-      required:
-        - data_key
-        - data_value
-      properties:
-        data_key:
-          type: string
-          maxLength: 500
-        data_value:
-          type: string
-          maxLength: 500
-=======
     CreateNewProfileProxyAllocateRepAction:
       type: object
       required:
@@ -2116,19 +1722,13 @@
         credit_amount:
           type: number
           format: int64
->>>>>>> 42388778
 
     CreateNewProfileProxyAllocateCicAction:
       type: object
       required:
-<<<<<<< HEAD
-        - profile
-        - rating
-=======
         - action_type
         - end_time
         - credit_amount
->>>>>>> 42388778
       properties:
         action_type:
           $ref: "#/components/schemas/ProfileProxyActionType"
@@ -2266,56 +1866,7 @@
         is_active:
           type: boolean
 
-<<<<<<< HEAD
-    DropContextProfileContext:
-        type: object
-        required:
-          - categories
-          - rating
-        properties:
-          categories:
-            type: array
-            items:
-              $ref: '#/components/schemas/DropRatingCategory'
-          rating:
-            type: number
-            format: int64
-
-    DropPartContextProfileContext:
-      type: object
-      required:
-        - discussion_comments_count
-        - quotes_count
-      properties:
-        discussion_comments_count:
-          type: number
-          format: int64
-        quotes_count:
-          type: number
-          format: int64
-
-    CreateDropPart:
-      type: object
-      required:
-        - media
-      properties:
-        content:
-          type: string
-          maxLength: 25000
-          nullable: true
-        quoted_drop:
-          anyOf:
-            - $ref: '#/components/schemas/QuotedDrop'
-            - type: 'null'
-        media:
-          type: array
-          items:
-            $ref: '#/components/schemas/DropMedia'
-
-    CreateDropRequest:
-=======
     Nft:
->>>>>>> 42388778
       type: object
       required:
         - id
@@ -2333,9 +1884,6 @@
         - image
         - animation
         - metadata
-<<<<<<< HEAD
-        - parts
-=======
         - tdh
         - tdh__raw
         - tdh_rank
@@ -2353,30 +1901,12 @@
         - boosted_tdh
         - artist_seize_handle
         - has_distribution
->>>>>>> 42388778
       properties:
         id:
           type: integer
           format: int64
         contract:
           type: string
-<<<<<<< HEAD
-          maxLength: 250
-          nullable: true
-        parts:
-          type: array
-          minItems: 1
-          items:
-            $ref: '#/components/schemas/CreateDropPart'
-        referenced_nfts:
-          type: array
-          items:
-            $ref: '#/components/schemas/DropReferencedNFT'
-        mentioned_users:
-          type: array
-          items:
-            $ref: '#/components/schemas/DropMentionedUser'
-=======
         mint_price:
           type: number
           format: float
@@ -2410,7 +1940,6 @@
         animation:
           type: string
           nullable: true
->>>>>>> 42388778
         metadata:
           type: object
         tdh:
@@ -2472,22 +2001,6 @@
         data:
           type: array
           items:
-<<<<<<< HEAD
-            $ref: '#/components/schemas/DropMetadata'
-
-    DropMedia:
-      type: object
-      required:
-        - url
-        - mime_type
-      properties:
-        url:
-          type: string
-          maxLength: 2000
-        mime_type:
-          type: string
-          maxLength: 100
-=======
             $ref: "#/components/schemas/Nft"
 
     NonceResponse:
@@ -2536,7 +2049,6 @@
             maxLength: 100
             minLength: 1
             pattern: "^[a-zA-Z0-9?!,.'() ]{1,100}$"
->>>>>>> 42388778
 
     ChangeProfileRepRatingResponse:
       type: object
@@ -2567,629 +2079,12 @@
         - total_cic_rating
         - cic_rating_by_user
       properties:
-<<<<<<< HEAD
-        id:
-          type: string
-        profile_id:
-          type: string
-          format: uuid
-        author:
-          $ref: '#/components/schemas/ProfileMin'
-        target_id:
-          type: string
-        contents:
-          type: object
-        type:
-          type: string
-          enum:
-            - DROP_COMMENT
-            - DROP_RATING_EDIT
-            - DROP_CREATED
-        created_at:
-          type: number
-          format: int64
-
-    DropComment:
-      type: object
-      required:
-        - id
-        - author
-        - comment
-        - created_at
-      properties:
-        id:
-          type: number
-          format: int64
-        author:
-          $ref: '#/components/schemas/ProfileMin'
-        comment:
-          type: string
-          maxLength: 2000
-        created_at:
-          type: number
-          format: int64
-
-    NewDropComment:
-      type: object
-      required:
-        - comment
-      properties:
-        comment:
-          type: string
-          maxLength: 2000
-
-    DropCommentsPage:
-        type: object
-        required:
-          - data
-        allOf:
-          - $ref: '#/components/schemas/PageBase'
-        properties:
-          data:
-            type: array
-            items:
-                $ref: '#/components/schemas/DropComment'
-
-    WaveScopeType:
-      type: string
-      enum:
-        - ALL
-        - CURATED
-
-    CreateNewWaveScope:
-      type: object
-      required:
-        - type
-        - curation_id
-      properties:
-        type:
-          $ref: '#/components/schemas/WaveScopeType'
-        curation_id:
-          description: 'Only relevant when type=CURATED.'
-          type: string
-          nullable: true
-
-    WaveScope:
-      title: Scope
-      description: A scope of audience
-      type: object
-      required:
-        - type
-        - curation
-      properties:
-        type:
-          $ref: '#/components/schemas/WaveScopeType'
-        curation:
-          description: 'Only relevant when type=CURATED.'
-          anyOf:
-            - type: 'null'
-            - $ref: '#/components/schemas/Curation'
-
-    WaveCreditType:
-      type: string
-      description: |
-        What will be counted as a credit. UNIQUE means each voter gets one vote.
-      enum:
-        - TDH
-        - REP
-        - UNIQUE
-
-    WaveType:
-      type: string
-      description: |
-        Type of the wave:
-        * VOTE_TALLY_IN_RANGE - Everybody who will end up in specified range will win.
-        * TOP_VOTED - Top voted participant(s) will win.
-        * NONE - No winners.
-      enum:
-        - VOTE_TALLY_IN_RANGE
-        - TOP_VOTED
-        - NONE
-
-    WaveCreditScope:
-      description: |
-        The scope of the credit. 
-        * WAVE - Credit is spendable across all drops in wave. 
-        * DROP - The amount of votes, voter can give to a drop is not affected by votes spent on other drops. 
-        * PARTICIPANT: The amount of votes, voter can give to a drop by concrete participant is only affected by voted given by same user to other drops by the same participant.
-      enum:
-        - WAVE
-        - DROP
-        - PARTICIPANT
-
-    WaveRequiredMetadata:
-      type: object
-      required:
-        - name
-      properties:
-        name:
-          description: Metadata key
-          type: string
-
-    CreateNewWaveVotingConfig:
-      type: object
-      required:
-        - scope
-        - credit_type
-        - credit_scope
-        - credit_category
-        - signature_required
-        - creditor_id
-      properties:
-        scope:
-          $ref: '#/components/schemas/CreateNewWaveScope'
-        credit_type:
-          $ref: '#/components/schemas/WaveCreditType'
-        credit_scope:
-          $ref: '#/components/schemas/WaveCreditScope'
-        credit_category:
-          description: "Only relevant when credit_type=REP. 
-            The REP category which is usable as credit. 
-            If not set then all categories will be usable as voting credits."
-          type: string
-          nullable: true
-        creditor_id:
-          description: 'Only relevant when credit_type=REP'
-          type: string
-          nullable: true
-        signature_required:
-          description: If true then the votes must be signed by voters.
-          type: boolean
-        period:
-          $ref: '#/components/schemas/IntRange'
-
-    WaveVotingConfig:
-      type: object
-      required:
-        - scope
-        - credit_type
-        - credit_scope
-        - credit_category
-        - signature_required
-        - creditor
-      properties:
-        scope:
-          $ref: '#/components/schemas/WaveScope'
-        credit_type:
-          $ref: '#/components/schemas/WaveCreditType'
-        credit_scope:
-          $ref: '#/components/schemas/WaveCreditScope'
-        credit_category:
-          description: "Only relevant when credit_type=REP. 
-            The REP category which is usable as credit. 
-            If not set then all categories will be usable as voting credits."
-          type: string
-          nullable: true
-        creditor:
-          description: 'Only relevant when credit_type=REP'
-          anyOf:
-            - type: 'null'
-            - $ref: '#/components/schemas/ProfileMin'
-        signature_required:
-          description: If true then the votes must be signed by voters.
-          type: boolean
-        period:
-          $ref: '#/components/schemas/IntRange'
-
-    WaveVisibilityConfig:
-      type: object
-      required:
-        - scope
-      properties:
-        scope:
-          $ref: '#/components/schemas/WaveScope'
-
-    CreateNewWaveVisibilityConfig:
-      type: object
-      required:
-        - scope
-      properties:
-        scope:
-          $ref: '#/components/schemas/CreateNewWaveScope'
-
-    WaveParticipationConfig:
-      type: object
-      required:
-        - scope
-        - required_metadata
-        - signature_required
-        - no_of_applications_allowed_per_participant
-      properties:
-        scope:
-          $ref: '#/components/schemas/WaveScope'
-        no_of_applications_allowed_per_participant:
-          description: 'The number of applications allowed per participant. Infinite if omitted.'
-          type: integer
-          format: int64
-          minimum: 1
-          nullable: true
-        required_metadata:
-          description: |
-            The metadata that must be provided by the participant. 
-            Empty array if nothing is required.
-          type: array
-          items:
-            $ref: '#/components/schemas/WaveRequiredMetadata'
-        signature_required:
-          description: If true then the votes must be signed by voters.
-          type: boolean
-        period:
-          $ref: '#/components/schemas/IntRange'
-
-    CreateNewWaveParticipationConfig:
-      type: object
-      required:
-        - scope
-        - required_metadata
-        - signature_required
-        - no_of_applications_allowed_per_participant
-      properties:
-        scope:
-          $ref: '#/components/schemas/CreateNewWaveScope'
-        no_of_applications_allowed_per_participant:
-          description: 'The number of applications allowed per participant. Infinite if omitted.'
-          type: integer
-          format: int64
-          nullable: true
-          minimum: 1
-        required_metadata:
-          description: |
-            The metadata that must be provided by the participant. 
-            Empty array if nothing is required.
-          type: array
-          items:
-            $ref: '#/components/schemas/WaveRequiredMetadata'
-        signature_required:
-          description: If true then the votes must be signed by voters.
-          type: boolean
-        period:
-          $ref: '#/components/schemas/IntRange'
-
-    WaveConfig:
-      type: object
-      required:
-        - type
-        - time_lock_ms
-        - winning_thresholds
-        - period
-        - max_winners
-      properties:
-        type:
-          $ref: '#/components/schemas/WaveType'
-        winning_thresholds:
-          description: Drops which rate tally ends up in this range will win. Must be set if and only if type is VOTE_TALLY_IN_RANGE
-          anyOf:
-            - type: 'null'
-            - $ref: '#/components/schemas/IntRange'
-        max_winners:
-          description: This amount of top rated drops will win. Must be set if and only if type is TOP_VOTED
-          type: integer
-          format: int64
-          minimum: 1
-          nullable: true
-        time_lock_ms:
-          nullable: true
-          description: Vote of a voter is considered eligible after this amount of time after casting it. If not set then votes are eligible immediately after casting.
-          type: integer
-          format: int64
-          minimum: 1
-        period:
-          anyOf:
-            - type: 'null'
-            - $ref: '#/components/schemas/IntRange'
-
-    WaveOutcome:
-      type: object
-      required:
-        - type
-        - properties
-      properties:
-        type:
-          type: string
-          description: |
-            Type of the outcome. (Promise, EVM Mint, Crypto Prize etc.)
-        properties:
-          type: object
-          additionalProperties:
-            type: string
-
-    Wave:
-      type: object
-      required:
-        - id
-        - serial_no
-        - author
-        - name
-        - description
-        - voting
-        - visibility
-        - participation
-        - wave
-        - outcomes
-      properties:
-        id:
-          description: The ID of the wave
-          type: string
-        serial_no:
-          description: Sequence number of the wave in Seize
-          type: number
-          format: int64
-        author:
-          $ref: '#/components/schemas/ProfileMin'
-        name:
-          description: The name of the wave
-          type: string
-        description:
-          description: The description of the wave
-          type: string
-        voting:
-          $ref: '#/components/schemas/WaveVotingConfig'
-        visibility:
-          $ref: '#/components/schemas/WaveVisibilityConfig'
-        participation:
-          $ref: '#/components/schemas/WaveParticipationConfig'
-        wave:
-          $ref: '#/components/schemas/WaveConfig'
-        outcomes:
-          type: array
-          items:
-            $ref: '#/components/schemas/WaveOutcome'
-
-    CreateNewWave:
-      type: object
-      required:
-        - name
-        - description
-        - voting
-        - visibility
-        - participation
-        - wave
-        - outcomes
-      properties:
-        name:
-          description: The name of the wave
-          type: string
-          maxLength: 250
-        description:
-          description: The description of the wave
-          type: string
-        voting:
-          $ref: '#/components/schemas/CreateNewWaveVotingConfig'
-        visibility:
-          $ref: '#/components/schemas/CreateNewWaveVisibilityConfig'
-        participation:
-          $ref: '#/components/schemas/CreateNewWaveParticipationConfig'
-        wave:
-          $ref: '#/components/schemas/WaveConfig'
-        outcomes:
-          type: array
-          items:
-            $ref: '#/components/schemas/WaveOutcome'
-
-    CreateNewProfileProxy:
-      type: object
-      required:
-        - target_id
-      properties:
-        target_id:
-          type: string
-
-    ProfileProxy:
-      type: object
-      required:
-        - id
-        - target_id
-        - created_at
-        - created_by
-      properties:
-        id:
-          type: string
-        target_id:
-          type: string
-        created_at:
-          type: number
-        created_by:
-          type: string
-
-    CreateNewProfileProxyAllocateRepAction:
-      type: object
-      required:
-        - action_type
-        - start_time
-        - end_time
-        - credit_amount
-        - credit_category
-      properties:
-        action_type:
-          $ref: '#/components/schemas/CreateNewProfileProxyActionType'
-        start_time:
-          type: number
-          format: int64
-        end_time:
-          anyOf:
-            - type: 'null'
-            - type: number
-              format: int64
-        credit_amount:
-          type: number
-          format: int64
-        group_id:
-          anyOf:
-            - type: 'null'
-            - type: string
-        credit_category:
-          anyOf:
-            - type: 'null'
-            - type: string
-
-    CreateNewProfileProxyAllocateCicAction:
-      type: object
-      required:
-        - action_type
-        - start_time
-        - end_time
-        - credit_amount
-        - group_id
-      properties:
-        action_type:
-          $ref: '#/components/schemas/CreateNewProfileProxyActionType'
-        start_time:
-          type: number
-          format: int64
-        end_time:
-          anyOf:
-            - type: 'null'
-            - type: number
-              format: int64
-        credit_amount:
-          type: number
-          format: int64
-        group_id:
-          anyOf:
-            - type: 'null'
-            - type: string
-
-    CreateNewProfileProxyCreateWaveAction:
-      type: object
-      required:
-        - action_type
-        - start_time
-        - end_time
-      properties:
-        action_type:
-          $ref: '#/components/schemas/CreateNewProfileProxyActionType'
-        start_time:
-          type: number
-          format: int64
-        end_time:
-          anyOf:
-            - type: 'null'
-            - type: number
-              format: int64
-
-    CreateNewProfileProxyReadWaveAction:
-      type: object
-      required:
-        - action_type
-        - start_time
-        - end_time
-      properties:
-        action_type:
-          $ref: '#/components/schemas/CreateNewProfileProxyActionType'
-        start_time:
-          type: number
-          format: int64
-        end_time:
-          anyOf:
-            - type: 'null'
-            - type: number
-              format: int64
-
-    CreateNewProfileProxyCreateWaveParticipationDropAction:
-      type: object
-      required:
-        - action_type
-        - start_time
-        - end_time
-      properties:
-        action_type:
-          $ref: '#/components/schemas/CreateNewProfileProxyActionType'
-        start_time:
-          type: number
-          format: int64
-        end_time:
-          anyOf:
-            - type: 'null'
-            - type: number
-              format: int64
-    CreateNewProfileProxyRateWaveDropAction:
-      type: object
-      required:
-        - action_type
-        - start_time
-        - end_time
-      properties:
-        action_type:
-          $ref: '#/components/schemas/CreateNewProfileProxyActionType'
-        start_time:
-          type: number
-          format: int64
-        end_time:
-          anyOf:
-            - type: 'null'
-            - type: number
-              format: int64
-
-    CreateNewProfileProxyActionType:
-      type: string
-      enum:
-        - ALLOCATE_REP
-        - ALLOCATE_CIC
-        - CREATE_WAVE
-        - READ_WAVE
-        - CREATE_DROP_TO_WAVE
-        - RATE_WAVE_DROP
-    ProfileProxyAction:
-      type: object
-      required:
-        - id
-        - proxy_id
-        - action_type
-        - action_data
-        - start_time
-        - end_time
-        - accepted_at
-        - rejected_at
-        - revoked_at
-        - created_at
-        - is_active
-      properties:
-        id:
-          type: string
-        proxy_id:
-          type: string
-        action_type:
-          $ref: '#/components/schemas/CreateNewProfileProxyActionType'
-        action_data:
-          type: object
-        start_ime:
-          type: number
-          format: int64
-        end_time:
-          anyOf:
-            - type: 'null'
-            - type: number
-              format: int64
-        created_at:
-          type: number
-          format: int64
-        accepted_at:
-          anyOf:
-            - type: 'null'
-            - type: number
-              format: int64
-        rejected_at:
-          anyOf:
-            - type: 'null'
-            - type: number
-              format: int64
-        revoked_at:
-          anyOf:
-            - type: 'null'
-            - type: number
-              format: int64
-        is_active:
-          type: boolean
-
-
-=======
         total_cic_rating:
           type: number
           format: int64
         cic_rating_by_user:
           type: number
           format: int64
->>>>>>> 42388778
 
 security:
   - bearerAuth: []