--- conflicted
+++ resolved
@@ -8892,11 +8892,6 @@
         phase_position:
           type: integer
           format: int64
-<<<<<<< HEAD
-        redeemed:
-          type: boolean
-=======
->>>>>>> d8e1063d
         redeemed_count:
           type: integer
           format: int64
