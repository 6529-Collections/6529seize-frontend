--- conflicted
+++ resolved
@@ -32,18 +32,12 @@
 export * from '../models/DropRatingRequest';
 export * from '../models/DropReferencedNFT';
 export * from '../models/IntRange';
-<<<<<<< HEAD
-export * from '../models/NewDropComment';
-export * from '../models/Nft';
-export * from '../models/NftsPage';
-=======
 export * from '../models/LoginRequest';
 export * from '../models/LoginResponse';
 export * from '../models/NewDropComment';
 export * from '../models/Nft';
 export * from '../models/NftsPage';
 export * from '../models/NonceResponse';
->>>>>>> c0d4b502
 export * from '../models/PageBase';
 export * from '../models/PageWithNextUriBase';
 export * from '../models/ProfileMin';
@@ -99,18 +93,12 @@
 import { DropRatingRequest } from '../models/DropRatingRequest';
 import { DropReferencedNFT } from '../models/DropReferencedNFT';
 import { IntRange } from '../models/IntRange';
-<<<<<<< HEAD
-import { NewDropComment } from '../models/NewDropComment';
-import { Nft      , NftTokenTypeEnum                            } from '../models/Nft';
-import { NftsPage } from '../models/NftsPage';
-=======
 import { LoginRequest } from '../models/LoginRequest';
 import { LoginResponse } from '../models/LoginResponse';
 import { NewDropComment } from '../models/NewDropComment';
 import { Nft      , NftTokenTypeEnum                            } from '../models/Nft';
 import { NftsPage } from '../models/NftsPage';
 import { NonceResponse } from '../models/NonceResponse';
->>>>>>> c0d4b502
 import { PageBase } from '../models/PageBase';
 import { PageWithNextUriBase } from '../models/PageWithNextUriBase';
 import { ProfileMin } from '../models/ProfileMin';
@@ -190,18 +178,12 @@
     "DropRatingRequest": DropRatingRequest,
     "DropReferencedNFT": DropReferencedNFT,
     "IntRange": IntRange,
-<<<<<<< HEAD
-    "NewDropComment": NewDropComment,
-    "Nft": Nft,
-    "NftsPage": NftsPage,
-=======
     "LoginRequest": LoginRequest,
     "LoginResponse": LoginResponse,
     "NewDropComment": NewDropComment,
     "Nft": Nft,
     "NftsPage": NftsPage,
     "NonceResponse": NonceResponse,
->>>>>>> c0d4b502
     "PageBase": PageBase,
     "PageWithNextUriBase": PageWithNextUriBase,
     "ProfileMin": ProfileMin,
