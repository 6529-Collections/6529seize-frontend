--- conflicted
+++ resolved
@@ -1,21 +1,21 @@
 export const dynamic = "force-dynamic";
 
+import "@/components/drops/create/lexical/lexical.styles.scss";
+import "@/styles/Home.module.scss";
+import "@/styles/globals.scss";
 import "@/styles/seize-bootstrap.scss";
-import "@/styles/globals.scss";
 import "@/styles/swiper.scss";
-import "@/styles/Home.module.scss";
-import "@/components/drops/create/lexical/lexical.styles.scss";
 
-import Providers from "@/components/providers/Providers";
-import { getAppMetadata } from "@/components/providers/metadata";
-import LayoutWrapper from "@/components/providers/LayoutWrapper";
-import StoreSetup from "@/components/providers/StoreSetup";
 import DynamicHeadTitle from "@/components/dynamic-head/DynamicHeadTitle";
 import AwsRumProvider from "@/components/monitoring/AwsRumProvider";
+import LayoutWrapper from "@/components/providers/LayoutWrapper";
+import Providers from "@/components/providers/Providers";
+import StoreSetup from "@/components/providers/StoreSetup";
+import { getAppMetadata } from "@/components/providers/metadata";
 import { Viewport } from "next";
+import Head from "next/head";
 import { ErrorBoundary } from "react-error-boundary";
 import ErrorPage from "./error-page";
-import Head from "next/head";
 
 export const metadata = getAppMetadata();
 export const viewport: Viewport = {
@@ -35,13 +35,10 @@
     <html lang="en">
       <Head>
         <link rel="preconnect" href={process.env.API_ENDPOINT} />
-<<<<<<< HEAD
-        <link rel="preconnect" href="https://dnclu2fna0b2b.cloudfront.net" />
-=======
         <link rel="preconnect" href="https://d3lqz0a4bldqgf.cloudfront.net" />
         <link rel="preconnect" href="https://media.artblocks.io" />
         <link rel="preconnect" href="https://media-proxy.artblocks.io" />
->>>>>>> 3e03a942
+        <link rel="preconnect" href="https://dnclu2fna0b2b.cloudfront.net" />
       </Head>
       <body>
         <AwsRumProvider>
