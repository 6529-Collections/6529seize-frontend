--- conflicted
+++ resolved
@@ -97,8 +97,11 @@
 
 const USER_AGENT =
   "6529seize-pepe-card/1.0 (+https://6529.io; fetching pepe.wtf previews)";
-<<<<<<< HEAD
-const IPFS_GATEWAY = trimTrailingSlashes(process.env.IPFS_GATEWAY || "https://ipfs.io/ipfs/");
+const IPFS_GATEWAY = trimTrailingSlashes(
+  publicEnv.IPFS_GATEWAY_ENDPOINT ||
+    process.env.IPFS_GATEWAY ||
+    "https://ipfs.io/ipfs/"
+);
 
 function trimTrailingSlashes(value: string): string {
   let end = value.length;
@@ -107,12 +110,6 @@
   }
   return end === value.length ? value : value.slice(0, end);
 }
-=======
-
-const IPFS_GATEWAY = trimSlashes(
-  publicEnv.IPFS_GATEWAY_ENDPOINT || "https://ipfs.io/ipfs/"
-);
->>>>>>> 1d31833e
 
 function isCounterpartyAssetCode(value: string): boolean {
   const upper = value.toUpperCase();
