--- conflicted
+++ resolved
@@ -1018,10 +1018,6 @@
   cache.set(card.canonicalUrl, entry);
 
   return NextResponse.json(card);
-<<<<<<< HEAD
 }
-=======
-}
-
-export const dynamic = "force-dynamic";
->>>>>>> 14cc0db3
+
+export const dynamic = "force-dynamic";