--- conflicted
+++ resolved
@@ -7,7 +7,6 @@
   type UrlGuardOptions,
 } from "@/lib/security/urlGuard";
 import type { LinkPreviewResponse } from "@/services/api/link-preview-api";
-<<<<<<< HEAD
 import {
   HTML_ACCEPT_HEADER,
   LINK_PREVIEW_USER_AGENT,
@@ -15,12 +14,6 @@
   buildResponse,
 } from "./utils";
 import { createCompoundPlan, type PreviewPlan } from "./compound/service";
-=======
-import { detectEnsTarget, EnsPreviewError, fetchEnsPreview } from "./ens";
-import { buildResponse, ensureUrlIsPublic, validateUrl } from "./utils";
->>>>>>> 07fdb49f
-
-export const runtime = "nodejs";
 
 const CACHE_TTL_MS = 5 * 60 * 1000;
 const FETCH_TIMEOUT_MS = 8000;
@@ -236,62 +229,18 @@
 }
 
 export async function GET(request: NextRequest) {
-  const rawInput = request.nextUrl.searchParams.get("url");
-  if (!rawInput) {
-    return NextResponse.json(
-      { error: "A url query parameter is required." },
-      { status: 400 }
-    );
-  }
-
-  const ensTarget = detectEnsTarget(rawInput);
-  if (ensTarget) {
-    try {
-      const preview = await fetchEnsPreview(ensTarget);
-      return NextResponse.json(preview);
-    } catch (error) {
-      if (error instanceof EnsPreviewError) {
-        return NextResponse.json(
-          { error: error.message },
-          { status: error.status }
-        );
-      }
-      const message =
-        error instanceof Error
-          ? error.message
-          : "Unable to resolve ENS information";
-      return NextResponse.json({ error: message }, { status: 502 });
-    }
-  }
-
   let targetUrl: URL;
 
   try {
-<<<<<<< HEAD
     targetUrl = parsePublicUrl(request.nextUrl.searchParams.get("url"));
   } catch (error) {
     return handleGuardError(error);
-=======
-    targetUrl = validateUrl(rawInput);
-  } catch (error) {
-    const message =
-      error instanceof Error ? error.message : "Invalid or forbidden URL";
-    return NextResponse.json({ error: message }, { status: 400 });
->>>>>>> 07fdb49f
   }
 
   try {
     await assertPublicUrl(targetUrl, PUBLIC_URL_OPTIONS);
   } catch (error) {
-<<<<<<< HEAD
     return handleGuardError(error);
-=======
-    const message =
-      error instanceof Error
-        ? error.message
-        : "The provided URL is not allowed.";
-    return NextResponse.json({ error: message }, { status: 400 });
->>>>>>> 07fdb49f
   }
 
   const compoundPlan = createCompoundPlan(targetUrl);
@@ -314,16 +263,11 @@
 
     return NextResponse.json(data);
   } catch (error) {
-<<<<<<< HEAD
     if (isUrlGuardError(error)) {
       return NextResponse.json({ error: error.message }, { status: error.statusCode });
     }
 
     const message = error instanceof Error ? error.message : "Unable to fetch URL";
-=======
-    const message =
-      error instanceof Error ? error.message : "Unable to fetch URL";
->>>>>>> 07fdb49f
     return NextResponse.json({ error: message }, { status: 502 });
   }
 }
