import { NextRequest, NextResponse } from "next/server";

import {
  UrlGuardError,
  assertPublicUrl,
  fetchPublicUrl,
  parsePublicUrl,
} from "@/lib/security/urlGuard";
import type {
  FetchPublicUrlOptions,
  UrlGuardOptions,
} from "@/lib/security/urlGuard";
import type { LinkPreviewResponse } from "@/services/api/link-preview-api";
<<<<<<< HEAD
import { buildResponse } from "./utils";
import { createCompoundPlan, type PreviewPlan } from "./compound/service";
=======
import { buildResponse, ensureUrlIsPublic, validateUrl } from "./utils";
import { getThreadsPreview } from "./threads";
>>>>>>> 5378b13f

const CACHE_TTL_MS = 5 * 60 * 1000;
const FETCH_TIMEOUT_MS = 8000;
const USER_AGENT =
  "6529seize-link-preview/1.0 (+https://6529.io; Fetching public OpenGraph data)";
const MAX_REDIRECTS = 5;

const HTML_ACCEPT_HEADER =
  "text/html,application/xhtml+xml,application/xml;q=0.9,image/avif,image/webp,*/*;q=0.8";

const PUBLIC_URL_POLICY: UrlGuardOptions["policy"] = {
  blockedHosts: ["localhost", "127.0.0.1", "::1"],
  blockedHostSuffixes: [".local", ".internal"],
};

const PUBLIC_URL_OPTIONS: UrlGuardOptions = {
  policy: PUBLIC_URL_POLICY,
};

const PUBLIC_FETCH_OPTIONS: FetchPublicUrlOptions = {
  ...PUBLIC_URL_OPTIONS,
  timeoutMs: FETCH_TIMEOUT_MS,
  userAgent: USER_AGENT,
  maxRedirects: MAX_REDIRECTS,
};

type CacheEntry = {
  readonly expiresAt: number;
  readonly data: LinkPreviewResponse;
};

const cache = new Map<string, CacheEntry>();

const isUrlGuardError = (error: unknown): error is UrlGuardError =>
  error instanceof UrlGuardError ||
  (typeof error === "object" && error !== null && (error as { name?: string }).name === "UrlGuardError");

async function fetchHtml(
  url: URL
): Promise<{ html: string; contentType: string | null; finalUrl: string }> {
  const response = await fetchPublicUrl(
    url,
    {
      headers: {
        accept: HTML_ACCEPT_HEADER,
      },
    },
    PUBLIC_FETCH_OPTIONS
  );

  if (!response.ok) {
    throw new UrlGuardError(
      `Request failed with status ${response.status}`,
      "fetch-failed",
      response.status
    );
  }

  const contentType = response.headers.get("content-type");
  const html = await response.text();
  return { html, contentType, finalUrl: response.url || url.toString() };
}

function handleGuardError(error: unknown, fallbackStatus = 400) {
  if (isUrlGuardError(error)) {
    return NextResponse.json({ error: error.message }, { status: error.statusCode });
  }

  const message = error instanceof Error ? error.message : "Invalid or forbidden URL";
  return NextResponse.json({ error: message }, { status: fallbackStatus });
}

function createGenericPlan(url: URL): PreviewPlan {
  return {
    cacheKey: `generic:${url.toString()}`,
    execute: async () => {
      const { html, contentType, finalUrl } = await fetchHtml(url);
      await assertPublicUrl(new URL(finalUrl), PUBLIC_URL_OPTIONS);
      const data = buildResponse(url, html, contentType);
      return { data, ttl: CACHE_TTL_MS };
    },
  };
}

export async function GET(request: NextRequest) {
  let targetUrl: URL;

  try {
    targetUrl = parsePublicUrl(request.nextUrl.searchParams.get("url"));
  } catch (error) {
    return handleGuardError(error);
  }

  try {
    await assertPublicUrl(targetUrl, PUBLIC_URL_OPTIONS);
  } catch (error) {
    return handleGuardError(error);
  }

  const compoundPlan = createCompoundPlan(targetUrl);
  const plan = compoundPlan ?? createGenericPlan(targetUrl);

  const cached = cache.get(plan.cacheKey);

  if (cached && cached.expiresAt > Date.now()) {
    return NextResponse.json(cached.data);
  }

  try {
<<<<<<< HEAD
    const { data, ttl } = await plan.execute();
=======
    const { html, contentType, finalUrl } = await fetchHtml(targetUrl);
    const finalUrlInstance = new URL(finalUrl);
    await ensureUrlIsPublic(finalUrlInstance);

    const threadsPreview = await getThreadsPreview({
      originalUrl: targetUrl,
      finalUrl: finalUrlInstance,
      html,
      contentType,
    });

    const data =
      threadsPreview ?? buildResponse(targetUrl, html, contentType);
>>>>>>> 5378b13f
    const entry: CacheEntry = {
      data,
      expiresAt: Date.now() + ttl,
    };

    cache.set(plan.cacheKey, entry);

    return NextResponse.json(data);
  } catch (error) {
    if (isUrlGuardError(error)) {
      return NextResponse.json({ error: error.message }, { status: error.statusCode });
    }

    const message = error instanceof Error ? error.message : "Unable to fetch URL";
    return NextResponse.json({ error: message }, { status: 502 });
  }
}

export const dynamic = "force-dynamic";

export const revalidate = 0;<|MERGE_RESOLUTION|>--- conflicted
+++ resolved
@@ -11,13 +11,8 @@
   UrlGuardOptions,
 } from "@/lib/security/urlGuard";
 import type { LinkPreviewResponse } from "@/services/api/link-preview-api";
-<<<<<<< HEAD
 import { buildResponse } from "./utils";
 import { createCompoundPlan, type PreviewPlan } from "./compound/service";
-=======
-import { buildResponse, ensureUrlIsPublic, validateUrl } from "./utils";
-import { getThreadsPreview } from "./threads";
->>>>>>> 5378b13f
 
 const CACHE_TTL_MS = 5 * 60 * 1000;
 const FETCH_TIMEOUT_MS = 8000;
@@ -95,7 +90,9 @@
     cacheKey: `generic:${url.toString()}`,
     execute: async () => {
       const { html, contentType, finalUrl } = await fetchHtml(url);
-      await assertPublicUrl(new URL(finalUrl), PUBLIC_URL_OPTIONS);
+      const finalUrlInstance = new URL(finalUrl);
+      await assertPublicUrl(finalUrlInstance, PUBLIC_URL_OPTIONS);
+
       const data = buildResponse(url, html, contentType);
       return { data, ttl: CACHE_TTL_MS };
     },
@@ -127,23 +124,7 @@
   }
 
   try {
-<<<<<<< HEAD
     const { data, ttl } = await plan.execute();
-=======
-    const { html, contentType, finalUrl } = await fetchHtml(targetUrl);
-    const finalUrlInstance = new URL(finalUrl);
-    await ensureUrlIsPublic(finalUrlInstance);
-
-    const threadsPreview = await getThreadsPreview({
-      originalUrl: targetUrl,
-      finalUrl: finalUrlInstance,
-      html,
-      contentType,
-    });
-
-    const data =
-      threadsPreview ?? buildResponse(targetUrl, html, contentType);
->>>>>>> 5378b13f
     const entry: CacheEntry = {
       data,
       expiresAt: Date.now() + ttl,
