import dynamic from "next/dynamic";
import { FullPageRequest } from "../helpers/Types";
import HeaderPlaceholder from "../components/header/HeaderPlaceholder";
import Head from "next/head";
import CommunityMembers from "../components/community/CommunityMembers";
import Breadcrumb, { Crumb } from "../components/breadcrumb/Breadcrumb";
import { useEffect, useRef, useState } from "react";
import CommunityCurationFilters from "../components/curation/CommunityCurationFilters";

import { useDispatch, useSelector } from "react-redux";
import {
  selectActiveCurationFilterId,
  setActiveCurationFilterId,
} from "../store/curationFilterSlice";
import { useRouter } from "next/router";
import { motion } from "framer-motion";

const Header = dynamic(() => import("../components/header/Header"), {
  ssr: false,
  loading: () => <HeaderPlaceholder />,
});

export enum CommunityMembersSortOption {
  DISPLAY = "display",
  LEVEL = "level",
  TDH = "tdh",
  REP = "rep",
  CIC = "cic",
}

export interface CommunityMembersQuery
  extends FullPageRequest<CommunityMembersSortOption> {
  curation_criteria_id?: string;
}

export default function CommunityPage() {
  const breadcrumbs: Crumb[] = [
    { display: "Home", href: "/" },
    { display: "Community" },
  ];

  const [init, setInit] = useState(false);
  const router = useRouter();

  const activeCurationFilterId = useSelector(selectActiveCurationFilterId);
  const dispatch = useDispatch();
  const [open, setOpen] = useState(true);

  useEffect(() => {
    if (router.isReady && !init) {
      const { curation } = router.query as { curation: string | undefined };
      if (curation && curation !== activeCurationFilterId) {
        dispatch(setActiveCurationFilterId(curation));
      }
      setInit(true);
    }
  }, [router.isReady]);

  const headerRef = useRef<HTMLDivElement>(null);
  const sidebarRef = useRef<HTMLDivElement>(null);

  const elementIsVisibleInViewportPx = (el: HTMLElement | null) => {
    if (!el) {
      return 0;
    }
    const { top, bottom } = el.getBoundingClientRect();
    const { innerHeight } = window;
    const visibleHeight = Math.min(bottom, innerHeight) - Math.max(top, 0);
    return visibleHeight > 0 ? visibleHeight : 0;
  };

  useEffect(() => {
    const handleSidebarTop = () => {
      const headerHeight = headerRef.current
        ? headerRef.current.clientHeight
        : 0;
      const scrollTop = window.scrollY || document.documentElement.scrollTop;
      const newPosition =
        scrollTop <= headerHeight ? headerHeight - scrollTop : 0;
      sidebarRef.current!.style.top = `${newPosition}px`;
    };

    const handleSidebarBottom = () => {
      const footerRef = document.getElementById("footer");
      const footerVisibleHeight = elementIsVisibleInViewportPx(footerRef);
      sidebarRef.current!.style.bottom = `${footerVisibleHeight}px`;
    };

    const handleScroll = () => {
      handleSidebarTop();
      handleSidebarBottom();
    };

    handleScroll();
    window.addEventListener("scroll", handleScroll);
    return () => {
      window.removeEventListener("scroll", handleScroll);
    };
  }, []);

  return (
    <>
      <Head>
        <title>Community | 6529 SEIZE</title>
        <link rel="icon" href="/favicon.ico" />
        <meta name="description" content="Community | 6529 SEIZE" />
        <meta
          property="og:url"
          content={`${process.env.BASE_ENDPOINT}/community`}
        />
        <meta property="og:title" content="Community" />
        <meta property="og:description" content="6529 SEIZE" />
        <meta
          property="og:image"
          content={`${process.env.BASE_ENDPOINT}/Seize_Logo_Glasses_2.png`}
        />
      </Head>

      <main className="tailwind-scope tw-min-h-screen tw-bg-iron-950 tw-overflow-x-hidden">
        <div ref={headerRef}>
          <Header />
          <Breadcrumb breadcrumbs={breadcrumbs} />
        </div>

        <div className="tailwind-scope tw-bg-iron-950 tw-min-h-screen tw-mt-6 lg:tw-mt-8 tw-pb-16 lg:tw-pb-20 tw-px-6 min-[992px]:tw-px-3 min-[992px]:tw-max-w-[960px] max-[1100px]:tw-max-w-[950px] min-[1200px]:tw-max-w-[1050px] min-[1300px]:tw-max-w-[1150px] min-[1400px]:tw-max-w-[1250px] min-[1500px]:tw-max-w-[1280px] tw-mx-auto">
          <div className="tw-flex">
            <motion.div
              layout
              ref={sidebarRef}
<<<<<<< HEAD
              className={`${
                open
                  ? "tw-w-80 tw-pt-4 tw-pb-6 tw-fixed tw-inset-y-0 tw-bg-iron-950 tw-border-r tw-border-solid tw-border-t-0 tw-border-l-0 tw-border-b-0 tw-border-iron-700 tw-left-0 tw-overflow-x-hidden"
                  : "tw-w-0 tw-h-0 tw-invisible -tw-translate-x-full"
              } tw-transform tw-transition tw-duration-300 tw-ease-out`}
=======
              style={{ width: open ? "320px" : "0px" }}
              transition={{ duration: 0.5, ease: "linear" }} // Set transition duration
              className="tw-py-4 tw-fixed tw-inset-y-0 tw-left-0 tw-overflow-x-hidden"
>>>>>>> 52152ae3
            >
              <div className="tw-bg-iron-950 tw-border-r tw-border-solid tw-border-t-0 tw-border-l-0 tw-border-b-0 tw-border-iron-700 ">
                <CommunityCurationFilters setOpen={setOpen} />
              </div>
            </motion.div>
            <div className="tw-w-full">
              <motion.div
                initial={false} // Disable initial animation
                animate={{ marginLeft: open ? "320px" : "0px" }} // Apply x-axis translation
                transition={{ duration: 0.5, ease: "linear" }} // Set transition duration
              >
                {" "}
                <button onClick={() => setOpen(!open)}>nupp</button>
                {init && <CommunityMembers />}
              </motion.div>
            </div>
          </div>
        </div>
      </main>
    </>
  );
}<|MERGE_RESOLUTION|>--- conflicted
+++ resolved
@@ -127,17 +127,9 @@
             <motion.div
               layout
               ref={sidebarRef}
-<<<<<<< HEAD
-              className={`${
-                open
-                  ? "tw-w-80 tw-pt-4 tw-pb-6 tw-fixed tw-inset-y-0 tw-bg-iron-950 tw-border-r tw-border-solid tw-border-t-0 tw-border-l-0 tw-border-b-0 tw-border-iron-700 tw-left-0 tw-overflow-x-hidden"
-                  : "tw-w-0 tw-h-0 tw-invisible -tw-translate-x-full"
-              } tw-transform tw-transition tw-duration-300 tw-ease-out`}
-=======
               style={{ width: open ? "320px" : "0px" }}
               transition={{ duration: 0.5, ease: "linear" }} // Set transition duration
               className="tw-py-4 tw-fixed tw-inset-y-0 tw-left-0 tw-overflow-x-hidden"
->>>>>>> 52152ae3
             >
               <div className="tw-bg-iron-950 tw-border-r tw-border-solid tw-border-t-0 tw-border-l-0 tw-border-b-0 tw-border-iron-700 ">
                 <CommunityCurationFilters setOpen={setOpen} />
