--- conflicted
+++ resolved
@@ -128,11 +128,7 @@
               ref={sidebarRef}
               className={`${
                 open
-<<<<<<< HEAD
                   ? "tw-w-80 tw-py-4 tw-fixed tw-inset-y-0 tw-bg-iron-950 tw-border-r tw-border-solid tw-border-t-0 tw-border-l-0 tw-border-b-0 tw-border-iron-700 tw-top-[150px] tw-left-0 tw-overflow-x-hidden"
-=======
-                  ? "tw-w-80 tw-px-4 tw-py-6 tw-fixed tw-inset-y-0 tw-bg-iron-950 tw-border-r tw-border-solid tw-border-t-0 tw-border-l-0 tw-border-b-0 tw-border-iron-700 tw-left-0 tw-overflow-y-auto tw-overflow-x-hidden"
->>>>>>> 1b77d1c3
                   : "tw-w-0 tw-h-0 tw-invisible -tw-translate-x-full"
               } tw-transform tw-transition tw-duration-300 tw-ease-out`}
             >
