--- conflicted
+++ resolved
@@ -115,11 +115,8 @@
 import Footer from "../components/footer/Footer";
 import { useRouter } from "next/router";
 import { SeizeConnectProvider } from "../components/auth/SeizeConnectContext";
-<<<<<<< HEAD
 import { IpfsProvider, resolveIpfsUrl } from "../components/ipfs/IPFSContext";
-=======
 import { EULAConsentProvider } from "../components/eula/EULAConsentContext";
->>>>>>> 26e22bcb
 
 library.add(
   faArrowUp,
@@ -322,20 +319,17 @@
         )}
         <WagmiProvider config={wagmiConfig}>
           <ReactQueryWrapper>
-<<<<<<< HEAD
             <IpfsProvider>
               <SeizeConnectProvider>
                 <Auth>
                   <NotificationsProvider>
                     <CookieConsentProvider>
                       {getLayout(<Component {...props} />)}
-                      <CookiesBanner />
                     </CookieConsentProvider>
                   </NotificationsProvider>
                 </Auth>
               </SeizeConnectProvider>
             </IpfsProvider>
-=======
             <SeizeConnectProvider>
               <Auth>
                 <NotificationsProvider>
@@ -347,7 +341,6 @@
                 </NotificationsProvider>
               </Auth>
             </SeizeConnectProvider>
->>>>>>> 26e22bcb
           </ReactQueryWrapper>
           {!hideFooter && <Footer />}
         </WagmiProvider>
