--- conflicted
+++ resolved
@@ -115,11 +115,8 @@
 import Footer from "../components/footer/Footer";
 import { useRouter } from "next/router";
 import { SeizeConnectProvider } from "../components/auth/SeizeConnectContext";
-<<<<<<< HEAD
 import { IpfsProvider, resolveIpfsUrl } from "../components/ipfs/IPFSContext";
-=======
 import { EULAConsentProvider } from "../components/eula/EULAConsentContext";
->>>>>>> 261bf3d9
 
 library.add(
   faArrowUp,
@@ -322,32 +319,19 @@
         )}
         <WagmiProvider config={wagmiConfig}>
           <ReactQueryWrapper>
-<<<<<<< HEAD
             <IpfsProvider>
               <SeizeConnectProvider>
                 <Auth>
                   <NotificationsProvider>
                     <CookieConsentProvider>
-                      {getLayout(<Component {...props} />)}
-                      <CookiesBanner />
+                      <EULAConsentProvider>
+                        {getLayout(<Component {...props} />)}
+                      </EULAConsentProvider>
                     </CookieConsentProvider>
                   </NotificationsProvider>
                 </Auth>
               </SeizeConnectProvider>
             </IpfsProvider>
-=======
-            <SeizeConnectProvider>
-              <Auth>
-                <NotificationsProvider>
-                  <CookieConsentProvider>
-                    <EULAConsentProvider>
-                      {getLayout(<Component {...props} />)}
-                    </EULAConsentProvider>
-                  </CookieConsentProvider>
-                </NotificationsProvider>
-              </Auth>
-            </SeizeConnectProvider>
->>>>>>> 261bf3d9
           </ReactQueryWrapper>
           {!hideFooter && <Footer />}
         </WagmiProvider>
