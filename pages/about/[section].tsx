--- conflicted
+++ resolved
@@ -67,60 +67,33 @@
   ensText: string;
 }
 
-<<<<<<< HEAD
 export default function About(props: Props) {
-  const { setTitle } = useContext(AuthContext);
-  const router = useRouter();
-
-  const [section, setSection] = useState<AboutSection>(props.section);
-  const [sectionTitle, setSectionTitle] = useState<string>(props.sectionTitle);
-
-  function setNewSection(section: AboutSection) {
-    setSection(section);
-    setSectionTitle(section.toUpperCase().replaceAll("-", " "));
-  }
-
-  useEffect(() => {
-    setSection(props.section);
-    setSectionTitle(props.sectionTitle);
-  }, [props]);
-
-  useEffect(() => {
-    if (section && sectionTitle) {
-      router.push(
-        {
-          pathname: `${section}`,
-        },
-        undefined,
-        { shallow: true }
-      );
-
-      window.scrollTo(0, 0);
-    }
-  }, [section]);
-
-  function printSection() {
-    switch (section) {
-=======
-export default function About(props: any) {
   const router = useRouter();
   const { setTitle } = useTitle();
-  const { section, sectionTitle, gdrc1Text, releaseNotesText, faqText, ensText } = props.pageProps;
-  
-  const [activeSection, setActiveSection] = useState<AboutSection | undefined>(section);
-  
+  const {
+    section,
+    sectionTitle,
+    gdrc1Text,
+    releaseNotesText,
+    faqText,
+    ensText,
+  } = props;
+
+  const [activeSection, setActiveSection] = useState<AboutSection | undefined>(
+    section
+  );
+
   useEffect(() => {
     setTitle(`${sectionTitle} | About`);
   }, [sectionTitle, setTitle]);
-  
+
   const setNewSection = (newSection: AboutSection) => {
     setActiveSection(newSection);
     router.push(`/about/${newSection}`, undefined, { shallow: true });
   };
-  
+
   const printSection = () => {
     switch (activeSection) {
->>>>>>> 6fd852dc
       case AboutSection.MEMES:
         return <AboutMemes />;
       case AboutSection.MEMES_CALENDAR:
@@ -129,11 +102,6 @@
         return <AboutMemeLab />;
       case AboutSection.GRADIENTS:
         return <AboutGradients />;
-<<<<<<< HEAD
-      case AboutSection.FAQ:
-        return <AboutHTML title="FAQ" html={props.faqText} />;
-=======
->>>>>>> 6fd852dc
       case AboutSection.MINTING:
         return <AboutMinting />;
       case AboutSection.LICENSE:
@@ -143,11 +111,7 @@
       case AboutSection.CONTACT_US:
         return <AboutContactUs />;
       case AboutSection.RELEASE_NOTES:
-<<<<<<< HEAD
-        return <AboutReleaseNotes html={props.releaseNotesText} />;
-=======
         return <AboutReleaseNotes html={releaseNotesText} />;
->>>>>>> 6fd852dc
       case AboutSection.TERMS_OF_SERVICE:
         return <AboutTermsOfService />;
       case AboutSection.PRIVACY_POLICY:
@@ -157,19 +121,9 @@
       case AboutSection.DATA_DECENTR:
         return <AboutDataDecentral />;
       case AboutSection.GDRC1:
-<<<<<<< HEAD
-        return <AboutGDRC1 html={props.gdrc1Text} />;
-      case AboutSection.NFT_DELEGATION:
-        return <AboutNFTDelegation />;
-      case AboutSection.PRIMARY_ADDRESS:
-        return <AboutPrimaryAddress />;
-      case AboutSection.ENS:
-        return <AboutHTML title="ENS" html={props.ensText} />;
-=======
         return <AboutGDRC1 html={gdrc1Text} />;
       case AboutSection.NFT_DELEGATION:
         return <AboutNFTDelegation />;
->>>>>>> 6fd852dc
       case AboutSection.SUBSCRIPTIONS:
         return <AboutSubscriptions />;
       case AboutSection.NAKAMOTO_THRESHOLD:
