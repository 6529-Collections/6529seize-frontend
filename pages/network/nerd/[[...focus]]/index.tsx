import styles from "../../../../styles/Home.module.scss";
import { Container, Row, Col } from "react-bootstrap";
import dynamic from "next/dynamic";
import { LeaderboardFocus } from "../../../../components/leaderboard/Leaderboard";
import { useEffect, useState, useCallback } from "react";
import { useRouter } from "next/router";
import { useTitle } from "../../../../contexts/TitleContext";

const Leaderboard = dynamic(
  () => import("../../../../components/leaderboard/Leaderboard"),
  { ssr: false }
);

<<<<<<< HEAD
export default function CommunityNerdPage(props: {
  readonly focus: LeaderboardFocus;
}) {
  const { setTitle, title } = useContext(AuthContext);
=======
export default function CommunityNerdPage(props: any) {
  const { setTitle } = useTitle();
>>>>>>> 6fd852dc
  const router = useRouter();
  const [focus, setFocus] = useState<LeaderboardFocus>(props.focus);

  const syncPath = useCallback(
    (newFocus: LeaderboardFocus) => {
      let path = "/network/nerd";
      path +=
        newFocus === LeaderboardFocus.INTERACTIONS
          ? "/interactions"
          : "/cards-collected";

      if (router.asPath !== path) {
        router.replace(path, undefined, { shallow: true });
      }
    },
    [router]
  );

  const handleSetFocus = (newFocus: LeaderboardFocus) => {
    setFocus(newFocus);
    syncPath(newFocus);
  };

  useEffect(() => {
    const pageTitle = `Network Nerd - ${focus}`;
    setTitle(pageTitle);
  }, [focus, setTitle]);

  return (
    <main className={styles.main}>
      <Container fluid>
        <Row>
          <Col>
            <Leaderboard focus={focus} setFocus={handleSetFocus} />
          </Col>
        </Row>
      </Container>
    </main>
  );
}

export async function getServerSideProps(req: any) {
  const focusPath = req.query.focus?.[0];
  let focus = LeaderboardFocus.TDH;
  if (focusPath === "interactions") {
    focus = LeaderboardFocus.INTERACTIONS;
  }

  return {
    props: {
      focus,
      metadata: {
        title: `Network Nerd - ${focus}`,
        description: "Network",
      },
    },
  };
}<|MERGE_RESOLUTION|>--- conflicted
+++ resolved
@@ -11,15 +11,10 @@
   { ssr: false }
 );
 
-<<<<<<< HEAD
 export default function CommunityNerdPage(props: {
   readonly focus: LeaderboardFocus;
 }) {
-  const { setTitle, title } = useContext(AuthContext);
-=======
-export default function CommunityNerdPage(props: any) {
   const { setTitle } = useTitle();
->>>>>>> 6fd852dc
   const router = useRouter();
   const [focus, setFocus] = useState<LeaderboardFocus>(props.focus);
 
