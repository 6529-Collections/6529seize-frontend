import Head from "next/head";
import styles from "../../styles/Home.module.scss";

import dynamic from "next/dynamic";
import { useRouter } from "next/router";
import {
  containsEmojis,
  formatAddress,
  numberWithCommas,
} from "../../helpers/Helpers";
import HeaderPlaceholder from "../../components/header/HeaderPlaceholder";
import { useEffect, useState } from "react";
import { commonApiFetch } from "../../services/api/common-api";
import { IProfileAndConsolidations } from "../../entities/IProfile";

interface PageProps {
  title: string;
  url: string;
  image: string;
  tdh: number | null;
  balance: number | null;
}

const Header = dynamic(() => import("../../components/header/Header"), {
  ssr: false,
  loading: () => <HeaderPlaceholder />,
});

const UserPage = dynamic(() => import("../../components/user/UserPage"), {
  ssr: false,
});

const DEFAULT_IMAGE =
  "https://d3lqz0a4bldqgf.cloudfront.net/seize_images/Seize_Logo_Glasses_2.png";

export default function UserPageIndex(props: { pageProps: PageProps }) {
  const router = useRouter();
  const pageProps = props.pageProps;

  const pagenameFull = `${pageProps.title} | 6529 SEIZE`;

  const descriptionArray = [];
  if (pageProps.tdh && pageProps.tdh > 0) {
    descriptionArray.push(`TDH: ${numberWithCommas(pageProps.tdh)}`);
  }
  if (pageProps.balance && pageProps.balance > 0) {
    descriptionArray.push(`Cards: ${numberWithCommas(pageProps.balance)}`);
  }
  descriptionArray.push("6529 SEIZE");

  const [connectedWallets, setConnectedWallets] = useState<string[]>([]);

  const [user, setUser] = useState(
    Array.isArray(router.query.user) ? router.query.user[0] : router.query.user
  );

  const [userProfile, setUserProfile] =
    useState<IProfileAndConsolidations | null>(null);

  useEffect(() => {
    const getUserProfile = async () => {
      if (!user) {
        return;
      }
      const userProfile = await commonApiFetch<IProfileAndConsolidations>({
        endpoint: `profiles/${user}`,
      }).catch(() => null);

      if (!userProfile) {
        router.push("/404");
        return;
      }

      if (
        userProfile?.profile?.normalised_handle &&
        userProfile.profile?.normalised_handle !== user.toLowerCase()
      ) {
        router.push(`${userProfile.profile.normalised_handle}`);
      }

      setUserProfile(userProfile);
    };

    getUserProfile();
  }, [user]);

  return (
    <>
      <Head>
        <title>{pagenameFull}</title>
        <link rel="icon" href="/favicon.ico" />
        <meta name="description" content={pageProps.title} />
        <meta
          property="og:url"
          content={`${process.env.BASE_ENDPOINT}/${pageProps.url}`}
        />
        <meta property="og:title" content={pageProps.title} />
        <meta property="og:image" content={pageProps.image} />
        <meta
          property="og:description"
          content={descriptionArray.join(" | ")}
        />
      </Head>

      <main className={styles.main}>
        <Header onSetWallets={(wallets) => setConnectedWallets(wallets)} />
        {router.isReady && pageProps.url && userProfile && (
          <UserPage
            wallets={connectedWallets}
            user={pageProps.url}
            profile={userProfile}
          />
        )}
      </main>
    </>
  );
}

export async function getServerSideProps(
  req: any,
  res: any,
  resolvedUrl: any
): Promise<{
  props: PageProps;
}> {
  let user = req.query.user;

  const ensRequest = await fetch(
    `${process.env.API_ENDPOINT}/api/user/${user}`
  );
  let userDisplay = formatAddress(user);
  let pfp;
  let tdh;
  let balance;
  const responseText = await ensRequest.text();
  if (responseText) {
    const response = await JSON.parse(responseText);
    pfp = response.pfp;
<<<<<<< HEAD
    tdh = response.boosted_tdh ? response.booested_tdh : null;
=======
    if (!pfp) {
      if (areEqualAddresses(user, SIX529_MUSEUM)) {
        pfp = `${process.env.BASE_ENDPOINT}/${MUSEUM_ENS.pfp}`;
      }
      if (areEqualAddresses(user, MANIFOLD)) {
        pfp = `${process.env.BASE_ENDPOINT}/${MANIFOLD_ENS.pfp}`;
      }
    }
    tdh = response.boosted_tdh ? response.boosted_tdh : null;
>>>>>>> 80d07c8c
    balance = response.balance ? response.balance : null;
    userDisplay =
      response.display && !containsEmojis(response.display)
        ? response.display
        : userDisplay;
  }
  return {
    props: {
      title: userDisplay,
      url: userDisplay.includes(".eth") ? userDisplay : user,
      image: pfp ? pfp : DEFAULT_IMAGE,
      tdh: tdh ? tdh : null,
      balance: balance ? balance : null,
    },
  };
}<|MERGE_RESOLUTION|>--- conflicted
+++ resolved
@@ -136,19 +136,7 @@
   if (responseText) {
     const response = await JSON.parse(responseText);
     pfp = response.pfp;
-<<<<<<< HEAD
-    tdh = response.boosted_tdh ? response.booested_tdh : null;
-=======
-    if (!pfp) {
-      if (areEqualAddresses(user, SIX529_MUSEUM)) {
-        pfp = `${process.env.BASE_ENDPOINT}/${MUSEUM_ENS.pfp}`;
-      }
-      if (areEqualAddresses(user, MANIFOLD)) {
-        pfp = `${process.env.BASE_ENDPOINT}/${MANIFOLD_ENS.pfp}`;
-      }
-    }
     tdh = response.boosted_tdh ? response.boosted_tdh : null;
->>>>>>> 80d07c8c
     balance = response.balance ? response.balance : null;
     userDisplay =
       response.display && !containsEmojis(response.display)
