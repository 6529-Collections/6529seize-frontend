import styles from "../../../../../styles/Home.module.scss";
import dynamic from "next/dynamic";
import {
  NextGenCollection,
  NextGenToken,
  NextGenTrait,
} from "../../../../../entities/INextgen";
import { isEmptyObject } from "../../../../../helpers/Helpers";
import { getCommonHeaders } from "../../../../../helpers/server.helpers";
import { commonApiFetch } from "../../../../../services/api/common-api";
import { ContentView } from "../../../../../components/nextGen/collections/collectionParts/NextGenCollection";
import NextGenNavigationHeader from "../../../../../components/nextGen/collections/NextGenNavigationHeader";
import { useSetTitle, useTitle } from "../../../../../contexts/TitleContext";
import { useEffect, useState } from "react";
import { useRouter } from "next/router";

const NextGenTokenComponent = dynamic(
  () =>
    import(
      "../../../../../components/nextGen/collections/nextgenToken/NextGenToken"
    ),
  {
    ssr: false,
  }
);

const NextGenTokenOnChainComponent = dynamic(
  () =>
    import("../../../../../components/nextGen/collections/NextGenTokenOnChain"),
  {
    ssr: false,
  }
);

export default function NextGenCollectionToken(props: {
  readonly token_id: number;
  readonly token: NextGenToken;
  readonly traits: NextGenTrait[];
  readonly tokenCount: number;
  readonly collection: NextGenCollection;
  readonly view: ContentView;
}) {
  const router = useRouter();

<<<<<<< HEAD
  const { setTitle } = useContext(AuthContext);
  const tokenId: number = props.token_id;
  const token: NextGenToken | null = props.token;
  const traits: NextGenTrait[] = props.traits;
  const tokenCount: number = props.tokenCount;
  const collection: NextGenCollection = props.collection;

  const [tokenView, setTokenView] = useState<ContentView>(props.view);
=======
  const { setTitle } = useTitle();
  const tokenId: number = props.pageProps.token_id;
  const token: NextGenToken | null = props.pageProps.token;
  const traits: NextGenTrait[] = props.pageProps.traits;
  const tokenCount: number = props.pageProps.tokenCount;
  const collection: NextGenCollection = props.pageProps.collection;

  // Set initial title
  const initialTitle = token?.name ?? `${collection.name} - #${tokenId}`;
  useSetTitle(initialTitle);

  const [tokenView, setTokenView] = useState<ContentView>(props.pageProps.view);
>>>>>>> 6fd852dc

  useEffect(() => {
    const viewFromUrl = getContentView(
      Array.isArray(router.query.view)
        ? router.query.view[0]
        : router.query.view ?? ""
    );
    setTokenView(viewFromUrl);
    const viewFromUrlDisplay =
      viewFromUrl !== ContentView.ABOUT ? viewFromUrl : "";
    const baseTitle = token?.name ?? `${collection.name} - #${tokenId}`;
    const title = viewFromUrlDisplay
      ? `${baseTitle} | ${viewFromUrlDisplay}`
      : baseTitle;
    setTitle(title);
  }, [router.query.view]);

  const updateView = (newView?: ContentView) => {
    let newPath = `/nextgen/token/${tokenId}`;
    if (newView && newView !== ContentView.ABOUT) {
      newPath += `/${newView.toLowerCase().replaceAll(" ", "-")}`;
    }
    router.push(newPath, undefined, { shallow: true });
  };

  return (
    <main className={styles.main}>
      <NextGenNavigationHeader />
      {token ? (
        <NextGenTokenComponent
          collection={collection}
          token={token}
          traits={traits}
          tokenCount={tokenCount}
          view={tokenView}
          setView={updateView}
        />
      ) : (
        <NextGenTokenOnChainComponent
          collection={collection}
          token_id={tokenId}
        />
      )}
    </main>
  );
}

export async function getServerSideProps(req: any, res: any, resolvedUrl: any) {
  const tokenId = req.query.token;
  const headers = getCommonHeaders(req);

  let token: NextGenToken | null;
  try {
    token = await commonApiFetch<NextGenToken>({
      endpoint: `nextgen/tokens/${tokenId}`,
      headers: headers,
    });
  } catch (e) {
    token = null;
  }

  let tokenTraits: NextGenTrait[] = [];
  let tokenCount: number = 0;
  if (!token || isEmptyObject(token) || token.pending) {
    token = null;
  } else {
    tokenTraits = await commonApiFetch<NextGenTrait[]>({
      endpoint: `nextgen/tokens/${token.id}/traits`,
      headers: headers,
    });
    tokenCount = tokenTraits[0]?.token_count ?? 0;
  }

  const collectionId =
    token?.collection_id ?? Math.round(tokenId / 10000000000);

  const collection = await commonApiFetch<NextGenCollection>({
    endpoint: `nextgen/collections/${collectionId}`,
    headers: headers,
  });

  const view = req.query.view?.[0] ?? "";
  const tokenView: ContentView = getContentView(view);

  if (isEmptyObject(collection)) {
    return {
      redirect: {
        permanent: false,
        destination: "/404",
      },
      props: {},
    } as any;
  }

  const viewDisplay = tokenView !== ContentView.ABOUT ? tokenView : "";
  const baseTitle = token?.name ?? `${collection.name} - #${tokenId}`;
  const title = viewDisplay ? `${baseTitle} | ${viewDisplay}` : baseTitle;

  return {
    props: {
      token_id: tokenId,
      token: token,
      traits: tokenTraits,
      tokenCount: tokenCount,
      collection: collection,
      view: tokenView,
      metadata: {
        title,
        ogImage:
          token?.thumbnail_url ??
          token?.image_url ??
          collection.banner ??
          `${process.env.BASE_ENDPOINT}/nextgen.png`,
        description: "NextGen",
      },
    },
  };
}

function getContentView(view: string): ContentView {
  view = view?.toLowerCase().replaceAll("-", " ") ?? "";

  const allowedViews = [
    ContentView.DISPLAY_CENTER,
    ContentView.PROVENANCE,
    ContentView.RARITY,
  ];

  const matchedView = allowedViews.find((v) => v.toLowerCase() === view);

  return matchedView ?? ContentView.ABOUT;
}<|MERGE_RESOLUTION|>--- conflicted
+++ resolved
@@ -42,29 +42,18 @@
 }) {
   const router = useRouter();
 
-<<<<<<< HEAD
-  const { setTitle } = useContext(AuthContext);
+  const { setTitle } = useTitle();
   const tokenId: number = props.token_id;
   const token: NextGenToken | null = props.token;
   const traits: NextGenTrait[] = props.traits;
   const tokenCount: number = props.tokenCount;
   const collection: NextGenCollection = props.collection;
 
-  const [tokenView, setTokenView] = useState<ContentView>(props.view);
-=======
-  const { setTitle } = useTitle();
-  const tokenId: number = props.pageProps.token_id;
-  const token: NextGenToken | null = props.pageProps.token;
-  const traits: NextGenTrait[] = props.pageProps.traits;
-  const tokenCount: number = props.pageProps.tokenCount;
-  const collection: NextGenCollection = props.pageProps.collection;
-
   // Set initial title
   const initialTitle = token?.name ?? `${collection.name} - #${tokenId}`;
   useSetTitle(initialTitle);
 
-  const [tokenView, setTokenView] = useState<ContentView>(props.pageProps.view);
->>>>>>> 6fd852dc
+  const [tokenView, setTokenView] = useState<ContentView>(props.view);
 
   useEffect(() => {
     const viewFromUrl = getContentView(
