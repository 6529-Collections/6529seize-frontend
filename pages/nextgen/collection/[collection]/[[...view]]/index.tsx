--- conflicted
+++ resolved
@@ -21,16 +21,11 @@
   }
 );
 
-<<<<<<< HEAD
 export default function NextGenCollectionPage(props: {
   readonly collection: NextGenCollection;
   readonly view: ContentView;
 }) {
-  const { setTitle } = useContext(AuthContext);
-=======
-export default function NextGenCollectionPage(props: any) {
   const { setTitle } = useTitle();
->>>>>>> 6fd852dc
   const router = useRouter();
   const collection: NextGenCollection = props.collection;
   useShallowRedirect(collection.name);
