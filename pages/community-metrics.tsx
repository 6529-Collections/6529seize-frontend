--- conflicted
+++ resolved
@@ -179,11 +179,7 @@
                     </p>
                     <h5 className="text-white float-none pt-3" id="tdh-1.3">
                       <a href="#tdh-1.3">
-<<<<<<< HEAD
-                        <u>TDH 1.3 (March 28, 2023 - present)</u>
-=======
                         <u>TDH 1.3 (March 29, 2023 - present)</u>
->>>>>>> 77c2686f
                       </a>
                     </h5>
                     <br />
@@ -232,11 +228,7 @@
                     </ol>
                     <h5 className="text-white float-none pt-3" id="tdh-1.2">
                       <a href="#tdh-1.2">
-<<<<<<< HEAD
-                        <u>TDH 1.2 (December 30, 2023 - March 27, 2023)</u>
-=======
                         <u>TDH 1.2 (December 30, 2023 - March 28, 2023)</u>
->>>>>>> 77c2686f
                       </a>
                     </h5>
                     <br />
