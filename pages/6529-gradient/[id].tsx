import styles from "../../styles/Home.module.scss";
import dynamic from "next/dynamic";
import { GRADIENT_CONTRACT } from "../../constants";
import { fetchUrl } from "../../services/6529api";
import { useSetTitle } from "../../contexts/TitleContext";

const GradientPageComponent = dynamic(
  () => import("../../components/6529Gradient/GradientPage"),
  {
    ssr: false,
  }
);

<<<<<<< HEAD
export default function GradientPageIndex(props: { readonly name: string }) {
  const { setTitle } = useContext(AuthContext);

  const pagenameFull = `${props.name} | 6529.io`;

  useEffect(() => {
    setTitle({
      title: pagenameFull,
    });
  }, [pagenameFull]);
=======
export default function GradientPageIndex(props: any) {
  const pageProps = props.pageProps;
  const pagenameFull = `${pageProps.name} | 6529.io`;
  
  useSetTitle(pagenameFull);
>>>>>>> 6fd852dc

  return (
    <main className={styles.main}>
      <GradientPageComponent />
    </main>
  );
}

export async function getServerSideProps(req: any, res: any, resolvedUrl: any) {
  const id = req.query.id;
  const response = await fetchUrl(
    `${process.env.API_ENDPOINT}/api/nfts?contract=${GRADIENT_CONTRACT}&id=${id}`
  );
  let name = `Gradient #${id}`;
  let image = `${process.env.BASE_ENDPOINT}/6529io.png`;
  if (response && response.data && response.data.length > 0) {
    name = response.data[0].name;
    image = response.data[0].thumbnail
      ? response.data[0].thumbnail
      : response.data[0].image
      ? response.data[0].image
      : image;
  }
  return {
    props: {
      id: id,
      name: name,
      image: image,
      metadata: {
        title: name,
        ogImage: image,
        description: "6529 Gradient",
      },
    },
  };
}<|MERGE_RESOLUTION|>--- conflicted
+++ resolved
@@ -11,24 +11,9 @@
   }
 );
 
-<<<<<<< HEAD
 export default function GradientPageIndex(props: { readonly name: string }) {
-  const { setTitle } = useContext(AuthContext);
-
   const pagenameFull = `${props.name} | 6529.io`;
-
-  useEffect(() => {
-    setTitle({
-      title: pagenameFull,
-    });
-  }, [pagenameFull]);
-=======
-export default function GradientPageIndex(props: any) {
-  const pageProps = props.pageProps;
-  const pagenameFull = `${pageProps.name} | 6529.io`;
-  
   useSetTitle(pagenameFull);
->>>>>>> 6fd852dc
 
   return (
     <main className={styles.main}>
