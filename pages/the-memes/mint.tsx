--- conflicted
+++ resolved
@@ -17,19 +17,12 @@
   }
 );
 
-<<<<<<< HEAD
 export default function TheMemesMint(props: {
   readonly nft: NFTWithMemesExtendedData;
 }) {
-  const { setTitle } = useContext(AuthContext);
+  const { setTitle } = useTitle();
   const nft = props.nft;
 
-=======
-export default function TheMemesMint(props: any) {
-  const { setTitle } = useTitle();
-  const nft = props.pageProps.nft;
-  
->>>>>>> 6fd852dc
   useEffect(() => {
     setTitle(`Mint #${nft.id} | ${nft.name} | The Memes`);
   }, [nft.id, nft.name, setTitle]);
