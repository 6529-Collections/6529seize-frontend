import Head from "next/head";
import styles from "../../../styles/Home.module.scss";

import dynamic from "next/dynamic";
<<<<<<< HEAD
import { MEMELAB_CONTRACT, MEMES_CONTRACT } from "../../../constants";
=======
import { MEMELAB_CONTRACT } from "../../../constants";
>>>>>>> e5f34a80
import { fetchUrl } from "../../../services/6529api";
import HeaderPlaceholder from "../../../components/header/HeaderPlaceholder";

const Header = dynamic(() => import("../../../components/header/Header"), {
  ssr: false,
  loading: () => <HeaderPlaceholder />,
});

const DistributionComponent = dynamic(
  () => import("../../../components/distribution/Distribution"),
  {
    ssr: false,
  }
);

export default function MemeLabDistributionPage(props: any) {
  const pagenameFull = `${props.name} | 6529 SEIZE`;

  return (
    <>
      <Head>
        <title>{pagenameFull}</title>
        <link rel="icon" href="/favicon.ico" />
        <meta name="description" content={pagenameFull} />
        <meta
          property="og:url"
<<<<<<< HEAD
          content={`${process.env.BASE_ENDPOINT}/meme-lab/${props.id}`}
=======
          content={`${process.env.BASE_ENDPOINT}/meme-lab/${props.id}/distribution`}
>>>>>>> e5f34a80
        />
        <meta property="og:title" content={props.name} />
        <meta property="og:image" content={props.image} />
        <meta property="og:description" content="6529 SEIZE" />
        <meta name="twitter:card" content={pagenameFull} />
        <meta name="twitter:image:alt" content={props.name} />
        <meta name="twitter:title" content={props.name} />
        <meta name="twitter:description" content="6529 SEIZE" />
        <meta name="twitter:image" content={props.image} />
      </Head>

      <main className={styles.main}>
        <Header />
        <DistributionComponent
          header="Meme Lab"
          contract={MEMELAB_CONTRACT}
          link="/meme-lab"
        />
      </main>
    </>
  );
}

export async function getServerSideProps(req: any, res: any, resolvedUrl: any) {
  const id = req.query.id;
  const response = await fetchUrl(
<<<<<<< HEAD
    `${process.env.API_ENDPOINT}/api/nfts?contract=${MEMELAB_CONTRACT}&id=${id}`
  );
  let name = `Meme Card #${id} Distribution`;
  let image = `https://d3lqz0a4bldqgf.cloudfront.net/seize_images/Seize_Logo_Glasses_2.png`;
=======
    `${process.env.API_ENDPOINT}/api/nfts_memelab?contract=${MEMELAB_CONTRACT}&id=${id}`
  );
  let name = `Meme Lab Card #${id} Distribution`;
  let image = `${process.env.BASE_ENDPOINT}/Seize_Logo_Glasses_2.png`;
>>>>>>> e5f34a80
  if (response && response.data && response.data.length > 0) {
    name = `${response.data[0].name} | ${name}`;
    image = response.data[0].thumbnail
      ? response.data[0].thumbnail
      : response.data[0].image
      ? response.data[0].image
      : image;
  }
  return {
    props: {
      id: id,
      name: name,
      image: image,
    },
  };
}<|MERGE_RESOLUTION|>--- conflicted
+++ resolved
@@ -2,11 +2,7 @@
 import styles from "../../../styles/Home.module.scss";
 
 import dynamic from "next/dynamic";
-<<<<<<< HEAD
-import { MEMELAB_CONTRACT, MEMES_CONTRACT } from "../../../constants";
-=======
 import { MEMELAB_CONTRACT } from "../../../constants";
->>>>>>> e5f34a80
 import { fetchUrl } from "../../../services/6529api";
 import HeaderPlaceholder from "../../../components/header/HeaderPlaceholder";
 
@@ -33,11 +29,7 @@
         <meta name="description" content={pagenameFull} />
         <meta
           property="og:url"
-<<<<<<< HEAD
-          content={`${process.env.BASE_ENDPOINT}/meme-lab/${props.id}`}
-=======
           content={`${process.env.BASE_ENDPOINT}/meme-lab/${props.id}/distribution`}
->>>>>>> e5f34a80
         />
         <meta property="og:title" content={props.name} />
         <meta property="og:image" content={props.image} />
@@ -64,17 +56,10 @@
 export async function getServerSideProps(req: any, res: any, resolvedUrl: any) {
   const id = req.query.id;
   const response = await fetchUrl(
-<<<<<<< HEAD
-    `${process.env.API_ENDPOINT}/api/nfts?contract=${MEMELAB_CONTRACT}&id=${id}`
-  );
-  let name = `Meme Card #${id} Distribution`;
-  let image = `https://d3lqz0a4bldqgf.cloudfront.net/seize_images/Seize_Logo_Glasses_2.png`;
-=======
-    `${process.env.API_ENDPOINT}/api/nfts_memelab?contract=${MEMELAB_CONTRACT}&id=${id}`
+    `${process.env.API_ENDPOINT}/api/nfts_memelab?id=${id}`
   );
   let name = `Meme Lab Card #${id} Distribution`;
   let image = `${process.env.BASE_ENDPOINT}/Seize_Logo_Glasses_2.png`;
->>>>>>> e5f34a80
   if (response && response.data && response.data.length > 0) {
     name = `${response.data[0].name} | ${name}`;
     image = response.data[0].thumbnail
