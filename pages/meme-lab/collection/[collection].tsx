import styles from "../../../styles/Home.module.scss";
import dynamic from "next/dynamic";
import { useSetTitle } from "../../../contexts/TitleContext";
import { useAuth } from "../../../components/auth/Auth";
import { useRouter } from "next/router";

const LabCollectionComponent = dynamic(
  () => import("../../../components/memelab/MemeLabCollection"),
  {
    ssr: false,
  }
);

<<<<<<< HEAD
export default function MemeLabIndex(props: {
  readonly collection: string;
  readonly name: string;
}) {
  const { setTitle } = useContext(AuthContext);
  const name = props.name;
  const { connectedProfile } = useAuth();

  const pagenameFull = `${name} | Meme Lab`;

  useEffect(() => {
    setTitle({
      title: pagenameFull,
    });
  }, [pagenameFull, setTitle]);
=======
export default function MemeLabIndex(props: any) {
  const { connectedProfile } = useAuth();
  const router = useRouter();
  
  // Get collection from router for client-side navigation
  const collection = (router.query.collection as string) || props.collection;
  const collectionName = collection ? collection.replaceAll("-", " ") : "";
  const pagenameFull = `Collection ${collectionName} | Meme Lab`;
  useSetTitle(pagenameFull);
>>>>>>> 6fd852dc

  return (
    <main className={styles.main}>
      <LabCollectionComponent
        wallets={connectedProfile?.wallets?.map((w) => w.wallet) ?? []}
      />
    </main>
  );
}

export async function getServerSideProps(req: any, res: any, resolvedUrl: any) {
  const collection = req.query.collection;
  let name = `${collection.replaceAll("-", " ")}`;

  return {
    props: {
      collection: collection,
      name: name,
      metadata: {
        title: name,
        description: "Meme Lab",
      },
    },
  };
}<|MERGE_RESOLUTION|>--- conflicted
+++ resolved
@@ -11,33 +11,18 @@
   }
 );
 
-<<<<<<< HEAD
 export default function MemeLabIndex(props: {
   readonly collection: string;
   readonly name: string;
 }) {
-  const { setTitle } = useContext(AuthContext);
-  const name = props.name;
-  const { connectedProfile } = useAuth();
-
-  const pagenameFull = `${name} | Meme Lab`;
-
-  useEffect(() => {
-    setTitle({
-      title: pagenameFull,
-    });
-  }, [pagenameFull, setTitle]);
-=======
-export default function MemeLabIndex(props: any) {
   const { connectedProfile } = useAuth();
   const router = useRouter();
-  
+
   // Get collection from router for client-side navigation
   const collection = (router.query.collection as string) || props.collection;
   const collectionName = collection ? collection.replaceAll("-", " ") : "";
   const pagenameFull = `Collection ${collectionName} | Meme Lab`;
   useSetTitle(pagenameFull);
->>>>>>> 6fd852dc
 
   return (
     <main className={styles.main}>
