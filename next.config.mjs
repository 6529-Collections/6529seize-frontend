--- conflicted
+++ resolved
@@ -142,21 +142,6 @@
     },
     images: {
       loader: "default",
-<<<<<<< HEAD
-      domains: [
-        "6529.io",
-        "staging.6529.io",
-        "arweave.net",
-        "localhost",
-        "media.generator.seize.io",
-        "d3lqz0a4bldqgf.cloudfront.net",
-        "i.seadn.io",
-        "i2.seadn.io",
-        "i2c.seadn.io",
-        "res.cloudinary.com",
-        "ipfs.6529.io",
-        "ipfs.io",
-=======
       remotePatterns: [
         { protocol: "https", hostname: "6529.io" },
         { protocol: "https", hostname: "staging.6529.io" },
@@ -170,7 +155,6 @@
         { protocol: "https", hostname: "res.cloudinary.com" },
         { protocol: "https", hostname: "ipfs.6529.io" },
         { protocol: "https", hostname: "ipfs.io" },
->>>>>>> 261fc9a8
       ],
       minimumCacheTTL: 86400,
       formats: ["image/avif", "image/webp"],
