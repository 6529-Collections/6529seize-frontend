import dotenv from "dotenv";
import {
  PHASE_DEVELOPMENT_SERVER,
  PHASE_PRODUCTION_BUILD,
  PHASE_PRODUCTION_SERVER,
} from "next/constants.js";
import { execSync } from "node:child_process";
import fs from "node:fs";
import { createRequire } from "node:module";
const require = createRequire(import.meta.url);

function logOnce(label, message) {
  if (!process.env[`__LOG_${label}_ONCE__`]) {
    process.env[`__LOG_${label}_ONCE__`] = "1";
    process.env.__LOG_ENV_ONCE__ = "1";
    console.log(`${label}: ${message}`);
  }
}

function createSecurityHeaders(apiEndpoint = "") {
  return [
    {
      key: "Strict-Transport-Security",
      value: "max-age=31536000; includeSubDomains; preload",
    },
    {
      key: "Content-Security-Policy",
      value: `default-src 'none'; script-src 'self' 'unsafe-inline' https://dnclu2fna0b2b.cloudfront.net https://www.google-analytics.com https://www.googletagmanager.com/ https://dataplane.rum.us-east-1.amazonaws.com 'unsafe-eval'; connect-src * 'self' blob: ${apiEndpoint} https://registry.walletconnect.com/api/v2/wallets wss://*.bridge.walletconnect.org wss://*.walletconnect.com wss://www.walletlink.org/rpc https://explorer-api.walletconnect.com/v3/wallets https://www.googletagmanager.com https://*.google-analytics.com https://cloudflare-eth.com/ https://arweave.net/* https://rpc.walletconnect.com/v1/ https://sts.us-east-1.amazonaws.com https://sts.us-west-2.amazonaws.com; font-src 'self' data: https://fonts.gstatic.com https://fonts.reown.com https://dnclu2fna0b2b.cloudfront.net https://cdnjs.cloudflare.com; img-src 'self' data: blob: ipfs: https://artblocks.io https://*.artblocks.io *; media-src 'self' blob: https://*.cloudfront.net https://videos.files.wordpress.com https://arweave.net https://*.arweave.net https://ipfs.io/ipfs/* https://cf-ipfs.com/ipfs/* https://*.twimg.com https://artblocks.io https://*.artblocks.io; frame-src 'self' https://media.generator.seize.io https://media.generator.6529.io https://generator.seize.io https://arweave.net https://*.arweave.net https://ipfs.io/ipfs/* https://cf-ipfs.com/ipfs/* https://nftstorage.link https://*.ipfs.nftstorage.link https://verify.walletconnect.com https://verify.walletconnect.org https://secure.walletconnect.com https://d3lqz0a4bldqgf.cloudfront.net https://www.youtube.com https://www.youtube-nocookie.com https://*.youtube.com https://artblocks.io https://*.artblocks.io https://docs.google.com https://drive.google.com https://*.google.com; style-src 'self' 'unsafe-inline' https://fonts.googleapis.com/css2 https://dnclu2fna0b2b.cloudfront.net https://cdnjs.cloudflare.com http://cdnjs.cloudflare.com https://cdn.jsdelivr.net; object-src data:;`,
    },
    { key: "X-Frame-Options", value: "SAMEORIGIN" },
    { key: "X-Content-Type-Options", value: "nosniff" },
    { key: "Referrer-Policy", value: "same-origin" },
    { key: "Permissions-Policy", value: "geolocation=()" },
  ];
}

// ───────
// Helpers
// ───────
const schemaMod = require("./config/env.schema.runtime.cjs");
const { publicEnvSchema } = schemaMod;

function computeVersionFromEnvOrGit() {
  let VERSION = process.env.VERSION;
  if (VERSION) {
    logOnce("VERSION (explicit)", VERSION);
    return VERSION;
  }
  try {
    VERSION = execSync("git rev-parse HEAD").toString().trim();
    logOnce("VERSION (from git HEAD)", VERSION);
  } catch {
    VERSION = "6529seize";
    logOnce("VERSION (default)", VERSION);
  }
  return VERSION;
}

function resolveAssetsFlagFromEnv() {
  return (
    (process.env.ASSETS_FROM_S3 ?? "false").toString().toLowerCase() === "true"
  );
}

function persistBakedArtifacts(publicEnv, ASSETS_FROM_S3) {
  try {
    fs.mkdirSync(".next", { recursive: true });
    fs.writeFileSync(
      ".next/PUBLIC_RUNTIME.json",
      JSON.stringify(publicEnv),
      "utf8"
    );
    fs.writeFileSync(
      ".next/ASSETS_FROM_S3",
      ASSETS_FROM_S3 ? "true" : "false",
      "utf8"
    );
  } catch {}
}

function loadBakedRuntimeConfig(VERSION) {
  let baked = {};
  if (process.env.PUBLIC_RUNTIME) {
    baked = JSON.parse(process.env.PUBLIC_RUNTIME);
  } else if (fs.existsSync(".next/PUBLIC_RUNTIME.json")) {
    baked = JSON.parse(fs.readFileSync(".next/PUBLIC_RUNTIME.json", "utf8"));
  }
  const parsed = publicEnvSchema.safeParse({ ...baked, VERSION });
  if (!parsed.success) throw parsed.error; // FAIL-FAST
  return parsed.data;
}

function loadAssetsFlagAtRuntime() {
  let flag = (process.env.ASSETS_FROM_S3 ?? "").toString().toLowerCase();
  if (!flag && fs.existsSync(".next/ASSETS_FROM_S3")) {
    flag = fs.readFileSync(".next/ASSETS_FROM_S3", "utf8").trim().toLowerCase();
  }
  return flag === "true";
}

function sharedConfig(publicEnv, assetPrefix) {
  return {
    assetPrefix,
    reactCompiler: true,
    reactStrictMode: false,
    compress: true,
    productionBrowserSourceMaps: true,
    sassOptions: { quietDeps: true },
    experimental: {
      webpackMemoryOptimizations: true,
      webpackBuildWorker: true,
    },
    images: {
      loader: "default",
      domains: [
        "6529.io",
        "arweave.net",
        "localhost",
        "media.generator.seize.io",
        "d3lqz0a4bldqgf.cloudfront.net",
<<<<<<< HEAD
        "i.seadn.io",
        "i2.seadn.io",
        "res.cloudinary.com"
=======
        "ipfs.6529.io",
>>>>>>> 1ea4c46a
      ],
      minimumCacheTTL: 86400,
    },
    transpilePackages: ["react-tweet"],
    poweredByHeader: false,
    async headers() {
      return [
        {
          source: "/:path*",
          headers: createSecurityHeaders(publicEnv.API_ENDPOINT),
        },
      ];
    },
    webpack: (config, { dev, isServer }) => {
      config.resolve.alias.canvas = false;
      config.resolve.alias.encoding = false;
      config.resolve.alias["@react-native-async-storage/async-storage"] = false;
      config.resolve.alias["react-native"] = false;
      if (!dev && !isServer) config.devtool = "source-map";
      return config;
    },
    turbopack: {
      resolveAlias: {
        canvas: "./stubs/empty.js",
        encoding: "./stubs/empty.js",
        "@react-native-async-storage/async-storage": "./stubs/empty.js",
        "react-native": "./stubs/empty.js",
      },
    },
  };
}

const nextConfigFactory = (phase) => {
  const mode = process.env.NODE_ENV;
  logOnce("NODE_ENV", mode);

  // Build & Dev phases
  if (phase === PHASE_DEVELOPMENT_SERVER || phase === PHASE_PRODUCTION_BUILD) {
    if (mode) dotenv.config({ path: `.env.${mode}` });
    dotenv.config({ path: `.env` });

    const VERSION = computeVersionFromEnvOrGit();
    const ASSETS_FROM_S3 = resolveAssetsFlagFromEnv();
    logOnce("ASSETS_FROM_S3", ASSETS_FROM_S3);

    // Prepare and validate public runtime from process.env
    const shape = publicEnvSchema._def.shape();
    const publicRuntime = {};
    for (const key of Object.keys(shape)) publicRuntime[key] = process.env[key];
    publicRuntime.VERSION = VERSION;
    publicRuntime.ASSETS_FROM_S3 = String(ASSETS_FROM_S3);

    const parsed = publicEnvSchema.safeParse(publicRuntime);
    if (!parsed.success) throw parsed.error; // FAIL-FAST at build
    const publicEnv = parsed.data;

    // Persist baked artifacts for runtime
    persistBakedArtifacts(publicEnv, ASSETS_FROM_S3);

    // Compose config
    const assetPrefix = ASSETS_FROM_S3
      ? `https://dnclu2fna0b2b.cloudfront.net/web_build/${VERSION}`
      : "";

    return {
      ...sharedConfig(publicEnv, assetPrefix),
      env: {
        PUBLIC_RUNTIME: JSON.stringify(publicEnv),
        API_ENDPOINT: publicEnv.API_ENDPOINT,
        ALLOWLIST_API_ENDPOINT: publicEnv.ALLOWLIST_API_ENDPOINT,
        BASE_ENDPOINT: publicEnv.BASE_ENDPOINT,
        ALCHEMY_API_KEY: publicEnv.ALCHEMY_API_KEY,
        VERSION,
        ASSETS_FROM_S3: String(ASSETS_FROM_S3),
        NEXTGEN_CHAIN_ID:
          publicEnv.NEXTGEN_CHAIN_ID === undefined
            ? undefined
            : String(publicEnv.NEXTGEN_CHAIN_ID),
        MOBILE_APP_SCHEME: publicEnv.MOBILE_APP_SCHEME,
        CORE_SCHEME: publicEnv.CORE_SCHEME,
        IPFS_API_ENDPOINT: publicEnv.IPFS_API_ENDPOINT,
        IPFS_GATEWAY_ENDPOINT: publicEnv.IPFS_GATEWAY_ENDPOINT,
        IPFS_MFS_PATH: publicEnv.IPFS_MFS_PATH,
        TENOR_API_KEY: publicEnv.TENOR_API_KEY,
        WS_ENDPOINT: publicEnv.WS_ENDPOINT,
        DEV_MODE_MEMES_WAVE_ID: publicEnv.DEV_MODE_MEMES_WAVE_ID,
        DEV_MODE_WALLET_ADDRESS: publicEnv.DEV_MODE_WALLET_ADDRESS,
        DEV_MODE_AUTH_JWT: publicEnv.DEV_MODE_AUTH_JWT,
        USE_DEV_AUTH: publicEnv.USE_DEV_AUTH,
        STAGING_API_KEY: publicEnv.STAGING_API_KEY,
        AWS_RUM_APP_ID: publicEnv.AWS_RUM_APP_ID,
        AWS_RUM_REGION: publicEnv.AWS_RUM_REGION,
        AWS_RUM_SAMPLE_RATE: publicEnv.AWS_RUM_SAMPLE_RATE,
        ENABLE_SECURITY_LOGGING: publicEnv.ENABLE_SECURITY_LOGGING,
        VITE_FEATURE_AB_CARD: publicEnv.VITE_FEATURE_AB_CARD,
        FEATURE_AB_CARD: publicEnv.FEATURE_AB_CARD,
        PEPE_CACHE_TTL_MINUTES: publicEnv.PEPE_CACHE_TTL_MINUTES,
        PEPE_CACHE_MAX_ITEMS: publicEnv.PEPE_CACHE_MAX_ITEMS,
        FARCASTER_WARPCAST_API_BASE: publicEnv.FARCASTER_WARPCAST_API_BASE,
        FARCASTER_WARPCAST_API_KEY: publicEnv.FARCASTER_WARPCAST_API_KEY,
      },
      async generateBuildId() {
        return VERSION;
      },
    };
  }

  // Production server phase
  if (phase === PHASE_PRODUCTION_SERVER) {
    const VERSION = fs.readFileSync(".next/BUILD_ID", "utf8").trim();
    logOnce("VERSION (from BUILD_ID)", VERSION);

    const publicEnv = loadBakedRuntimeConfig(VERSION); // FAIL-FAST inside
    const ASSETS_FROM_S3 = loadAssetsFlagAtRuntime();
    logOnce("ASSETS_FROM_S3", ASSETS_FROM_S3);

    const assetPrefix = ASSETS_FROM_S3
      ? `https://dnclu2fna0b2b.cloudfront.net/web_build/${VERSION}`
      : "";

    return sharedConfig(publicEnv, assetPrefix);
  }

  // Fallback (shouldn’t happen)
  return { reactStrictMode: false, compress: true, poweredByHeader: false };
};

export default nextConfigFactory;<|MERGE_RESOLUTION|>--- conflicted
+++ resolved
@@ -118,13 +118,10 @@
         "localhost",
         "media.generator.seize.io",
         "d3lqz0a4bldqgf.cloudfront.net",
-<<<<<<< HEAD
         "i.seadn.io",
         "i2.seadn.io",
-        "res.cloudinary.com"
-=======
+        "res.cloudinary.com",
         "ipfs.6529.io",
->>>>>>> 1ea4c46a
       ],
       minimumCacheTTL: 86400,
     },
