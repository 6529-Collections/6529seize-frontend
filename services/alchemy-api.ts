--- conflicted
+++ resolved
@@ -8,10 +8,7 @@
 } from "@/components/nft-picker/NftPicker.types";
 import { getAddress } from "viem";
 import { goerli, sepolia } from "wagmi/chains";
-<<<<<<< HEAD
-=======
 import { NEXTGEN_CHAIN_ID } from "@/components/nextGen/nextgen_contracts";
->>>>>>> 9f53b049
 
 import { fetchUrl, postData } from "./6529api";
 
