import { DBResponse } from "../entities/IDBResponse";
import Cookies from "js-cookie";
import { API_AUTH_COOKIE } from "../constants";

<<<<<<< HEAD
export async function fetchUrl(url: string): Promise<any> {
=======
export async function fetchUrl(url: string): Promise<DBResponse | any> {
>>>>>>> 53f932d6
  let headers = {};
  const apiAuth = Cookies.get(API_AUTH_COOKIE);
  if (apiAuth) {
    headers = { "x-6529-auth": apiAuth };
  }
  const res = await fetch(url, {
    headers: headers,
  });
  if (res.status === 401) {
    Cookies.remove(API_AUTH_COOKIE);
  }
  return await res.json();
}

export async function fetchAllPages(url: string, data?: any[]): Promise<any[]> {
  let allData: any[] = [];
  if (data) {
    allData = data;
  }
  const response = await fetchUrl(url);
  allData = [...allData].concat(response.data);
  if (response.next) {
    return fetchAllPages(response.next, allData);
  }
  return allData;
}

export async function postData(url: string, body: any) {
  let headers: any = {
    "Content-Type": "application/json",
  };
  const apiAuth = Cookies.get(API_AUTH_COOKIE);
  if (apiAuth) {
    headers = { "x-6529-auth": apiAuth, "Content-Type": "application/json" };
  }
  const res = await fetch(url, {
    method: "POST",
    body: JSON.stringify(body),
    headers: headers,
  });
  const json = await res.json();
  return {
    status: res.status,
    response: json,
  };
}<|MERGE_RESOLUTION|>--- conflicted
+++ resolved
@@ -2,11 +2,7 @@
 import Cookies from "js-cookie";
 import { API_AUTH_COOKIE } from "../constants";
 
-<<<<<<< HEAD
-export async function fetchUrl(url: string): Promise<any> {
-=======
 export async function fetchUrl(url: string): Promise<DBResponse | any> {
->>>>>>> 53f932d6
   let headers = {};
   const apiAuth = Cookies.get(API_AUTH_COOKIE);
   if (apiAuth) {
