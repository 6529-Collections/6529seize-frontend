import { Paginated } from "@/components/pagination/Pagination";
import { API_AUTH_COOKIE } from "@/constants";
import { DBResponse } from "@/entities/IDBResponse";
import Cookies from "js-cookie";
import { getStagingAuth } from "./auth/auth.utils";

function headersToObject(headers: Headers): Record<string, string> {
  const result: Record<string, string> = {};
  headers.forEach((value, key) => {
    const normalized = key.toLowerCase() === "content-type" ? "Content-Type" : key;
    result[normalized] = value;
  });
  return result;
}

export async function fetchUrl<T = DBResponse>(
  url: string,
  init?: RequestInit
): Promise<T> {
  const baseHeaders = new Headers(init?.headers);
  const apiAuth = getStagingAuth();
  if (apiAuth) {
    baseHeaders.set("x-6529-auth", apiAuth);
  }
  const headers = headersToObject(baseHeaders);
  const res = await fetch(url, {
    ...init,
    headers,
  });
  if (res.status === 401) {
    Cookies.remove(API_AUTH_COOKIE);
  }
  return (await res.json()) as T;
}

export async function fetchAllPages<T>(startUrl: string): Promise<T[]> {
  const all: T[] = [];
  let url = startUrl;

  while (url) {
    const response = (await fetchUrl(url)) as Paginated<T>;

    if (Array.isArray(response.data)) {
      all.push(...response.data);
    }

    url = getNextUrl(url, response.next);
  }
<<<<<<< HEAD
  const response = await fetchUrl<DBResponse>(url);
  allData = [...allData].concat(response.data);
  if (response.next) {
    return fetchAllPages(response.next, allData);
=======

  return all;
}

function getNextUrl(currentUrl: string, next?: string | boolean): string {
  if (!next) return "";

  if (typeof next === "string") {
    try {
      return new URL(next, currentUrl).toString();
    } catch (error) {
      console.error("Invalid next URL:", next, error);
      return "";
    }
  }

  try {
    const u = new URL(currentUrl);
    const cur = u.searchParams.get("page");
    const curNum = cur ? Number.parseInt(cur, 10) || 1 : 1;
    u.searchParams.set("page", String(curNum + 1));
    return u.toString();
  } catch (error) {
    console.error("Invalid current URL:", currentUrl, error);
    return "";
>>>>>>> 9bbb63d7
  }
}

export async function postData(url: string, body: any, init?: RequestInit) {
  const baseHeaders = new Headers(init?.headers);
  if (!baseHeaders.has("Content-Type")) {
    baseHeaders.set("Content-Type", "application/json");
  }
  const apiAuth = getStagingAuth();
  if (apiAuth) {
    baseHeaders.set("x-6529-auth", apiAuth);
  }
  const headers = headersToObject(baseHeaders);
  const res = await fetch(url, {
    ...init,
    method: "POST",
    body: JSON.stringify(body),
    headers,
  });
  if (res.status === 401) {
    Cookies.remove(API_AUTH_COOKIE);
  }
  const json = await res.json();
  return {
    status: res.status,
    response: json,
  };
}

export async function postFormData(url: string, formData: FormData) {
  let headers: any = {};
  const apiAuth = getStagingAuth();
  if (apiAuth) {
    headers = { "x-6529-auth": apiAuth };
  }
  const res = await fetch(url, {
    method: "POST",
    body: formData,
    headers: headers,
  });
  if (res.status === 401) {
    Cookies.remove(API_AUTH_COOKIE);
  }
  const json = await res.json();
  return {
    status: res.status,
    response: json,
  };
}<|MERGE_RESOLUTION|>--- conflicted
+++ resolved
@@ -46,12 +46,6 @@
 
     url = getNextUrl(url, response.next);
   }
-<<<<<<< HEAD
-  const response = await fetchUrl<DBResponse>(url);
-  allData = [...allData].concat(response.data);
-  if (response.next) {
-    return fetchAllPages(response.next, allData);
-=======
 
   return all;
 }
@@ -77,7 +71,6 @@
   } catch (error) {
     console.error("Invalid current URL:", currentUrl, error);
     return "";
->>>>>>> 9bbb63d7
   }
 }
 
