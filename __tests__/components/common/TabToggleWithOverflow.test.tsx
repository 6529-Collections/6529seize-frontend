import { render, screen, waitFor } from '@testing-library/react';
import userEvent from '@testing-library/user-event';
import React from 'react';
import { TabToggleWithOverflow } from '@/components/common/TabToggleWithOverflow';

describe('TabToggleWithOverflow', () => {
  const options = [
    { key: 'a', label: 'A' },
    { key: 'b', label: 'B' },
    { key: 'c', label: 'C' },
    { key: 'd', label: 'D' },
  ];

  it('shows overflow items and handles selection', async () => {
    const onSelect = jest.fn();
    const user = userEvent.setup();
    render(
      <TabToggleWithOverflow
        options={options}
        activeKey="a"
        onSelect={onSelect}
        maxVisibleTabs={2}
      />
    );

    // visible tabs
    expect(screen.getByText('A')).toBeInTheDocument();
    expect(screen.getByText('B')).toBeInTheDocument();

    // open overflow dropdown
    await user.click(screen.getByRole('button', { name: 'More tabs' }));
    const optionC = screen.getByRole('menuitem', { name: 'C' });
    expect(optionC).toBeInTheDocument();

    await user.click(optionC);
    expect(onSelect).toHaveBeenCalledWith('c');
    await waitFor(() =>
      expect(screen.queryByRole('menuitem', { name: 'C' })).not.toBeInTheDocument()
    );
  });

  it('shows active label when active tab is in overflow', () => {
    render(
      <TabToggleWithOverflow
        options={options}
        activeKey="d"
        onSelect={() => {}}
        maxVisibleTabs={2}
      />
    );

    // Button label should show active label
    expect(screen.getByText('D')).toBeInTheDocument();
  });

  it('applies ARIA roles to visible tabs', () => {
    render(
      <TabToggleWithOverflow
        options={options}
        activeKey="a"
        onSelect={() => {}}
        maxVisibleTabs={2}
      />
    );

    expect(screen.getByRole('tablist')).toBeInTheDocument();
    expect(screen.getByRole('tab', { name: 'A' })).toHaveAttribute(
      'aria-selected',
      'true'
    );
    expect(screen.getByRole('tab', { name: 'B' })).toHaveAttribute(
      'aria-selected',
      'false'
    );
  });

  it('toggles the overflow menu with keyboard interactions', async () => {
    const user = userEvent.setup();
    render(
      <TabToggleWithOverflow
        options={options}
        activeKey="a"
        onSelect={() => {}}
        maxVisibleTabs={2}
      />
    );

    const moreButton = screen.getByRole('button', { name: 'More tabs' });
    expect(moreButton).toHaveAttribute('aria-expanded', 'false');

    await user.tab(); // focus first tab
    await user.tab(); // focus second tab
    moreButton.focus();
    expect(moreButton).toHaveFocus();
<<<<<<< HEAD
    await user.keyboard('[Space]');
=======
    await user.keyboard('{Enter}');
    await waitFor(() =>
      expect(moreButton).toHaveAttribute('aria-expanded', 'true')
    );
>>>>>>> 2def1723
    const optionC = await screen.findByRole('menuitem', { name: 'C' });
    expect(optionC).toBeInTheDocument();

    await user.keyboard('{Escape}');
    await waitFor(() =>
      expect(moreButton).toHaveAttribute('aria-expanded', 'false')
    );
    await waitFor(() => {
      expect(screen.queryByRole('menuitem', { name: 'C' })).not.toBeInTheDocument();
    });

<<<<<<< HEAD
    await user.keyboard('[Space]');
    await screen.findByRole('menuitem', { name: 'C' });
=======
    await user.keyboard(' ');
    await waitFor(() =>
      expect(moreButton).toHaveAttribute('aria-expanded', 'true')
    );
>>>>>>> 2def1723
  });

  it('indicates overflow active state via data attribute when opened', async () => {
    const user = userEvent.setup();
    render(
      <TabToggleWithOverflow
        options={options}
        activeKey="d"
        onSelect={() => {}}
        maxVisibleTabs={2}
      />
    );

    const moreButton = screen.getByRole('button', { name: 'More tabs' });
    await user.click(moreButton);

    expect(screen.getByRole('menuitem', { name: 'D' })).toHaveAttribute(
      'data-active',
      'true'
    );
    expect(screen.getByRole('menuitem', { name: 'C' })).toHaveAttribute(
      'data-active',
      'false'
    );
  });
});<|MERGE_RESOLUTION|>--- conflicted
+++ resolved
@@ -92,14 +92,10 @@
     await user.tab(); // focus second tab
     moreButton.focus();
     expect(moreButton).toHaveFocus();
-<<<<<<< HEAD
-    await user.keyboard('[Space]');
-=======
     await user.keyboard('{Enter}');
     await waitFor(() =>
       expect(moreButton).toHaveAttribute('aria-expanded', 'true')
     );
->>>>>>> 2def1723
     const optionC = await screen.findByRole('menuitem', { name: 'C' });
     expect(optionC).toBeInTheDocument();
 
@@ -111,15 +107,11 @@
       expect(screen.queryByRole('menuitem', { name: 'C' })).not.toBeInTheDocument();
     });
 
-<<<<<<< HEAD
-    await user.keyboard('[Space]');
-    await screen.findByRole('menuitem', { name: 'C' });
-=======
     await user.keyboard(' ');
     await waitFor(() =>
       expect(moreButton).toHaveAttribute('aria-expanded', 'true')
     );
->>>>>>> 2def1723
+    await screen.findByRole('menuitem', { name: 'C' });
   });
 
   it('indicates overflow active state via data attribute when opened', async () => {
