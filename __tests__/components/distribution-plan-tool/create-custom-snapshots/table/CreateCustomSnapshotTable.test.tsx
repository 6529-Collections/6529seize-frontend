import React from 'react';
import { render, screen } from '@testing-library/react';
import CreateCustomSnapshotTable from '../../../../../components/distribution-plan-tool/create-custom-snapshots/table/CreateCustomSnapshotTable';
import { AllowlistCustomTokenPool } from '../../../../../components/allowlist-tool/allowlist-tool.types';

const snapshots: AllowlistCustomTokenPool[] = [
<<<<<<< HEAD
  { id: '1', allowlistId: 'a1', name: 'snap1', description: '', walletsCount: 2, tokensCount: 5 },
  { id: '2', allowlistId: 'a1', name: 'snap2', description: '', walletsCount: 3, tokensCount: 7 },
=======
  { id: '1', allowlistId: 'a1', name: 'snap1', description: 'd1', walletsCount: 2, tokensCount: 5 },
  { id: '2', allowlistId: 'a2', name: 'snap2', description: 'd2', walletsCount: 3, tokensCount: 7 },
>>>>>>> 05f6c290
];

describe('CreateCustomSnapshotTable', () => {
  it('renders header labels', () => {
    render(<CreateCustomSnapshotTable customSnapshots={snapshots} />);
    expect(screen.getByRole('columnheader', { name: /name/i })).toBeInTheDocument();
    expect(screen.getByRole('columnheader', { name: /wallets/i })).toBeInTheDocument();
    expect(screen.getByRole('columnheader', { name: /tokens/i })).toBeInTheDocument();
  });

  it('displays snapshot rows', () => {
    render(<CreateCustomSnapshotTable customSnapshots={snapshots} />);
    expect(screen.getByText('snap1')).toBeInTheDocument();
    expect(screen.getByText('2')).toBeInTheDocument();
    expect(screen.getByText('5')).toBeInTheDocument();
    expect(screen.getByText('snap2')).toBeInTheDocument();
    expect(screen.getByText('3')).toBeInTheDocument();
    expect(screen.getByText('7')).toBeInTheDocument();
  });
});<|MERGE_RESOLUTION|>--- conflicted
+++ resolved
@@ -4,13 +4,8 @@
 import { AllowlistCustomTokenPool } from '../../../../../components/allowlist-tool/allowlist-tool.types';
 
 const snapshots: AllowlistCustomTokenPool[] = [
-<<<<<<< HEAD
-  { id: '1', allowlistId: 'a1', name: 'snap1', description: '', walletsCount: 2, tokensCount: 5 },
-  { id: '2', allowlistId: 'a1', name: 'snap2', description: '', walletsCount: 3, tokensCount: 7 },
-=======
   { id: '1', allowlistId: 'a1', name: 'snap1', description: 'd1', walletsCount: 2, tokensCount: 5 },
   { id: '2', allowlistId: 'a2', name: 'snap2', description: 'd2', walletsCount: 3, tokensCount: 7 },
->>>>>>> 05f6c290
 ];
 
 describe('CreateCustomSnapshotTable', () => {
