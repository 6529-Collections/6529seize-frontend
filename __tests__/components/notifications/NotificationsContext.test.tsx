import {
  NotificationsProvider,
  useNotificationsContext,
} from "@/components/notifications/NotificationsContext";
<<<<<<< HEAD
import { act, renderHook } from "@testing-library/react";
import React from "react";
=======
import { act, renderHook, waitFor } from "@testing-library/react";
import React from "react";

const push = jest.fn();
const mockUseRouter = jest.fn(() => ({ push }));
>>>>>>> 5c12de9e

jest.mock("@/hooks/useCapacitor", () => () => ({
  isCapacitor: true,
  isIos: true,
}));
jest.mock("next/navigation", () => ({
  __esModule: true,
  useRouter: () => mockUseRouter(),
}));
jest.mock("@/components/auth/Auth", () => ({
  useAuth: () => ({ connectedProfile: { id: "test-profile-id" } }),
}));
jest.mock("@/services/api/common-api", () => ({
  commonApiPost: jest.fn().mockResolvedValue({}),
  commonApiPostWithoutBodyAndResponse: jest.fn().mockResolvedValue({}),
}));

jest.mock("@capacitor/push-notifications", () => {
  return {
    PushNotifications: {
      removeAllListeners: jest.fn().mockResolvedValue(undefined),
      addListener: jest.fn(),
      requestPermissions: jest.fn().mockResolvedValue({ receive: "granted" }),
      register: jest.fn().mockResolvedValue(undefined),
      getDeliveredNotifications: jest
        .fn()
        .mockResolvedValue({ notifications: [{ data: { wave_id: "w1" } }] }),
      removeDeliveredNotifications: jest.fn().mockResolvedValue(undefined),
      removeAllDeliveredNotifications: jest.fn().mockResolvedValue(undefined),
    },
    PushNotificationSchema: {},
  };
});
jest.mock("@capacitor/device", () => ({
  Device: { getInfo: jest.fn().mockResolvedValue({ platform: "ios" }) },
}));

const wrapper: React.FC<{ children: React.ReactNode }> = ({ children }) => (
  <NotificationsProvider>{children}</NotificationsProvider>
);

describe("NotificationsContext", () => {
  it("provides context functions", () => {
    const { result } = renderHook(() => useNotificationsContext(), { wrapper });
    expect(typeof result.current.removeAllDeliveredNotifications).toBe(
      "function"
    );
  });

  it("throws when used outside provider", () => {
    const { result } = renderHook(() => {
      try {
        return useNotificationsContext();
      } catch (e) {
        return e;
      }
    });
    expect(result.current).toBeInstanceOf(Error);
  });
});

it("removes notifications when functions called", async () => {
  const { PushNotifications } = require("@capacitor/push-notifications");
  const { result } = renderHook(() => useNotificationsContext(), { wrapper });

  await waitFor(() => {
    expect(PushNotifications.removeAllListeners).toHaveBeenCalled();
  });

  await act(async () => {
    await result.current.removeWaveDeliveredNotifications("w1");
    await result.current.removeAllDeliveredNotifications();
  });
  expect(PushNotifications.getDeliveredNotifications).toHaveBeenCalled();
  expect(PushNotifications.removeDeliveredNotifications).toHaveBeenCalled();
  expect(PushNotifications.removeAllDeliveredNotifications).toHaveBeenCalled();
});

describe("push notification action handling", () => {
  beforeEach(() => {
    push.mockClear();
    const { PushNotifications } = require("@capacitor/push-notifications");
    PushNotifications.addListener.mockClear();
    PushNotifications.removeDeliveredNotifications.mockClear();
  });

  it("redirects based on notification data", async () => {
<<<<<<< HEAD
    const push = jest.fn();
    const useRouterSpy = jest
      .spyOn(require("next/navigation"), "useRouter")
      .mockReturnValue({ push } as any);

    let actionCallback: ((action: any) => Promise<void>) | null = null;

    const { PushNotifications } = require("@capacitor/push-notifications");
    PushNotifications.addListener.mockImplementation(
      (event: string, callback: any) => {
        if (event === "pushNotificationActionPerformed") {
          actionCallback = callback;
        }
        return Promise.resolve();
      }
    );

    const useAuthSpy = jest
      .spyOn(require("@/components/auth/Auth"), "useAuth")
      .mockReturnValue({ connectedProfile: { id: "test-id" } } as any);

    const { result } = renderHook(() => useNotificationsContext(), { wrapper });

    await act(async () => {
      await Promise.resolve();
    });

    expect(actionCallback).not.toBeNull();

    await act(async () => {
      if (actionCallback) {
        await actionCallback({
          notification: {
            data: {
              redirect: "profile",
              handle: "abc",
              notification_id: "1",
            },
          },
        });
      }
    });

    expect(push).toHaveBeenCalledWith("/abc");
=======
    const { PushNotifications } = require("@capacitor/push-notifications");
    const { result } = renderHook(() => useNotificationsContext(), { wrapper });

    await waitFor(() => {
      expect(PushNotifications.addListener).toHaveBeenCalled();
    });

    const addListenerCalls = PushNotifications.addListener.mock.calls;
    const actionPerformedCall = addListenerCalls.find(
      (call: any[]) => call[0] === "pushNotificationActionPerformed"
    );
    const callback = actionPerformedCall?.[1];

    expect(callback).toBeDefined();

    await act(async () => {
      if (callback) {
        await callback({
          notification: {
            data: {
              redirect: "profile",
              handle: "abc",
              notification_id: "1",
            },
          },
        });
      }
      await new Promise((r) => setTimeout(r, 100));
    });

    await waitFor(() => {
      expect(push).toHaveBeenCalledWith("/abc");
    });

>>>>>>> 5c12de9e
    expect(PushNotifications.removeDeliveredNotifications).toHaveBeenCalled();

    useRouterSpy.mockRestore();
    useAuthSpy.mockRestore();
  });
});<|MERGE_RESOLUTION|>--- conflicted
+++ resolved
@@ -2,16 +2,11 @@
   NotificationsProvider,
   useNotificationsContext,
 } from "@/components/notifications/NotificationsContext";
-<<<<<<< HEAD
-import { act, renderHook } from "@testing-library/react";
-import React from "react";
-=======
 import { act, renderHook, waitFor } from "@testing-library/react";
 import React from "react";
 
 const push = jest.fn();
 const mockUseRouter = jest.fn(() => ({ push }));
->>>>>>> 5c12de9e
 
 jest.mock("@/hooks/useCapacitor", () => () => ({
   isCapacitor: true,
@@ -99,52 +94,6 @@
   });
 
   it("redirects based on notification data", async () => {
-<<<<<<< HEAD
-    const push = jest.fn();
-    const useRouterSpy = jest
-      .spyOn(require("next/navigation"), "useRouter")
-      .mockReturnValue({ push } as any);
-
-    let actionCallback: ((action: any) => Promise<void>) | null = null;
-
-    const { PushNotifications } = require("@capacitor/push-notifications");
-    PushNotifications.addListener.mockImplementation(
-      (event: string, callback: any) => {
-        if (event === "pushNotificationActionPerformed") {
-          actionCallback = callback;
-        }
-        return Promise.resolve();
-      }
-    );
-
-    const useAuthSpy = jest
-      .spyOn(require("@/components/auth/Auth"), "useAuth")
-      .mockReturnValue({ connectedProfile: { id: "test-id" } } as any);
-
-    const { result } = renderHook(() => useNotificationsContext(), { wrapper });
-
-    await act(async () => {
-      await Promise.resolve();
-    });
-
-    expect(actionCallback).not.toBeNull();
-
-    await act(async () => {
-      if (actionCallback) {
-        await actionCallback({
-          notification: {
-            data: {
-              redirect: "profile",
-              handle: "abc",
-              notification_id: "1",
-            },
-          },
-        });
-      }
-    });
-
-    expect(push).toHaveBeenCalledWith("/abc");
-=======
     const { PushNotifications } = require("@capacitor/push-notifications");
     const { result } = renderHook(() => useNotificationsContext(), { wrapper });
 
@@ -179,10 +128,6 @@
       expect(push).toHaveBeenCalledWith("/abc");
     });
 
->>>>>>> 5c12de9e
     expect(PushNotifications.removeDeliveredNotifications).toHaveBeenCalled();
-
-    useRouterSpy.mockRestore();
-    useAuthSpy.mockRestore();
   });
 });