--- conflicted
+++ resolved
@@ -3,7 +3,6 @@
 import MyStreamWaveTabsMeme from '@/components/brain/my-stream/tabs/MyStreamWaveTabsMeme';
 
 const useContentTab = jest.fn();
-const useSidebarState = jest.fn();
 
 jest.mock('@/components/brain/my-stream/MyStreamWaveDesktopTabs', () => ({
   __esModule: true,
@@ -14,15 +13,7 @@
   useContentTab: (...args: any[]) => useContentTab(...args)
 }));
 
-<<<<<<< HEAD
-jest.mock('../../../../../hooks/useSidebarState', () => ({
-  useSidebarState: (...args: any[]) => useSidebarState(...args)
-}));
-
-jest.mock('../../../../../components/waves/memes/MemesArtSubmissionModal', () => ({
-=======
 jest.mock('@/components/waves/memes/MemesArtSubmissionModal', () => ({
->>>>>>> 9f53b049
   __esModule: true,
   default: ({ isOpen }: any) => isOpen ? <div data-testid="modal">open</div> : null
 }));
@@ -35,9 +26,7 @@
 describe('MyStreamWaveTabsMeme', () => {
   it('opens modal when submit clicked and passes active tab', () => {
     const setActiveContentTab = jest.fn();
-    const toggleRightSidebar = jest.fn();
     useContentTab.mockReturnValue({ activeContentTab: 'CHAT', setActiveContentTab });
-    useSidebarState.mockReturnValue({ toggleRightSidebar, isRightSidebarOpen: false });
     const wave = { id: 'w1', name: 'Wave' } as any;
     render(<MyStreamWaveTabsMeme wave={wave} />);
     expect(screen.getByTestId('desktop')).toHaveTextContent('CHAT');
