import { render, screen, fireEvent } from '@testing-library/react';
import BrainContent from '../../../../components/brain/content/BrainContent';
import { ActiveDropAction } from '../../../../types/dropInteractionTypes';

let bpValue = 'S';
const registerRef = jest.fn();

jest.mock('react-use', () => ({
  createBreakpoint: () => () => bpValue,
}));

jest.mock('../../../../components/brain/my-stream/layout/LayoutContext', () => ({
  useLayout: () => ({ registerRef }),
}));

jest.mock('../../../../components/brain/content/BrainContentPinnedWaves', () => ({
  __esModule: true,
  default: () => <div data-testid="pinned" />,
}));

jest.mock('../../../../components/brain/content/input/BrainContentInput', () => ({
  __esModule: true,
  default: ({ activeDrop, onCancelReplyQuote }: any) => (
    <div data-testid="input">
      {activeDrop?.id ?? 'no-drop'}
      <button onClick={onCancelReplyQuote}>cancel</button>
    </div>
  ),
}));

describe('BrainContent', () => {
  beforeEach(() => {
    registerRef.mockClear();
  });

  it('shows pinned waves on small breakpoint', () => {
    bpValue = 'S';
<<<<<<< HEAD
    render(
      <BrainContent activeDrop={{ id: 'd' } as any} onCancelReplyQuote={jest.fn()}>
        child
      </BrainContent>
    );
=======
      render(
        <BrainContent
          activeDrop={{
            action: ActiveDropAction.REPLY,
            drop: { id: 'd', wave: { id: 'w' } } as any,
            partId: 0,
          }}
          onCancelReplyQuote={jest.fn()}
        >
          child
        </BrainContent>
      );
>>>>>>> 0d5bac5c
    expect(screen.getByTestId('pinned')).toBeInTheDocument();
    expect(registerRef).toHaveBeenCalledWith('pinned', expect.any(HTMLElement));
  });

  it('hides pinned waves on large breakpoint', () => {
    bpValue = 'LG';
    render(
      <BrainContent activeDrop={null} onCancelReplyQuote={jest.fn()}>
        child
      </BrainContent>
    );
    expect(screen.queryByTestId('pinned')).toBeNull();
  });

  it('passes props to BrainContentInput', () => {
    bpValue = 'S';
    const onCancel = jest.fn();
<<<<<<< HEAD
    render(
      <BrainContent activeDrop={{ id: 'x' } as any} onCancelReplyQuote={onCancel}>
        child
      </BrainContent>
    );
=======
      render(
        <BrainContent
          activeDrop={{
            id: 'x',
            action: ActiveDropAction.REPLY,
            drop: { id: 'x', wave: { id: 'w' } } as any,
            partId: 0,
          } as any}
          onCancelReplyQuote={onCancel}
        >
          child
        </BrainContent>
      );
>>>>>>> 0d5bac5c
    expect(screen.getByTestId('input')).toHaveTextContent('x');
    fireEvent.click(screen.getByText('cancel'));
    expect(onCancel).toHaveBeenCalled();
  });
});<|MERGE_RESOLUTION|>--- conflicted
+++ resolved
@@ -35,13 +35,6 @@
 
   it('shows pinned waves on small breakpoint', () => {
     bpValue = 'S';
-<<<<<<< HEAD
-    render(
-      <BrainContent activeDrop={{ id: 'd' } as any} onCancelReplyQuote={jest.fn()}>
-        child
-      </BrainContent>
-    );
-=======
       render(
         <BrainContent
           activeDrop={{
@@ -54,7 +47,6 @@
           child
         </BrainContent>
       );
->>>>>>> 0d5bac5c
     expect(screen.getByTestId('pinned')).toBeInTheDocument();
     expect(registerRef).toHaveBeenCalledWith('pinned', expect.any(HTMLElement));
   });
@@ -72,13 +64,6 @@
   it('passes props to BrainContentInput', () => {
     bpValue = 'S';
     const onCancel = jest.fn();
-<<<<<<< HEAD
-    render(
-      <BrainContent activeDrop={{ id: 'x' } as any} onCancelReplyQuote={onCancel}>
-        child
-      </BrainContent>
-    );
-=======
       render(
         <BrainContent
           activeDrop={{
@@ -92,7 +77,6 @@
           child
         </BrainContent>
       );
->>>>>>> 0d5bac5c
     expect(screen.getByTestId('input')).toHaveTextContent('x');
     fireEvent.click(screen.getByText('cancel'));
     expect(onCancel).toHaveBeenCalled();
