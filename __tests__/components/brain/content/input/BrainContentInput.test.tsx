import { render, screen } from '@testing-library/react';
import BrainContentInput from '../../../../../components/brain/content/input/BrainContentInput';

const useWaveDataMock = jest.fn();
const useCapacitorMock = jest.fn();

jest.mock('../../../../../hooks/useWaveData', () => ({
  useWaveData: (args: any) => useWaveDataMock(args),
}));

jest.mock('../../../../../hooks/useCapacitor', () => ({
  __esModule: true,
  default: () => useCapacitorMock(),
}));

jest.mock('../../../../../components/waves/PrivilegedDropCreator', () => ({
  __esModule: true,
  default: ({ wave }: any) => <div data-testid="creator">{wave.id}</div>,
  DropMode: { BOTH: 'BOTH' },
}));

describe('BrainContentInput', () => {
  beforeEach(() => {
    useWaveDataMock.mockReset();
    useCapacitorMock.mockReset();
  });

  it('returns null when wave is missing', () => {
    useCapacitorMock.mockReturnValue({ isCapacitor: false });
    useWaveDataMock.mockReturnValue({ data: null });
    const { container } = render(
      <BrainContentInput activeDrop={null} onCancelReplyQuote={jest.fn()} />
    );
    expect(container.firstChild).toBeNull();
  });

  it('renders creator and passes wave id', () => {
    useCapacitorMock.mockReturnValue({ isCapacitor: false });
    useWaveDataMock.mockReturnValue({ data: { id: 'w1' } });
    render(
      <BrainContentInput
        activeDrop={{ drop: { wave: { id: 'w1' } } } as any}
        onCancelReplyQuote={jest.fn()}
      />
    );
    expect(useWaveDataMock).toHaveBeenCalledWith({
      waveId: 'w1',
      onWaveNotFound: expect.any(Function),
    });
    expect(screen.getByTestId('creator')).toHaveTextContent('w1');
    expect(screen.getByTestId('creator').parentElement?.className).toContain(
      'tw-max-h-[calc(100vh-20rem)]'
    );
  });

  it('uses capacitor height and triggers onWaveNotFound', () => {
    const onCancel = jest.fn();
    let onWaveNotFound: (() => void) | null = null;
    useCapacitorMock.mockReturnValue({ isCapacitor: true });
    useWaveDataMock.mockImplementation((args: any) => {
      onWaveNotFound = args.onWaveNotFound;
      return { data: { id: 'w2' } };
    });
    render(
      <BrainContentInput
        activeDrop={{ drop: { wave: { id: 'w2' } } } as any}
        onCancelReplyQuote={onCancel}
      />
    );
    expect(screen.getByTestId('creator').parentElement?.className).toContain(
      'tw-max-h-[calc(100vh-14.7rem)]'
    );
<<<<<<< HEAD
    if (onWaveNotFound) (onWaveNotFound as any)();
=======
    if (onWaveNotFound) {
      (onWaveNotFound as any)();
    }
>>>>>>> 71cc5c0d
    expect(onCancel).toHaveBeenCalled();
  });
});<|MERGE_RESOLUTION|>--- conflicted
+++ resolved
@@ -70,13 +70,9 @@
     expect(screen.getByTestId('creator').parentElement?.className).toContain(
       'tw-max-h-[calc(100vh-14.7rem)]'
     );
-<<<<<<< HEAD
-    if (onWaveNotFound) (onWaveNotFound as any)();
-=======
     if (onWaveNotFound) {
       (onWaveNotFound as any)();
     }
->>>>>>> 71cc5c0d
     expect(onCancel).toHaveBeenCalled();
   });
 });