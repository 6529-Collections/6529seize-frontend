import { render, screen } from "@testing-library/react";
import React from "react";

const registerRef = jest.fn();
const setHeaderRef = jest.fn();
const useBreadcrumbs = jest.fn(() => [{ display: "Home", href: "/" }]);
let pathname = "/";

jest.mock("next/dynamic", () => () => () => <div data-testid="header" />);
jest.mock("../../../hooks/useBreadcrumbs", () => ({ useBreadcrumbs }));
jest.mock("../../../contexts/HeaderContext", () => ({ useHeaderContext: () => ({ setHeaderRef }) }));
jest.mock("../../../components/brain/my-stream/layout/LayoutContext", () => ({ useLayout: () => ({ registerRef }) }));
jest.mock("next/router", () => ({ useRouter: () => ({ pathname }) }));

const SmallScreenLayout = require("../../../components/layout/SmallScreenLayout").default;

describe("SmallScreenLayout", () => {
  beforeEach(() => {
    registerRef.mockClear();
    setHeaderRef.mockClear();
  });

  it("renders header without breadcrumb on home page", () => {
    pathname = "/";
    render(<SmallScreenLayout>child</SmallScreenLayout>);
    expect(screen.getByTestId("header")).toBeInTheDocument();
    expect(screen.queryByRole("link")).not.toBeInTheDocument();
    expect(registerRef).toHaveBeenCalledWith("header", expect.any(HTMLElement));
    expect(setHeaderRef).toHaveBeenCalledWith(expect.any(HTMLElement));
  });

  it("shows breadcrumb when not on home page", () => {
    pathname = "/page";
    render(<SmallScreenLayout>child</SmallScreenLayout>);
<<<<<<< HEAD
    expect(screen.getByRole("link")).toBeInTheDocument();
=======
    expect(screen.getByRole("link", { name: "Home" })).toBeInTheDocument();
>>>>>>> de4e47fe
  });
});<|MERGE_RESOLUTION|>--- conflicted
+++ resolved
@@ -32,10 +32,6 @@
   it("shows breadcrumb when not on home page", () => {
     pathname = "/page";
     render(<SmallScreenLayout>child</SmallScreenLayout>);
-<<<<<<< HEAD
-    expect(screen.getByRole("link")).toBeInTheDocument();
-=======
     expect(screen.getByRole("link", { name: "Home" })).toBeInTheDocument();
->>>>>>> de4e47fe
   });
 });