--- conflicted
+++ resolved
@@ -9,13 +9,7 @@
 jest.mock("next/dynamic", () => () => () => <div data-testid="header" />);
 jest.mock("../../../hooks/useBreadcrumbs", () => ({ useBreadcrumbs }));
 jest.mock("../../../contexts/HeaderContext", () => ({ useHeaderContext: () => ({ setHeaderRef }) }));
-<<<<<<< HEAD
-jest.mock("../../../components/brain/my-stream/layout/LayoutContext", () => ({
-  useLayout: () => ({ registerRef }),
-}));
-=======
 jest.mock("../../../components/brain/my-stream/layout/LayoutContext", () => ({ useLayout: () => ({ registerRef }) }));
->>>>>>> ebe73d21
 jest.mock("next/router", () => ({ useRouter: () => ({ pathname }) }));
 
 const SmallScreenLayout = require("../../../components/layout/SmallScreenLayout").default;
@@ -30,11 +24,7 @@
     pathname = "/";
     render(<SmallScreenLayout>child</SmallScreenLayout>);
     expect(screen.getByTestId("header")).toBeInTheDocument();
-<<<<<<< HEAD
-    expect(screen.queryByRole("link", { name: /home/i })).not.toBeInTheDocument();
-=======
     expect(screen.queryByText("Home")).not.toBeInTheDocument();
->>>>>>> ebe73d21
     expect(registerRef).toHaveBeenCalledWith("header", expect.any(HTMLElement));
     expect(setHeaderRef).toHaveBeenCalledWith(expect.any(HTMLElement));
   });
@@ -42,10 +32,6 @@
   it("shows breadcrumb when not on home page", () => {
     pathname = "/page";
     render(<SmallScreenLayout>child</SmallScreenLayout>);
-<<<<<<< HEAD
-    expect(screen.getByRole("link", { name: /home/i })).toBeInTheDocument();
-=======
     expect(screen.getByText("Home")).toBeInTheDocument();
->>>>>>> ebe73d21
   });
 });