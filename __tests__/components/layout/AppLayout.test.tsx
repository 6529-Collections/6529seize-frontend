--- conflicted
+++ resolved
@@ -14,7 +14,6 @@
 jest.mock("@/components/navigation/ViewContext", () => ({
   useViewContext: () => useViewContext(),
 }));
-<<<<<<< HEAD
 jest.mock("@/components/navigation/BottomNavigation", () => () => (
   <div data-testid="bottom-nav" />
 ));
@@ -37,19 +36,6 @@
   usePathname: () => usePathname(),
   useSearchParams: () => useSearchParams(),
 }));
-=======
-jest.mock("../../../components/navigation/BottomNavigation", () => () => <div data-testid="bottom-nav" />);
-jest.mock("../../../components/brain/mobile/BrainMobileWaves", () => () => <div data-testid="waves" />);
-jest.mock("../../../components/brain/mobile/BrainMobileMessages", () => () => <div data-testid="messages" />);
-jest.mock("../../../components/brain/my-stream/layout/LayoutContext", () => ({ useLayout: () => ({ registerRef }) }));
-jest.mock("../../../contexts/HeaderContext", () => ({ useHeaderContext: () => ({ setHeaderRef }) }));
-jest.mock("../../../hooks/useDeepLinkNavigation", () => ({ useDeepLinkNavigation: jest.fn() }));
-jest.mock("../../../hooks/useDeviceInfo", () => ({
-  __esModule: true,
-  default: () => ({ isApp: false }),
-}));
-jest.mock("next/router", () => ({ useRouter: () => useRouter() }));
->>>>>>> 75b8d4a9
 
 const AppLayout = require("@/components/layout/AppLayout").default;
 
@@ -57,23 +43,12 @@
   let store: any;
 
   beforeEach(() => {
-<<<<<<< HEAD
     usePathname.mockReturnValue("/");
     useSearchParams.mockReturnValue({ get: () => null } as any);
-=======
-    useRouter.mockReturnValue({ pathname: "/", query: {}, push: jest.fn() });
-    store = configureStore({
-      reducer: { edit: editSlice.reducer },
-    });
->>>>>>> 75b8d4a9
   });
 
   const renderWithProvider = (children: React.ReactElement) => {
-    return render(
-      <Provider store={store}>
-        {children}
-      </Provider>
-    );
+    return render(<Provider store={store}>{children}</Provider>);
   };
 
   it("renders main content when no active view", () => {
