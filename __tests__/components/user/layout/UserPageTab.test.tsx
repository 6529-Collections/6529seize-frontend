import { render, screen } from '@testing-library/react';
<<<<<<< HEAD
import UserPageTab from '../../../../components/user/layout/UserPageTab';
import { USER_PAGE_TAB_IDS, USER_PAGE_TAB_MAP } from '../../../../components/user/layout/userTabs.config';
=======
import UserPageTab from '@/components/user/layout/UserPageTab';
import { UserPageTabType } from '@/components/user/layout/UserPageTabs';
>>>>>>> 9f53b049
import { useParams, useSearchParams } from 'next/navigation';

jest.mock('next/navigation', () => ({
  useParams: jest.fn(),
  useSearchParams: jest.fn(),
}));
jest.mock('next/link', () => (props: any) => (
  <a
    data-testid="link"
    href={props.href.pathname + (props.href.query ? '?address=' + props.href.query.address : '')}
    className={props.className}
  >
    {props.children}
  </a>
));

describe('UserPageTab', () => {
  it('renders active and inactive states', () => {
    (useParams as jest.Mock).mockReturnValue({ user: 'bob' });
    (useSearchParams as jest.Mock).mockReturnValue({ get: (k: string) => (k === 'address' ? '0x1' : null) });
    const repTab = USER_PAGE_TAB_MAP[USER_PAGE_TAB_IDS.REP];
    const { rerender } = render(<UserPageTab tab={repTab} parentRef={{ current: null }} activeTabId={USER_PAGE_TAB_IDS.REP} />);
    const link = screen.getByTestId('link');
    expect(link).toHaveAttribute('href', '/bob/rep?address=0x1');
    expect(link).toHaveClass('tw-pointer-events-none');
    rerender(<UserPageTab tab={repTab} parentRef={{ current: null }} activeTabId={USER_PAGE_TAB_IDS.BRAIN} />);
    expect(link).not.toHaveClass('tw-pointer-events-none');
  });
});<|MERGE_RESOLUTION|>--- conflicted
+++ resolved
@@ -1,11 +1,6 @@
 import { render, screen } from '@testing-library/react';
-<<<<<<< HEAD
-import UserPageTab from '../../../../components/user/layout/UserPageTab';
-import { USER_PAGE_TAB_IDS, USER_PAGE_TAB_MAP } from '../../../../components/user/layout/userTabs.config';
-=======
 import UserPageTab from '@/components/user/layout/UserPageTab';
-import { UserPageTabType } from '@/components/user/layout/UserPageTabs';
->>>>>>> 9f53b049
+import { USER_PAGE_TAB_IDS, USER_PAGE_TAB_MAP } from '@/components/user/layout/userTabs.config';
 import { useParams, useSearchParams } from 'next/navigation';
 
 jest.mock('next/navigation', () => ({
@@ -27,11 +22,23 @@
     (useParams as jest.Mock).mockReturnValue({ user: 'bob' });
     (useSearchParams as jest.Mock).mockReturnValue({ get: (k: string) => (k === 'address' ? '0x1' : null) });
     const repTab = USER_PAGE_TAB_MAP[USER_PAGE_TAB_IDS.REP];
-    const { rerender } = render(<UserPageTab tab={repTab} parentRef={{ current: null }} activeTabId={USER_PAGE_TAB_IDS.REP} />);
+    const { rerender } = render(
+      <UserPageTab
+        tab={repTab}
+        parentRef={{ current: null }}
+        activeTabId={USER_PAGE_TAB_IDS.REP}
+      />
+    );
     const link = screen.getByTestId('link');
     expect(link).toHaveAttribute('href', '/bob/rep?address=0x1');
     expect(link).toHaveClass('tw-pointer-events-none');
-    rerender(<UserPageTab tab={repTab} parentRef={{ current: null }} activeTabId={USER_PAGE_TAB_IDS.BRAIN} />);
+    rerender(
+      <UserPageTab
+        tab={repTab}
+        parentRef={{ current: null }}
+        activeTabId={USER_PAGE_TAB_IDS.BRAIN}
+      />
+    );
     expect(link).not.toHaveClass('tw-pointer-events-none');
   });
 });