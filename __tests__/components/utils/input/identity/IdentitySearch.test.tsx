import React from 'react';
import { render, screen, fireEvent } from '@testing-library/react';
import IdentitySearch from '@/components/utils/input/identity/IdentitySearch';
import { useQuery } from '@tanstack/react-query';

let receivedProps: any;
jest.mock('@/components/utils/input/profile-search/CommonProfileSearchItems', () => (props: any) => { receivedProps = props; return <div data-testid="items" />; });

jest.mock('@tanstack/react-query', () => ({ useQuery: jest.fn() }));

jest.mock('@/helpers/AllowlistToolHelpers', () => ({ getRandomObjectId: () => 'id' }));

describe('IdentitySearch', () => {
  const setIdentity = jest.fn();
  beforeEach(() => {
    receivedProps = undefined;
    (useQuery as jest.Mock).mockReturnValue({ data: [{ handle: 'user' }] });
  });

  it('opens dropdown after typing and selects value', () => {
    render(<IdentitySearch identity={null} setIdentity={setIdentity} />);
<<<<<<< HEAD
    const input = screen.getByRole('combobox');
    fireEvent.focus(input);
    expect(receivedProps.open).toBe(false);
=======
    const input = screen.getByRole('combobox', { name: 'Identity' });
    fireEvent.focus(input);
    expect(receivedProps.open).toBe(false);
    fireEvent.change(input, { target: { value: 'a' } });
    expect(receivedProps.open).toBe(false);
>>>>>>> 2def1723
    fireEvent.change(input, { target: { value: 'abc' } });
    expect(receivedProps.open).toBe(true);
    receivedProps.onProfileSelect({ handle: 'user' });
    expect(setIdentity).toHaveBeenCalledWith('user');
  });

  it('clears identity when clear button clicked', () => {
    render(<IdentitySearch identity="bob" setIdentity={setIdentity} />);
    fireEvent.click(screen.getByLabelText('Clear identity'));
    expect(setIdentity).toHaveBeenCalledWith(null);
  });
});<|MERGE_RESOLUTION|>--- conflicted
+++ resolved
@@ -19,17 +19,11 @@
 
   it('opens dropdown after typing and selects value', () => {
     render(<IdentitySearch identity={null} setIdentity={setIdentity} />);
-<<<<<<< HEAD
-    const input = screen.getByRole('combobox');
-    fireEvent.focus(input);
-    expect(receivedProps.open).toBe(false);
-=======
     const input = screen.getByRole('combobox', { name: 'Identity' });
     fireEvent.focus(input);
     expect(receivedProps.open).toBe(false);
     fireEvent.change(input, { target: { value: 'a' } });
     expect(receivedProps.open).toBe(false);
->>>>>>> 2def1723
     fireEvent.change(input, { target: { value: 'abc' } });
     expect(receivedProps.open).toBe(true);
     receivedProps.onProfileSelect({ handle: 'user' });
