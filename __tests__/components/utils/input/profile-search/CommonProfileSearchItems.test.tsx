import { render, screen } from '@testing-library/react';
import CommonProfileSearchItems from '@/components/utils/input/profile-search/CommonProfileSearchItems';

jest.mock('@/components/utils/input/profile-search/CommonProfileSearchItem', () => (props: any) => (
  <li data-testid="item" id={props.id} data-highlighted={props.isHighlighted}>
    {props.profile.wallet}
  </li>
));

describe('CommonProfileSearchItems', () => {
  const profiles = [
    { wallet: 'a' },
    { wallet: 'b' },
  ] as any[];

  it('renders items when open', () => {
    render(
      <CommonProfileSearchItems open profiles={profiles} selected={null} searchCriteria="abc" onProfileSelect={jest.fn()} />
    );
    expect(screen.getAllByTestId('item')).toHaveLength(2);
  });

  it('shows messages for empty results', () => {
    const { rerender } = render(
      <CommonProfileSearchItems open profiles={[]} selected={null} searchCriteria="ab" onProfileSelect={jest.fn()} />
    );
<<<<<<< HEAD
    expect(
      screen.getByText('Type at least 3 characters', { selector: 'li' })
    ).toBeInTheDocument();
=======
    expect(screen.getAllByText('Type at least 3 characters')).toHaveLength(2);
>>>>>>> 2def1723

    rerender(
      <CommonProfileSearchItems open profiles={[]} selected={null} searchCriteria="abcd" onProfileSelect={jest.fn()} />
    );
<<<<<<< HEAD
    expect(screen.getByText('No results', { selector: 'li' })).toBeInTheDocument();
=======
    expect(screen.getAllByText('No results')).toHaveLength(2);
>>>>>>> 2def1723
  });

  it('notifies highlighted option id when highlighted option changes', () => {
    const onHighlightedOptionIdChange = jest.fn();
    render(
      <CommonProfileSearchItems
        open
        profiles={profiles}
        selected={null}
        searchCriteria="abc"
        highlightedIndex={1}
        onHighlightedOptionIdChange={onHighlightedOptionIdChange}
        onProfileSelect={jest.fn()}
      />
    );
    expect(onHighlightedOptionIdChange).toHaveBeenCalledWith('profile-search-item-b-1');
  });
});<|MERGE_RESOLUTION|>--- conflicted
+++ resolved
@@ -24,22 +24,12 @@
     const { rerender } = render(
       <CommonProfileSearchItems open profiles={[]} selected={null} searchCriteria="ab" onProfileSelect={jest.fn()} />
     );
-<<<<<<< HEAD
-    expect(
-      screen.getByText('Type at least 3 characters', { selector: 'li' })
-    ).toBeInTheDocument();
-=======
     expect(screen.getAllByText('Type at least 3 characters')).toHaveLength(2);
->>>>>>> 2def1723
 
     rerender(
       <CommonProfileSearchItems open profiles={[]} selected={null} searchCriteria="abcd" onProfileSelect={jest.fn()} />
     );
-<<<<<<< HEAD
-    expect(screen.getByText('No results', { selector: 'li' })).toBeInTheDocument();
-=======
     expect(screen.getAllByText('No results')).toHaveLength(2);
->>>>>>> 2def1723
   });
 
   it('notifies highlighted option id when highlighted option changes', () => {
