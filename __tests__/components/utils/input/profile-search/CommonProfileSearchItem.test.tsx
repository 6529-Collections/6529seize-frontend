--- conflicted
+++ resolved
@@ -5,25 +5,6 @@
 
 it("calls on select and shows checkmark when selected", () => {
   const onSelect = jest.fn();
-<<<<<<< HEAD
-  const { container } = render(
-    <CommonProfileSearchItem
-      profile={profile}
-      selected="0x1"
-      onProfileSelect={onSelect}
-      id="profile-search-item-0x1"
-    />,
-  );
-
-  expect(screen.getByAltText("Alice avatar")).toBeInTheDocument();
-  const visualItem = container.querySelector<HTMLElement>("#profile-search-item-0x1-visual");
-  expect(visualItem).not.toBeNull();
-  expect(visualItem?.dataset.optionId).toBe("profile-search-item-0x1");
-  expect(visualItem?.querySelector('[data-icon="check"]')).not.toBeNull();
-
-  visualItem && fireEvent.click(visualItem);
-  expect(onSelect).toHaveBeenCalledWith(profile);
-=======
   render(
     <ul>
       <CommonProfileSearchItem
@@ -40,8 +21,8 @@
     throw new Error("List item not found");
   }
   expect(listItem).toHaveAttribute("data-option-id", "profile-search-item-0x1");
-  expect(listItem.querySelector("svg")).toBeInTheDocument();
+  expect(listItem.id).toBe("profile-search-item-0x1-visual");
+  expect(listItem.querySelector('[data-icon="check"]')).not.toBeNull();
   fireEvent.click(listItem);
-  expect(onSelect).toHaveBeenCalled();
->>>>>>> 2def1723
+  expect(onSelect).toHaveBeenCalledWith(profile);
 });