import { AuthContext } from "@/components/auth/Auth";
import WaveDropMobileMenu from "@/components/waves/drops/WaveDropMobileMenu";
import { ApiDropType } from "@/generated/models/ApiDropType";
import { render, screen } from "@testing-library/react";
import userEvent from "@testing-library/user-event";

<<<<<<< HEAD
jest.mock("../../../../components/waves/drops/WaveDropMobileMenuDelete", () => () => <div data-testid="delete" />);
jest.mock("../../../../components/waves/drops/WaveDropMobileMenuFollow", () => () => <div data-testid="follow" />);
jest.mock("../../../../components/waves/drops/WaveDropMobileMenuOpen", () => () => <div data-testid="open" />);
jest.mock("../../../../components/waves/drops/WaveDropActionsRate", () => () => <div data-testid="clap" />);
jest.mock("../../../../components/waves/drops/WaveDropActionsAddReaction", () => () => <div data-testid="add-reaction" />);
jest.mock("../../../../components/utils/select/dropdown/CommonDropdownItemsMobileWrapper", () => (props: any) => props.isOpen ? <div data-testid="wrapper">{props.children}</div> : null);
=======
jest.mock("@/components/waves/drops/WaveDropMobileMenuDelete", () => () => (
  <div data-testid="delete" />
));
jest.mock("@/components/waves/drops/WaveDropMobileMenuFollow", () => () => (
  <div data-testid="follow" />
));
jest.mock("@/components/waves/drops/WaveDropMobileMenuOpen", () => () => (
  <div data-testid="open" />
));
jest.mock("@/components/waves/drops/WaveDropActionsRate", () => () => (
  <div data-testid="clap" />
));
jest.mock(
  "@/components/utils/select/dropdown/CommonDropdownItemsMobileWrapper",
  () => (props: any) =>
    props.isOpen ? <div data-testid="wrapper">{props.children}</div> : null
);
>>>>>>> 1d31833e

jest.mock("@/contexts/SeizeSettingsContext", () => ({
  useSeizeSettings: () => ({ isMemesWave: jest.fn().mockReturnValue(true) }),
}));
jest.mock("@/contexts/EmojiContext", () => ({
  useEmoji: () => ({
    emojiMap: [],
    loading: false,
    categories: [],
    categoryIcons: {},
    findNativeEmoji: jest.fn(),
  }),
  EmojiProvider: ({ children }: any) => children,
}));

jest.doMock("@/config/env", () => ({
  publicEnv: { BASE_ENDPOINT: "https://base" },
}));

beforeAll(() => {
  Object.assign(navigator, {
    clipboard: { writeText: jest.fn().mockResolvedValue(undefined) },
  });
});

test("copies link and shows feedback", async () => {
  const drop = {
    id: "1",
    serial_no: 1,
    wave: { id: "w" },
    drop_type: ApiDropType.Chat,
    author: { handle: "alice" },
  } as any;
  render(
    <AuthContext.Provider
      value={
        {
          connectedProfile: { handle: "alice" },
          activeProfileProxy: null,
        } as any
      }>
      <WaveDropMobileMenu
        drop={drop}
        isOpen
        showReplyAndQuote
        longPressTriggered={false}
        setOpen={jest.fn()}
        onReply={jest.fn()}
        onQuote={jest.fn()}
        onAddReaction={jest.fn()}
      />
    </AuthContext.Provider>
  );
  await userEvent.click(screen.getByText("Copy link"));
  expect(navigator.clipboard.writeText).toHaveBeenCalled();
});

test("hides follow and clap when author and memes wave", () => {
  const drop = {
    id: "1",
    serial_no: 1,
    wave: { id: "w" },
    drop_type: ApiDropType.Participatory,
    author: { handle: "alice" },
  } as any;
  render(
    <AuthContext.Provider
      value={
        {
          connectedProfile: { handle: "alice" },
          activeProfileProxy: null,
        } as any
      }>
      <WaveDropMobileMenu
        drop={drop}
        isOpen
        showReplyAndQuote
        longPressTriggered={false}
        setOpen={jest.fn()}
        onReply={jest.fn()}
        onQuote={jest.fn()}
        onAddReaction={jest.fn()}
      />
    </AuthContext.Provider>
  );
  expect(screen.queryByTestId("follow")).toBeNull();
  expect(screen.queryByTestId("clap")).toBeNull();
  expect(screen.getByTestId("delete")).toBeInTheDocument();
});<|MERGE_RESOLUTION|>--- conflicted
+++ resolved
@@ -3,33 +3,41 @@
 import { ApiDropType } from "@/generated/models/ApiDropType";
 import { render, screen } from "@testing-library/react";
 import userEvent from "@testing-library/user-event";
-
-<<<<<<< HEAD
-jest.mock("../../../../components/waves/drops/WaveDropMobileMenuDelete", () => () => <div data-testid="delete" />);
-jest.mock("../../../../components/waves/drops/WaveDropMobileMenuFollow", () => () => <div data-testid="follow" />);
-jest.mock("../../../../components/waves/drops/WaveDropMobileMenuOpen", () => () => <div data-testid="open" />);
-jest.mock("../../../../components/waves/drops/WaveDropActionsRate", () => () => <div data-testid="clap" />);
-jest.mock("../../../../components/waves/drops/WaveDropActionsAddReaction", () => () => <div data-testid="add-reaction" />);
-jest.mock("../../../../components/utils/select/dropdown/CommonDropdownItemsMobileWrapper", () => (props: any) => props.isOpen ? <div data-testid="wrapper">{props.children}</div> : null);
-=======
-jest.mock("@/components/waves/drops/WaveDropMobileMenuDelete", () => () => (
-  <div data-testid="delete" />
-));
-jest.mock("@/components/waves/drops/WaveDropMobileMenuFollow", () => () => (
-  <div data-testid="follow" />
-));
-jest.mock("@/components/waves/drops/WaveDropMobileMenuOpen", () => () => (
-  <div data-testid="open" />
-));
-jest.mock("@/components/waves/drops/WaveDropActionsRate", () => () => (
-  <div data-testid="clap" />
-));
 jest.mock(
-  "@/components/utils/select/dropdown/CommonDropdownItemsMobileWrapper",
+  "../../../../components/waves/drops/WaveDropMobileMenuDelete",
+  () => () => (
+    <div data-testid="delete" />
+  )
+);
+jest.mock(
+  "../../../../components/waves/drops/WaveDropMobileMenuFollow",
+  () => () => (
+    <div data-testid="follow" />
+  )
+);
+jest.mock(
+  "../../../../components/waves/drops/WaveDropMobileMenuOpen",
+  () => () => (
+    <div data-testid="open" />
+  )
+);
+jest.mock(
+  "../../../../components/waves/drops/WaveDropActionsRate",
+  () => () => (
+    <div data-testid="clap" />
+  )
+);
+jest.mock(
+  "../../../../components/waves/drops/WaveDropActionsAddReaction",
+  () => () => (
+    <div data-testid="add-reaction" />
+  )
+);
+jest.mock(
+  "../../../../components/utils/select/dropdown/CommonDropdownItemsMobileWrapper",
   () => (props: any) =>
     props.isOpen ? <div data-testid="wrapper">{props.children}</div> : null
 );
->>>>>>> 1d31833e
 
 jest.mock("@/contexts/SeizeSettingsContext", () => ({
   useSeizeSettings: () => ({ isMemesWave: jest.fn().mockReturnValue(true) }),
