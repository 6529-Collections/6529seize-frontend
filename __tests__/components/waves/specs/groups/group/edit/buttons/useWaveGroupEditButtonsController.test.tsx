import { act, renderHook } from '@testing-library/react';
import { ApiGroupFilterDirection } from '@/generated/models/ApiGroupFilterDirection';
import {
  useWaveGroupEditButtonsController,
  WaveGroupIdentitiesModal,
} from '@/components/waves/specs/groups/group/edit/buttons/hooks/useWaveGroupEditButtonsController';
import { WaveGroupType } from '@/components/waves/specs/groups/group/WaveGroup.types';
import { useMutation, useQuery, useQueryClient } from '@tanstack/react-query';
import {
  createGroup as createGroupMutation,
  publishGroup as publishGroupMutation,
} from '@/services/groups/groupMutations';

<<<<<<< HEAD
jest.mock('@tanstack/react-query', () => {
  const actual = jest.requireActual('@tanstack/react-query');
  return {
    ...actual,
    useMutation: jest.fn(),
    useQuery: jest.fn(),
    useQueryClient: jest.fn(),
  };
});
=======
jest.mock('@tanstack/react-query', () => ({
  useMutation: jest.fn(),
  useQuery: jest.fn(),
  useQueryClient: jest.fn(),
}));
>>>>>>> 2def1723

const mockCommonApiFetch = jest.fn();
const mockCommonApiPost = jest.fn();

jest.mock('@/services/api/common-api', () => ({
  commonApiFetch: (...args: any[]) => mockCommonApiFetch(...args),
  commonApiPost: (...args: any[]) => mockCommonApiPost(...args),
}));

jest.mock('@/services/groups/groupMutations', () => {
  const actual = jest.requireActual('@/services/groups/groupMutations');
  return {
    ...actual,
    createGroup: jest.fn(),
    publishGroup: jest.fn(),
  };
});

const mutateAsyncSpy = jest.fn();

<<<<<<< HEAD
const createQueryClientMock = () => ({
  setQueryData: jest.fn(),
  ensureQueryData: jest.fn().mockImplementation(async ({ queryFn }: any) => {
    return queryFn ? await queryFn({ signal: undefined }) : undefined;
  }),
  fetchQuery: jest.fn().mockImplementation(async ({ queryFn }: any) => {
    return queryFn ? await queryFn({ signal: undefined }) : undefined;
  }),
});
let queryClientMock = createQueryClientMock();
=======
const queryClientMock = {
  ensureQueryData: jest.fn(),
  fetchQuery: jest.fn(),
  setQueryData: jest.fn(),
};
>>>>>>> 2def1723

const mockCreateGroup = createGroupMutation as jest.Mock;
const mockPublishGroup = publishGroupMutation as jest.Mock;

const connectedProfile = { id: 'u1', handle: 'alice' } as any;

const baseGroupFull = {
  id: 'group-1',
  name: 'Existing Group',
  group: {
    tdh: { min: null, max: null },
    rep: {
      min: null,
      max: null,
      direction: ApiGroupFilterDirection.Received,
      user_identity: null,
      category: null,
    },
    cic: {
      min: null,
      max: null,
      direction: ApiGroupFilterDirection.Received,
      user_identity: null,
    },
    level: { min: null, max: null },
    owns_nfts: [],
    identity_group_id: 'include-group',
    identity_group_identities_count: 0,
    excluded_identity_group_id: 'exclude-group',
    excluded_identity_group_identities_count: 0,
  },
  created_at: Date.now(),
  created_by: { id: 'u1', handle: 'alice' },
  visible: true,
  is_private: false,
};

const buildWave = (withGroup: boolean) => ({
  id: 'wave-1',
  name: 'Wave Alpha',
  visibility: {
    scope: {
      group: withGroup
        ? { id: baseGroupFull.id, author: { id: 'u1', handle: 'alice' } }
        : null,
    },
  },
  participation: {
    scope: { group: null },
    authenticated_user_eligible: true,
  },
  voting: {
    scope: { group: null },
    authenticated_user_eligible: true,
  },
  chat: {
    scope: { group: null },
    authenticated_user_eligible: true,
  },
  wave: {
    admin_group: { group: null },
    authenticated_user_eligible_for_admin: true,
  },
}) as any;

const requestAuth = jest.fn().mockResolvedValue({ success: true });
const setToast = jest.fn();
const onWaveCreated = jest.fn();

beforeEach(() => {
  jest.clearAllMocks();
<<<<<<< HEAD
  queryClientMock = createQueryClientMock();
  (useQuery as jest.Mock).mockReturnValue({});
  (useQueryClient as jest.Mock).mockReturnValue(queryClientMock);
=======
  mutateAsyncSpy.mockClear();
  queryClientMock.ensureQueryData.mockReset();
  queryClientMock.fetchQuery.mockReset();
  queryClientMock.setQueryData.mockReset();
  queryClientMock.ensureQueryData.mockImplementation(async ({ queryFn }) => {
    return queryFn ? await queryFn({ signal: undefined }) : undefined;
  });
  queryClientMock.fetchQuery.mockImplementation(async ({ queryFn }) => {
    return queryFn ? await queryFn({ signal: undefined }) : undefined;
  });
  queryClientMock.setQueryData.mockImplementation(() => {});
  (useQueryClient as jest.Mock).mockImplementation(() => queryClientMock);
  (useQuery as jest.Mock).mockImplementation(({ enabled, queryFn }) => {
    if (enabled && typeof queryFn === "function") {
      void queryFn({ signal: undefined });
    }
    return { data: undefined };
  });
>>>>>>> 2def1723
  (useMutation as jest.Mock).mockImplementation((options: any) => ({
    mutateAsync: async (params?: any) => {
      try {
        const result = await options.mutationFn(params);
        options.onSuccess?.(result, params, undefined);
        options.onSettled?.(result, undefined, params, undefined);
        mutateAsyncSpy(params);
        return result;
      } catch (error) {
        options.onError?.(error, params, undefined);
        options.onSettled?.(undefined, error, params, undefined);
        mutateAsyncSpy(params);
        throw error;
      }
    },
  }));
  mockCommonApiPost.mockResolvedValue({});
  mockCreateGroup.mockResolvedValue({
    ...baseGroupFull,
    id: 'new-group-id',
  });
  mockPublishGroup.mockResolvedValue(undefined);
});

describe('useWaveGroupEditButtonsController - identity management', () => {
  it('includes identity by recreating the existing group', async () => {
    mockCommonApiFetch.mockImplementation(({ endpoint }: { endpoint: string }) => {
      if (endpoint === `groups/${baseGroupFull.id}`) {
        return Promise.resolve(baseGroupFull);
      }
      if (endpoint === `groups/${baseGroupFull.id}/identity_groups/${baseGroupFull.group.identity_group_id}`) {
        return Promise.resolve<string[]>([]);
      }
      if (endpoint === `groups/${baseGroupFull.id}/identity_groups/${baseGroupFull.group.excluded_identity_group_id}`) {
        return Promise.resolve<string[]>(['0xabcd']);
      }
      if (endpoint === 'groups/new-group-id') {
<<<<<<< HEAD
        return Promise.resolve({ ...baseGroupFull, id: 'new-group-id', visible: true });
=======
        return Promise.resolve({
          ...baseGroupFull,
          id: 'new-group-id',
          visible: true,
        });
>>>>>>> 2def1723
      }
      throw new Error(`Unexpected endpoint ${endpoint}`);
    });

    const { result } = renderHook(() =>
      useWaveGroupEditButtonsController({
        haveGroup: true,
        wave: buildWave(true),
        type: WaveGroupType.VIEW,
        connectedProfile,
        requestAuth,
        setToast,
        onWaveCreated,
      }),
    );

    await act(async () => {
      await result.current.onIdentityConfirm({
        identity: '0xABCD',
        mode: WaveGroupIdentitiesModal.INCLUDE,
      });
    });

    expect(requestAuth).toHaveBeenCalled();
    expect(mockCreateGroup).toHaveBeenCalledTimes(1);
    const payloadArg = mockCreateGroup.mock.calls[0][0].payload;
    expect(payloadArg.group.identity_addresses).toEqual(['0xabcd']);
    expect(payloadArg.group.excluded_identity_addresses).toBeNull();
    expect(mockPublishGroup).toHaveBeenCalledWith(
      expect.objectContaining({
        id: 'new-group-id',
        oldVersionId: baseGroupFull.id,
<<<<<<< HEAD
      })
=======
      }),
>>>>>>> 2def1723
    );
    expect(mockCommonApiPost).not.toHaveBeenCalled();
    expect(mutateAsyncSpy).not.toHaveBeenCalled();
    expect(onWaveCreated).toHaveBeenCalledTimes(1);
    expect(setToast).toHaveBeenCalledWith({
      message: 'Identity successfully included in the group.',
      type: 'success',
    });
  });

<<<<<<< HEAD
  it('creates a new group when no group exists', async () => {
    mockCommonApiFetch.mockReset();
    mockCommonApiFetch.mockImplementation(({ endpoint }: { endpoint: string }) => {
      if (endpoint === 'groups/new-group-id') {
        return Promise.resolve({ ...baseGroupFull, id: 'new-group-id', visible: true });
=======
  it('creates a new group when no scoped group exists', async () => {
    mockCommonApiFetch.mockImplementation(({ endpoint }: { endpoint: string }) => {
      if (endpoint === 'groups/new-group-id') {
        return Promise.resolve({
          ...baseGroupFull,
          id: 'new-group-id',
          visible: true,
        });
>>>>>>> 2def1723
      }
      throw new Error(`Unexpected endpoint ${endpoint}`);
    });

    const { result } = renderHook(() =>
      useWaveGroupEditButtonsController({
        haveGroup: false,
        wave: buildWave(false),
        type: WaveGroupType.VIEW,
        connectedProfile,
        requestAuth,
        setToast,
        onWaveCreated,
      }),
    );

    expect(result.current.canIncludeIdentity).toBe(true);

    await act(async () => {
      await result.current.onIdentityConfirm({
        identity: '0xFACE',
        mode: WaveGroupIdentitiesModal.INCLUDE,
      });
    });

    expect(requestAuth).toHaveBeenCalled();
    expect(mockCreateGroup).toHaveBeenCalledTimes(1);
    expect(mockPublishGroup).toHaveBeenCalledWith(
<<<<<<< HEAD
      expect.objectContaining({ id: 'new-group-id', oldVersionId: null })
    );
    expect(mockCommonApiPost).toHaveBeenCalledWith(
      expect.objectContaining({
        endpoint: 'waves/wave-1',
        body: expect.objectContaining({
          visibility: expect.objectContaining({
            scope: expect.objectContaining({ group_id: 'new-group-id' }),
          }),
        }),
      })
    );
    expect(mutateAsyncSpy).toHaveBeenCalledTimes(1);
    expect(onWaveCreated).toHaveBeenCalledTimes(1);
=======
      expect.objectContaining({
        id: 'new-group-id',
        oldVersionId: null,
      }),
    );
    expect(mockCommonApiPost).toHaveBeenCalled();
    expect(mutateAsyncSpy).toHaveBeenCalled();
    expect(onWaveCreated).toHaveBeenCalled();
>>>>>>> 2def1723
    expect(setToast).toHaveBeenCalledWith({
      message: 'Identity successfully included in the group.',
      type: 'success',
    });
  });

  it('moves identity from include to exclude list', async () => {
    mockCommonApiFetch.mockImplementation(({ endpoint }: { endpoint: string }) => {
      if (endpoint === `groups/${baseGroupFull.id}`) {
        return Promise.resolve(baseGroupFull);
      }
      if (endpoint === `groups/${baseGroupFull.id}/identity_groups/${baseGroupFull.group.identity_group_id}`) {
        return Promise.resolve<string[]>(['0xAAA', '0xbbb']);
      }
      if (endpoint === `groups/${baseGroupFull.id}/identity_groups/${baseGroupFull.group.excluded_identity_group_id}`) {
        return Promise.resolve<string[]>(['0xccc']);
      }
      if (endpoint === 'groups/new-group-id') {
<<<<<<< HEAD
        return Promise.resolve({ ...baseGroupFull, id: 'new-group-id', visible: true });
=======
        return Promise.resolve({
          ...baseGroupFull,
          id: 'new-group-id',
          visible: true,
        });
>>>>>>> 2def1723
      }
      throw new Error(`Unexpected endpoint ${endpoint}`);
    });

    const { result } = renderHook(() =>
      useWaveGroupEditButtonsController({
        haveGroup: true,
        wave: buildWave(true),
        type: WaveGroupType.VIEW,
        connectedProfile,
        requestAuth,
        setToast,
        onWaveCreated,
      }),
    );

    await act(async () => {
      await result.current.onIdentityConfirm({
        identity: '0xAAA',
        mode: WaveGroupIdentitiesModal.EXCLUDE,
      });
    });

    const payloadArg = mockCreateGroup.mock.calls[0][0].payload;
    expect(payloadArg.group.identity_addresses).toEqual(['0xbbb']);
    expect(payloadArg.group.excluded_identity_addresses).toContain('0xaaa');
    expect(mockCommonApiPost).not.toHaveBeenCalled();
    expect(mutateAsyncSpy).not.toHaveBeenCalled();
    expect(onWaveCreated).toHaveBeenCalledTimes(1);
    expect(setToast).toHaveBeenCalledWith({
      message: 'Identity successfully excluded from the group.',
      type: 'success',
    });
  });

  it('falls back to empty lists when identity group fetch fails', async () => {
    mockCommonApiFetch.mockImplementation(({ endpoint }: { endpoint: string }) => {
      if (endpoint === `groups/${baseGroupFull.id}`) {
        return Promise.resolve(baseGroupFull);
      }
      if (endpoint === 'groups/new-group-id') {
<<<<<<< HEAD
        return Promise.resolve({ ...baseGroupFull, id: 'new-group-id', visible: true });
=======
        return Promise.resolve({
          ...baseGroupFull,
          id: 'new-group-id',
          visible: true,
        });
>>>>>>> 2def1723
      }
      return Promise.reject(new Error('Group does not have identity group'));
    });

    const { result } = renderHook(() =>
      useWaveGroupEditButtonsController({
        haveGroup: true,
        wave: buildWave(true),
        type: WaveGroupType.VIEW,
        connectedProfile,
        requestAuth,
        setToast,
        onWaveCreated,
      }),
    );

    await act(async () => {
      await result.current.onIdentityConfirm({
        identity: '0xF00',
        mode: WaveGroupIdentitiesModal.INCLUDE,
      });
    });

    const payloadArg = mockCreateGroup.mock.calls[0][0].payload;
    expect(payloadArg.group.identity_addresses).toEqual(['0xf00']);
    expect(payloadArg.group.excluded_identity_addresses).toBeNull();
    expect(mockCommonApiPost).not.toHaveBeenCalled();
    expect(mutateAsyncSpy).not.toHaveBeenCalled();
    expect(onWaveCreated).toHaveBeenCalledTimes(1);
  });
});<|MERGE_RESOLUTION|>--- conflicted
+++ resolved
@@ -11,7 +11,6 @@
   publishGroup as publishGroupMutation,
 } from '@/services/groups/groupMutations';
 
-<<<<<<< HEAD
 jest.mock('@tanstack/react-query', () => {
   const actual = jest.requireActual('@tanstack/react-query');
   return {
@@ -21,13 +20,6 @@
     useQueryClient: jest.fn(),
   };
 });
-=======
-jest.mock('@tanstack/react-query', () => ({
-  useMutation: jest.fn(),
-  useQuery: jest.fn(),
-  useQueryClient: jest.fn(),
-}));
->>>>>>> 2def1723
 
 const mockCommonApiFetch = jest.fn();
 const mockCommonApiPost = jest.fn();
@@ -48,7 +40,6 @@
 
 const mutateAsyncSpy = jest.fn();
 
-<<<<<<< HEAD
 const createQueryClientMock = () => ({
   setQueryData: jest.fn(),
   ensureQueryData: jest.fn().mockImplementation(async ({ queryFn }: any) => {
@@ -59,13 +50,6 @@
   }),
 });
 let queryClientMock = createQueryClientMock();
-=======
-const queryClientMock = {
-  ensureQueryData: jest.fn(),
-  fetchQuery: jest.fn(),
-  setQueryData: jest.fn(),
-};
->>>>>>> 2def1723
 
 const mockCreateGroup = createGroupMutation as jest.Mock;
 const mockPublishGroup = publishGroupMutation as jest.Mock;
@@ -137,30 +121,15 @@
 
 beforeEach(() => {
   jest.clearAllMocks();
-<<<<<<< HEAD
+  mutateAsyncSpy.mockClear();
   queryClientMock = createQueryClientMock();
-  (useQuery as jest.Mock).mockReturnValue({});
   (useQueryClient as jest.Mock).mockReturnValue(queryClientMock);
-=======
-  mutateAsyncSpy.mockClear();
-  queryClientMock.ensureQueryData.mockReset();
-  queryClientMock.fetchQuery.mockReset();
-  queryClientMock.setQueryData.mockReset();
-  queryClientMock.ensureQueryData.mockImplementation(async ({ queryFn }) => {
-    return queryFn ? await queryFn({ signal: undefined }) : undefined;
-  });
-  queryClientMock.fetchQuery.mockImplementation(async ({ queryFn }) => {
-    return queryFn ? await queryFn({ signal: undefined }) : undefined;
-  });
-  queryClientMock.setQueryData.mockImplementation(() => {});
-  (useQueryClient as jest.Mock).mockImplementation(() => queryClientMock);
   (useQuery as jest.Mock).mockImplementation(({ enabled, queryFn }) => {
-    if (enabled && typeof queryFn === "function") {
+    if (enabled && typeof queryFn === 'function') {
       void queryFn({ signal: undefined });
     }
     return { data: undefined };
   });
->>>>>>> 2def1723
   (useMutation as jest.Mock).mockImplementation((options: any) => ({
     mutateAsync: async (params?: any) => {
       try {
@@ -177,6 +146,11 @@
       }
     },
   }));
+  mockCommonApiFetch.mockReset();
+  mockCommonApiPost.mockReset();
+  mockCreateGroup.mockReset();
+  mockPublishGroup.mockReset();
+  requestAuth.mockResolvedValue({ success: true });
   mockCommonApiPost.mockResolvedValue({});
   mockCreateGroup.mockResolvedValue({
     ...baseGroupFull,
@@ -198,15 +172,11 @@
         return Promise.resolve<string[]>(['0xabcd']);
       }
       if (endpoint === 'groups/new-group-id') {
-<<<<<<< HEAD
-        return Promise.resolve({ ...baseGroupFull, id: 'new-group-id', visible: true });
-=======
         return Promise.resolve({
           ...baseGroupFull,
           id: 'new-group-id',
           visible: true,
         });
->>>>>>> 2def1723
       }
       throw new Error(`Unexpected endpoint ${endpoint}`);
     });
@@ -239,11 +209,7 @@
       expect.objectContaining({
         id: 'new-group-id',
         oldVersionId: baseGroupFull.id,
-<<<<<<< HEAD
-      })
-=======
-      }),
->>>>>>> 2def1723
+      }),
     );
     expect(mockCommonApiPost).not.toHaveBeenCalled();
     expect(mutateAsyncSpy).not.toHaveBeenCalled();
@@ -254,13 +220,6 @@
     });
   });
 
-<<<<<<< HEAD
-  it('creates a new group when no group exists', async () => {
-    mockCommonApiFetch.mockReset();
-    mockCommonApiFetch.mockImplementation(({ endpoint }: { endpoint: string }) => {
-      if (endpoint === 'groups/new-group-id') {
-        return Promise.resolve({ ...baseGroupFull, id: 'new-group-id', visible: true });
-=======
   it('creates a new group when no scoped group exists', async () => {
     mockCommonApiFetch.mockImplementation(({ endpoint }: { endpoint: string }) => {
       if (endpoint === 'groups/new-group-id') {
@@ -269,7 +228,6 @@
           id: 'new-group-id',
           visible: true,
         });
->>>>>>> 2def1723
       }
       throw new Error(`Unexpected endpoint ${endpoint}`);
     });
@@ -298,8 +256,10 @@
     expect(requestAuth).toHaveBeenCalled();
     expect(mockCreateGroup).toHaveBeenCalledTimes(1);
     expect(mockPublishGroup).toHaveBeenCalledWith(
-<<<<<<< HEAD
-      expect.objectContaining({ id: 'new-group-id', oldVersionId: null })
+      expect.objectContaining({
+        id: 'new-group-id',
+        oldVersionId: null,
+      }),
     );
     expect(mockCommonApiPost).toHaveBeenCalledWith(
       expect.objectContaining({
@@ -309,20 +269,10 @@
             scope: expect.objectContaining({ group_id: 'new-group-id' }),
           }),
         }),
-      })
+      }),
     );
     expect(mutateAsyncSpy).toHaveBeenCalledTimes(1);
     expect(onWaveCreated).toHaveBeenCalledTimes(1);
-=======
-      expect.objectContaining({
-        id: 'new-group-id',
-        oldVersionId: null,
-      }),
-    );
-    expect(mockCommonApiPost).toHaveBeenCalled();
-    expect(mutateAsyncSpy).toHaveBeenCalled();
-    expect(onWaveCreated).toHaveBeenCalled();
->>>>>>> 2def1723
     expect(setToast).toHaveBeenCalledWith({
       message: 'Identity successfully included in the group.',
       type: 'success',
@@ -341,15 +291,11 @@
         return Promise.resolve<string[]>(['0xccc']);
       }
       if (endpoint === 'groups/new-group-id') {
-<<<<<<< HEAD
-        return Promise.resolve({ ...baseGroupFull, id: 'new-group-id', visible: true });
-=======
         return Promise.resolve({
           ...baseGroupFull,
           id: 'new-group-id',
           visible: true,
         });
->>>>>>> 2def1723
       }
       throw new Error(`Unexpected endpoint ${endpoint}`);
     });
@@ -391,15 +337,11 @@
         return Promise.resolve(baseGroupFull);
       }
       if (endpoint === 'groups/new-group-id') {
-<<<<<<< HEAD
-        return Promise.resolve({ ...baseGroupFull, id: 'new-group-id', visible: true });
-=======
         return Promise.resolve({
           ...baseGroupFull,
           id: 'new-group-id',
           visible: true,
         });
->>>>>>> 2def1723
       }
       return Promise.reject(new Error('Group does not have identity group'));
     });
