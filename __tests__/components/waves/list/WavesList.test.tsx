import { render, screen, waitFor } from "@testing-library/react";
import userEvent from "@testing-library/user-event";
import WavesList from "@/components/waves/list/WavesList";
import { AuthContext } from "@/components/auth/Auth";
import { ProfileConnectedStatus } from "@/entities/IProfile";
import { ApiWavesOverviewType } from "@/generated/models/ApiWavesOverviewType";
import { useRouter } from "next/navigation";

<<<<<<< HEAD
jest.mock("next/navigation", () => ({
  useRouter: jest.fn(),
  usePathname: () => "/waves",
  useSearchParams: () => new URLSearchParams("identity=bob"),
}));
=======
let currentParams = new URLSearchParams();

jest.mock("next/navigation", () => {
  return {
    useRouter: jest.fn(),
    usePathname: () => "/waves",
    useSearchParams: () => ({
      get: (key: string) => currentParams.get(key),
      toString: () => currentParams.toString(),
    }),
  };
});
>>>>>>> 372a23f8

jest.mock(
  "@/components/waves/list/header/WavesListHeader",
  () => (props: any) =>
    (
      <div>
        <button onClick={() => props.setIdentity("bob")} data-testid="set-id" />
        <button
          onClick={() => props.setIdentity(null)}
          data-testid="clear-id"
        />
      </div>
    )
);

jest.mock("@/components/waves/list/WavesListWrapper", () => (props: any) => (
  <div data-testid={`wrapper-${props.overviewType}`}>
    <span data-testid={`showall-${props.overviewType}`}>
      {String(props.showAllType)}
    </span>
    <button
      onClick={() =>
        props.setShowAllType(
          props.showAllType === props.overviewType ? null : props.overviewType
        )
      }
      data-testid={`toggle-${props.overviewType}`}
    />
  </div>
));

jest.mock(
  "@/components/waves/list/WavesListSearchResults",
  () => (props: any) =>
    <div data-testid="search-results">{props.identity ?? ""}</div>
);

<<<<<<< HEAD
const push = jest.fn();
=======
const push = jest.fn((url: string) => {
  const query = url.split("?")[1];
  currentParams = new URLSearchParams(query || "");
});

>>>>>>> 372a23f8
const router = { push } as any;
(useRouter as jest.Mock).mockReturnValue(router);

const baseAuth = {
  connectedProfile: { handle: "alice" },
  fetchingProfile: false,
  receivedProfileProxies: [],
  activeProfileProxy: null,
  connectionStatus: ProfileConnectedStatus.HAVE_PROFILE,
  showWaves: true,
  requestAuth: jest.fn().mockResolvedValue({ success: true }),
  setToast: jest.fn(),
  setActiveProfileProxy: jest.fn(),
  setTitle: jest.fn(),
  title: "",
};

function setup() {
  return render(
    <AuthContext.Provider value={baseAuth as any}>
      <WavesList
        showCreateNewButton
        onCreateNewWave={jest.fn()}
        onCreateNewDirectMessage={jest.fn()}
      />
    </AuthContext.Provider>
  );
}

it("updates router and shows search results when identity changes", async () => {
  const user = userEvent.setup();
  setup();

  // Initially, identity is null
  expect(screen.queryByTestId("search-results")).not.toBeInTheDocument();

<<<<<<< HEAD
  await user.click(screen.getByTestId("set-id"));

=======
  // Simulate setting identity to "bob"
  await user.click(screen.getByTestId("set-id"));

  // Component should update and show "bob"
>>>>>>> 372a23f8
  const result = await screen.findByTestId("search-results");
  expect(result).toHaveTextContent("bob");
  expect(push).toHaveBeenLastCalledWith("/waves?identity=bob");

<<<<<<< HEAD
  await user.click(screen.getByTestId("clear-id"));
  expect(screen.queryByTestId("search-results")).not.toBeInTheDocument();
=======
  // Simulate clearing identity
  await user.click(screen.getByTestId("clear-id"));

  // Component should remove search results
  await waitFor(() =>
    expect(screen.queryByTestId("search-results")).not.toBeInTheDocument()
  );
>>>>>>> 372a23f8
  expect(push).toHaveBeenLastCalledWith("/waves");
});

it("toggles show all state", async () => {
  const user = userEvent.setup();
  setup();
  const type = Object.values(ApiWavesOverviewType)[0];
  const toggle = screen.getByTestId(`toggle-${type}`);
  const label = () => screen.getByTestId(`showall-${type}`);
  expect(label().textContent).toBe("null");
  await user.click(toggle);
  expect(label().textContent).toBe(type);
  await user.click(toggle);
  expect(label().textContent).toBe("null");
});<|MERGE_RESOLUTION|>--- conflicted
+++ resolved
@@ -6,13 +6,6 @@
 import { ApiWavesOverviewType } from "@/generated/models/ApiWavesOverviewType";
 import { useRouter } from "next/navigation";
 
-<<<<<<< HEAD
-jest.mock("next/navigation", () => ({
-  useRouter: jest.fn(),
-  usePathname: () => "/waves",
-  useSearchParams: () => new URLSearchParams("identity=bob"),
-}));
-=======
 let currentParams = new URLSearchParams();
 
 jest.mock("next/navigation", () => {
@@ -25,7 +18,6 @@
     }),
   };
 });
->>>>>>> 372a23f8
 
 jest.mock(
   "@/components/waves/list/header/WavesListHeader",
@@ -63,15 +55,11 @@
     <div data-testid="search-results">{props.identity ?? ""}</div>
 );
 
-<<<<<<< HEAD
-const push = jest.fn();
-=======
 const push = jest.fn((url: string) => {
   const query = url.split("?")[1];
   currentParams = new URLSearchParams(query || "");
 });
 
->>>>>>> 372a23f8
 const router = { push } as any;
 (useRouter as jest.Mock).mockReturnValue(router);
 
@@ -108,23 +96,14 @@
   // Initially, identity is null
   expect(screen.queryByTestId("search-results")).not.toBeInTheDocument();
 
-<<<<<<< HEAD
-  await user.click(screen.getByTestId("set-id"));
-
-=======
   // Simulate setting identity to "bob"
   await user.click(screen.getByTestId("set-id"));
 
   // Component should update and show "bob"
->>>>>>> 372a23f8
   const result = await screen.findByTestId("search-results");
   expect(result).toHaveTextContent("bob");
   expect(push).toHaveBeenLastCalledWith("/waves?identity=bob");
 
-<<<<<<< HEAD
-  await user.click(screen.getByTestId("clear-id"));
-  expect(screen.queryByTestId("search-results")).not.toBeInTheDocument();
-=======
   // Simulate clearing identity
   await user.click(screen.getByTestId("clear-id"));
 
@@ -132,7 +111,6 @@
   await waitFor(() =>
     expect(screen.queryByTestId("search-results")).not.toBeInTheDocument()
   );
->>>>>>> 372a23f8
   expect(push).toHaveBeenLastCalledWith("/waves");
 });
 
