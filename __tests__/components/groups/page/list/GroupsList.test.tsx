import React from 'react';
import { render } from '@testing-library/react';
import GroupsList from '../../../../../components/groups/page/list/GroupsList';
import { ApiGroupFull } from '../../../../../generated/models/ApiGroupFull';

let wrapperProps: any = null;
let searchProps: any = null;
let cardProps: any[] = [];
const fetchNextPage = jest.fn();

jest.mock('@tanstack/react-query', () => ({
  useInfiniteQuery: jest.fn(),
  keepPreviousData: 'keepPreviousData'
}));

jest.mock('react-use', () => ({
  useDebounce: (fn: any, _delay: number, deps: any[]) => React.useEffect(fn, deps),
}));

jest.mock('../../../../../components/utils/infinite-scroll/CommonInfiniteScrollWrapper', () => (props: any) => { wrapperProps = props; return <div data-testid="wrapper">{props.children}</div>; });

jest.mock('../../../../../components/groups/page/list/search/GroupsListSearch', () => (props: any) => { searchProps = props; return <div data-testid="search"/>; });

jest.mock('../../../../../components/groups/page/list/card/GroupCard', () => (props: any) => { cardProps.push(props); return <div data-testid={`card-${props.group.id}`}/>; });

const { useInfiniteQuery } = jest.requireMock('@tanstack/react-query');

describe('GroupsList', () => {
  beforeEach(() => {
    wrapperProps = null;
    searchProps = null;
    cardProps = [];
    fetchNextPage.mockReset();
  });

  function renderComponent(groups: ApiGroupFull[]) {
    (useInfiniteQuery as jest.Mock).mockReturnValue({
      data: { pages: [groups] },
      fetchNextPage,
      hasNextPage: true,
      isFetching: false,
      isFetchingNextPage: false,
      status: 'success',
    });
    render(
      <GroupsList
<<<<<<< HEAD
        filters={{} as any}
=======
        filters={{ group_name: null, author_identity: null }}
>>>>>>> 56a851c2
        showIdentitySearch={true}
        showCreateNewGroupButton={false}
        showMyGroupsButton={false}
        onCreateNewGroup={jest.fn()}
        setGroupName={jest.fn()}
        setAuthorIdentity={jest.fn()}
        onMyGroups={jest.fn()}
      />
    );
  }

  it('fetches next page when bottom reached with enough groups', () => {
    const groups = Array.from({ length: 21 }, (_, i) => ({ id: `${i}`, created_at: i } as ApiGroupFull));
    renderComponent(groups);
    expect(cardProps).toHaveLength(21);
    wrapperProps.onBottomIntersection(true);
    expect(fetchNextPage).toHaveBeenCalled();
  });

  it('does not fetch next page when not enough groups', () => {
    const groups = [{ id: '1', created_at: 1 } as ApiGroupFull];
    renderComponent(groups);
    wrapperProps.onBottomIntersection(true);
    expect(fetchNextPage).not.toHaveBeenCalled();
  });
});<|MERGE_RESOLUTION|>--- conflicted
+++ resolved
@@ -44,11 +44,7 @@
     });
     render(
       <GroupsList
-<<<<<<< HEAD
-        filters={{} as any}
-=======
         filters={{ group_name: null, author_identity: null }}
->>>>>>> 56a851c2
         showIdentitySearch={true}
         showCreateNewGroupButton={false}
         showMyGroupsButton={false}
