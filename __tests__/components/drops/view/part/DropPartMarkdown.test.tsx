--- conflicted
+++ resolved
@@ -1,4 +1,5 @@
 import DropPartMarkdown from "@/components/drops/view/part/DropPartMarkdown";
+import { publicEnv } from "@/config/env";
 import {
   fetchYoutubePreview,
   type YoutubeOEmbedResponse,
@@ -6,16 +7,17 @@
 import { render, screen, waitFor } from "@testing-library/react";
 import userEvent from "@testing-library/user-event";
 
-<<<<<<< HEAD
 const FALLBACK_BASE_ENDPOINT = "https://6529.io";
-const originalBaseEndpoint = process.env.BASE_ENDPOINT;
-
-jest.mock("../../../../../hooks/isMobileScreen", () => () => false);
-jest.mock("../../../../../contexts/EmojiContext", () => ({
-=======
+const originalBaseEndpoint = publicEnv.BASE_ENDPOINT;
+const originalArtBlocksFlags = {
+  VITE_FEATURE_AB_CARD: publicEnv.VITE_FEATURE_AB_CARD,
+  NEXT_PUBLIC_VITE_FEATURE_AB_CARD: publicEnv.NEXT_PUBLIC_VITE_FEATURE_AB_CARD,
+  NEXT_PUBLIC_FEATURE_AB_CARD: publicEnv.NEXT_PUBLIC_FEATURE_AB_CARD,
+  FEATURE_AB_CARD: publicEnv.FEATURE_AB_CARD,
+};
+
 jest.mock("@/hooks/isMobileScreen", () => () => false);
 jest.mock("@/contexts/EmojiContext", () => ({
->>>>>>> 1d31833e
   useEmoji: () => ({ emojiMap: [] }),
 }));
 
@@ -59,15 +61,11 @@
   />
 ));
 
-<<<<<<< HEAD
 const mockFarcasterCard = jest.fn(({ href }: any) => (
   <div data-testid="farcaster-card" data-href={href} />
 ));
 
-jest.mock("../../../../../components/waves/LinkPreviewCard", () => ({
-=======
 jest.mock("@/components/waves/LinkPreviewCard", () => ({
->>>>>>> 1d31833e
   __esModule: true,
   default: (props: any) => mockLinkPreviewCard(props),
 }));
@@ -77,9 +75,16 @@
   default: (props: any) => mockArtBlocksTokenCard(props),
 }));
 
-jest.mock("../../../../../components/waves/FarcasterCard", () => ({
+jest.mock("@/components/waves/FarcasterCard", () => ({
   __esModule: true,
   default: (props: any) => mockFarcasterCard(props),
+}));
+
+jest.mock("@/components/waves/ChatItemHrefButtons", () => ({
+  __esModule: true,
+  default: ({ href, relativeHref }: { href: string; relativeHref?: string }) => (
+    <div data-testid="chat-item-buttons" data-href={href} data-relative-href={relativeHref} />
+  ),
 }));
 
 beforeEach(() => {
@@ -95,22 +100,15 @@
 describe("DropPartMarkdown", () => {
   beforeEach(() => {
     jest.clearAllMocks();
-<<<<<<< HEAD
-    if (originalBaseEndpoint === undefined) {
-      process.env.BASE_ENDPOINT = FALLBACK_BASE_ENDPOINT;
-    } else {
-      process.env.BASE_ENDPOINT = originalBaseEndpoint;
-    }
-  });
-
-  afterEach(() => {
-    if (originalBaseEndpoint === undefined) {
-      delete process.env.BASE_ENDPOINT;
-    } else {
-      process.env.BASE_ENDPOINT = originalBaseEndpoint;
-    }
-=======
->>>>>>> 1d31833e
+    publicEnv.BASE_ENDPOINT =
+      originalBaseEndpoint ?? FALLBACK_BASE_ENDPOINT;
+    publicEnv.VITE_FEATURE_AB_CARD =
+      originalArtBlocksFlags.VITE_FEATURE_AB_CARD;
+    publicEnv.NEXT_PUBLIC_VITE_FEATURE_AB_CARD =
+      originalArtBlocksFlags.NEXT_PUBLIC_VITE_FEATURE_AB_CARD;
+    publicEnv.NEXT_PUBLIC_FEATURE_AB_CARD =
+      originalArtBlocksFlags.NEXT_PUBLIC_FEATURE_AB_CARD;
+    publicEnv.FEATURE_AB_CARD = originalArtBlocksFlags.FEATURE_AB_CARD;
   });
 
   it("renders gif embeds", () => {
@@ -148,13 +146,8 @@
     expect(a).toHaveAttribute("rel", "noopener noreferrer nofollow");
   });
 
-<<<<<<< HEAD
-  it("renders Art Blocks token card for supported URLs", async () => {
-=======
   it("renders Art Blocks token card when feature enabled", async () => {
-    const { publicEnv } = require("@/config/env");
     publicEnv.VITE_FEATURE_AB_CARD = "true";
->>>>>>> 1d31833e
     const content = "[token](https://www.artblocks.io/token/662000)";
 
     render(
@@ -175,7 +168,6 @@
     expect(mockLinkPreviewCard).not.toHaveBeenCalled();
   });
 
-<<<<<<< HEAD
   it("renders Farcaster card for Warpcast links", () => {
     const content = "[cast](https://warpcast.com/alice/0x123)";
 
@@ -196,12 +188,6 @@
 
   it("falls back to regular link when Art Blocks URL is not supported", () => {
     const content = "[token](https://www.artblocks.io/project/662000)";
-=======
-  it("falls back to regular link when Art Blocks card disabled", () => {
-    const { publicEnv } = require("@/config/env");
-    publicEnv.VITE_FEATURE_AB_CARD = "false";
-    const content = "[token](https://www.artblocks.io/token/662000)";
->>>>>>> 1d31833e
 
     render(
       <DropPartMarkdown
@@ -215,14 +201,26 @@
     expect(mockArtBlocksTokenCard).not.toHaveBeenCalled();
     expect(mockLinkPreviewCard).not.toHaveBeenCalled();
     const link = screen.getByRole("link", { name: "token" });
-<<<<<<< HEAD
     expect(link).toHaveAttribute("href", "https://www.artblocks.io/project/662000");
-=======
-    expect(link).toHaveAttribute(
-      "href",
-      "https://www.artblocks.io/token/662000"
-    );
->>>>>>> 1d31833e
+  });
+
+  it("falls back to regular link when Art Blocks card disabled", () => {
+    publicEnv.VITE_FEATURE_AB_CARD = "false";
+    const content = "[token](https://www.artblocks.io/token/662000)";
+
+    render(
+      <DropPartMarkdown
+        mentionedUsers={[]}
+        referencedNfts={[]}
+        partContent={content}
+        onQuoteClick={jest.fn()}
+      />
+    );
+
+    expect(mockArtBlocksTokenCard).not.toHaveBeenCalled();
+    expect(mockLinkPreviewCard).not.toHaveBeenCalled();
+    const link = screen.getByRole("link", { name: "token" });
+    expect(link).toHaveAttribute("href", "https://www.artblocks.io/token/662000");
   });
 
   it("renders a fallback link when tweet data is unavailable", async () => {
