jest.mock("next/font/google", () => ({ Poppins: () => () => null }));
jest.mock("@/components/allowlist-tool/common/animation/AllowlistToolAnimationWrapper", () => ({ __esModule: true, default: (p: any) => <>{p.children}</> }));
import { render, screen } from "@testing-library/react";
import userEvent from "@testing-library/user-event";
<<<<<<< HEAD
import BlockPickerTimeWindowSelect from "../../../components/block-picker/BlockPickerTimeWindowSelect";
=======
import BlockPickerTimeWindowSelect from "@/components/block-picker/BlockPickerTimeWindowSelect";
>>>>>>> bce167ce
import { BlockPickerTimeWindow } from "@/app/meme-blocks/page.client";

jest.mock("@/components/block-picker/BlockPickerTimeWindowSelectList", () => (props: any) => (
  <button data-testid="option" onClick={() => props.setTimeWindow(BlockPickerTimeWindow.ONE_MINUTE)} />
));

jest.mock("framer-motion", () => ({ motion: { div: (p: any) => <div {...p} /> }, useAnimate: () => [jest.fn(), jest.fn()] }));
jest.mock("react-use", () => ({ useClickAway: jest.fn(), useKeyPressEvent: jest.fn() }));

test("opens and selects option", async () => {
  const setTimeWindow = jest.fn();
  render(<BlockPickerTimeWindowSelect timeWindow={BlockPickerTimeWindow.NONE} setTimeWindow={setTimeWindow} />);
  await userEvent.click(screen.getByRole("button"));
  await userEvent.click(screen.getByTestId("option"));
  expect(setTimeWindow).toHaveBeenCalledWith(BlockPickerTimeWindow.ONE_MINUTE);
});<|MERGE_RESOLUTION|>--- conflicted
+++ resolved
@@ -1,24 +1,41 @@
 jest.mock("next/font/google", () => ({ Poppins: () => () => null }));
-jest.mock("@/components/allowlist-tool/common/animation/AllowlistToolAnimationWrapper", () => ({ __esModule: true, default: (p: any) => <>{p.children}</> }));
+jest.mock(
+  "@/components/allowlist-tool/common/animation/AllowlistToolAnimationWrapper",
+  () => ({ __esModule: true, default: (p: any) => <>{p.children}</> })
+);
 import { render, screen } from "@testing-library/react";
 import userEvent from "@testing-library/user-event";
-<<<<<<< HEAD
-import BlockPickerTimeWindowSelect from "../../../components/block-picker/BlockPickerTimeWindowSelect";
-=======
 import BlockPickerTimeWindowSelect from "@/components/block-picker/BlockPickerTimeWindowSelect";
->>>>>>> bce167ce
 import { BlockPickerTimeWindow } from "@/app/meme-blocks/page.client";
 
-jest.mock("@/components/block-picker/BlockPickerTimeWindowSelectList", () => (props: any) => (
-  <button data-testid="option" onClick={() => props.setTimeWindow(BlockPickerTimeWindow.ONE_MINUTE)} />
-));
+jest.mock(
+  "@/components/block-picker/BlockPickerTimeWindowSelectList",
+  () => (props: any) =>
+    (
+      <button
+        data-testid="option"
+        onClick={() => props.setTimeWindow(BlockPickerTimeWindow.ONE_MINUTE)}
+      />
+    )
+);
 
-jest.mock("framer-motion", () => ({ motion: { div: (p: any) => <div {...p} /> }, useAnimate: () => [jest.fn(), jest.fn()] }));
-jest.mock("react-use", () => ({ useClickAway: jest.fn(), useKeyPressEvent: jest.fn() }));
+jest.mock("framer-motion", () => ({
+  motion: { div: (p: any) => <div {...p} /> },
+  useAnimate: () => [jest.fn(), jest.fn()],
+}));
+jest.mock("react-use", () => ({
+  useClickAway: jest.fn(),
+  useKeyPressEvent: jest.fn(),
+}));
 
 test("opens and selects option", async () => {
   const setTimeWindow = jest.fn();
-  render(<BlockPickerTimeWindowSelect timeWindow={BlockPickerTimeWindow.NONE} setTimeWindow={setTimeWindow} />);
+  render(
+    <BlockPickerTimeWindowSelect
+      timeWindow={BlockPickerTimeWindow.NONE}
+      setTimeWindow={setTimeWindow}
+    />
+  );
   await userEvent.click(screen.getByRole("button"));
   await userEvent.click(screen.getByTestId("option"));
   expect(setTimeWindow).toHaveBeenCalledWith(BlockPickerTimeWindow.ONE_MINUTE);
