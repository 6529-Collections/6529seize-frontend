import { commonApiFetch } from '../../services/api/common-api';
import { getStagingAuth, getAuthJwt } from '../../services/auth/auth.utils';

jest.mock('../../services/auth/auth.utils', () => ({
  getStagingAuth: jest.fn(),
  getAuthJwt: jest.fn(),
}));

describe('commonApiFetch', () => {
  const originalEndpoint = process.env.API_ENDPOINT;
  beforeEach(() => {
    (global as any).fetch = jest.fn();
    jest.resetAllMocks();
    process.env.API_ENDPOINT = 'http://example.com';
  });
  afterAll(() => {
    process.env.API_ENDPOINT = originalEndpoint;
  });

  it('builds url with params and headers', async () => {
    (getStagingAuth as jest.Mock).mockReturnValue('s');
    (getAuthJwt as jest.Mock).mockReturnValue('jwt');
    (global.fetch as jest.Mock).mockResolvedValue({ ok: true, json: async () => ({ result: 1 }) });

    const result = await commonApiFetch<{ result: number }>({
      endpoint: 'test',
      params: { foo: 'bar', typ: 'nic' },
    });

    expect(global.fetch).toHaveBeenCalledWith(
      'http://example.com/api/test?foo=bar&typ=cic',
      { headers: { 'Content-Type': 'application/json', 'x-6529-auth': 's', Authorization: 'Bearer jwt' }, signal: undefined }
    );
    expect(result).toEqual({ result: 1 });
  });

  it('rejects with error body when not ok', async () => {
    (getStagingAuth as jest.Mock).mockReturnValue(null);
    (getAuthJwt as jest.Mock).mockReturnValue(null);
    (global.fetch as jest.Mock).mockResolvedValue({ ok: false, statusText: 'Bad', json: async () => ({ error: 'err' }) });

    await expect(
      commonApiFetch({ endpoint: 'bad' })
    ).rejects.toBe('err');
  });
});

describe('commonApiPost', () => {
  const originalEndpoint = process.env.API_ENDPOINT;
  beforeEach(() => {
    (global as any).fetch = jest.fn();
    process.env.API_ENDPOINT = 'http://example.com';
<<<<<<< HEAD
=======
  });
  afterAll(() => {
    process.env.API_ENDPOINT = originalEndpoint;
>>>>>>> 79f45ccd
  });

  it('posts data and returns json', async () => {
    (getStagingAuth as jest.Mock).mockReturnValue('a');
    (getAuthJwt as jest.Mock).mockReturnValue(null);
    (global.fetch as jest.Mock).mockResolvedValue({ ok: true, json: async () => ({ res: 1 }) });
    const { commonApiPost } = await import('../../services/api/common-api');
    const result = await commonApiPost<{v:number},{res:number}>({ endpoint:'e', body:{v:1} });
    expect(global.fetch).toHaveBeenCalledWith('http://example.com/api/e', { method:'POST', headers:{ 'Content-Type':'application/json','x-6529-auth':'a'}, body: JSON.stringify({v:1}) });
    expect(result).toEqual({ res:1 });
  });

  it('rejects on error', async () => {
    (getStagingAuth as jest.Mock).mockReturnValue(null);
    (getAuthJwt as jest.Mock).mockReturnValue(null);
    (global.fetch as jest.Mock).mockResolvedValue({ ok: false, statusText:'B', json: async () => ({ error:'err' }) });
    const { commonApiPost } = await import('../../services/api/common-api');
    await expect(commonApiPost({ endpoint:'e', body:{} })).rejects.toBe('err');
  });
});<|MERGE_RESOLUTION|>--- conflicted
+++ resolved
@@ -50,12 +50,9 @@
   beforeEach(() => {
     (global as any).fetch = jest.fn();
     process.env.API_ENDPOINT = 'http://example.com';
-<<<<<<< HEAD
-=======
   });
   afterAll(() => {
     process.env.API_ENDPOINT = originalEndpoint;
->>>>>>> 79f45ccd
   });
 
   it('posts data and returns json', async () => {
