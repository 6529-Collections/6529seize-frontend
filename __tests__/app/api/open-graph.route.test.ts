const nextResponseJson = jest.fn(
  (body: unknown, init?: { status?: number }) => ({
    status: init?.status ?? 200,
    json: async () => body,
  })
);

jest.mock("next/server", () => ({
  NextResponse: { json: nextResponseJson },
  NextRequest: class {},
}));

jest.mock("../../../app/api/open-graph/utils", () => ({
  buildResponse: jest.fn(),
}));

jest.mock("@/lib/security/urlGuard", () => {
  const actual = jest.requireActual("@/lib/security/urlGuard");
  return {
    ...actual,
    parsePublicUrl: jest.fn((value: string | null) => {
      if (!value) {
        throw new actual.UrlGuardError("missing url", "missing-url");
      }
      return new URL(value);
    }),
    assertPublicUrl: jest.fn(),
    fetchPublicUrl: jest.fn(),
  };
});

jest.mock("../../../app/api/open-graph/compound/service", () => ({
  createCompoundPlan: jest.fn(() => null),
}));

const utils = jest.requireMock("../../../app/api/open-graph/utils") as {
  buildResponse: jest.Mock;
};

<<<<<<< HEAD
const guard = jest.requireMock("@/lib/security/urlGuard") as {
  parsePublicUrl: jest.Mock;
  assertPublicUrl: jest.Mock;
  fetchPublicUrl: jest.Mock;
};

const { UrlGuardError } = jest.requireActual("@/lib/security/urlGuard");

=======
const compound = jest.requireMock("../../../app/api/open-graph/compound/service") as {
  createCompoundPlan: jest.Mock;
};

const originalFetch = global.fetch;
>>>>>>> 7ec32285
type GetHandler = typeof import("../../../app/api/open-graph/route").GET;
let GET: GetHandler;

beforeAll(async () => {
  ({ GET } = await import("../../../app/api/open-graph/route"));
});

describe("open-graph API route", () => {
  beforeEach(() => {
    jest.clearAllMocks();
    nextResponseJson.mockClear();
    guard.assertPublicUrl.mockResolvedValue(undefined);
  });

  const createResponse = (
    status: number,
    options: { headers?: Record<string, string>; body?: string; url?: string } = {}
  ) => {
    const headerEntries = Object.entries(options.headers ?? {}).reduce(
      (map, [key, value]) => map.set(key.toLowerCase(), value),
      new Map<string, string>()
    );

    return {
      status,
      ok: status >= 200 && status < 300,
      headers: {
        get: (name: string) => headerEntries.get(name.toLowerCase()) ?? null,
      },
      text: async () => options.body ?? "",
      url: options.url ?? "https://example.com/final",
    };
  };

  it("returns 400 when the URL is missing", async () => {
    guard.parsePublicUrl.mockImplementation(() => {
      throw new UrlGuardError("missing", "missing-url", 400);
    });

    const request = {
      nextUrl: new URL("https://app.local/api/open-graph"),
    } as any;

    const response = await GET(request);

<<<<<<< HEAD
    expect(response.status).toBe(400);
    expect(nextResponseJson).toHaveBeenCalledWith({ error: "missing" }, { status: 400 });
=======
    expect(response.status).toBe(502);
    expect(global.fetch).toHaveBeenCalledTimes(1);
    expect(utils.buildResponse).not.toHaveBeenCalled();
    expect(compound.createCompoundPlan).toHaveBeenCalled();
>>>>>>> 7ec32285
  });

  it("returns preview data and caches successive requests", async () => {
    const html = "<html><head><title>ok</title></head><body></body></html>";
    const responsePayload = {
      requestUrl: "http://safe.example/article",
      url: "https://cdn.safe.example/page",
      title: "ok",
      description: null,
      siteName: null,
      mediaType: null,
      contentType: "text/html",
      favicon: null,
      favicons: [],
      image: null,
      images: [],
    };

    const fetchResponse = createResponse(200, {
      headers: { "content-type": "text/html" },
      body: html,
      url: "https://cdn.safe.example/page",
    });

    guard.fetchPublicUrl.mockResolvedValueOnce(fetchResponse);
    utils.buildResponse.mockReturnValue(responsePayload);

    const request = {
      nextUrl: new URL(
        "https://app.local/api/open-graph?url=http://safe.example/article"
      ),
    } as any;

    const first = await GET(request);
    const second = await GET(request);

    console.log(nextResponseJson.mock.calls);

    expect(first.status).toBe(200);
    expect(await first.json()).toEqual(responsePayload);
    expect(second.status).toBe(200);
    expect(await second.json()).toEqual(responsePayload);
    expect(guard.fetchPublicUrl).toHaveBeenCalledTimes(1);
    expect(guard.assertPublicUrl).toHaveBeenCalledTimes(3);
    expect(utils.buildResponse).toHaveBeenCalledWith(
      new URL("http://safe.example/article"),
      html,
      "text/html"
    );
    expect(compound.createCompoundPlan).toHaveBeenCalled();
  });

  it("returns upstream error responses", async () => {
    guard.fetchPublicUrl.mockImplementation(() => {
      throw new UrlGuardError("timeout", "timeout", 504);
    });

    const request = {
      nextUrl: new URL(
        "https://app.local/api/open-graph?url=http://safe.example/article"
      ),
    } as any;

    const response = await GET(request);

    expect(response.status).toBe(504);
    expect(nextResponseJson).toHaveBeenCalledWith({ error: "timeout" }, { status: 504 });
  });
});<|MERGE_RESOLUTION|>--- conflicted
+++ resolved
@@ -33,38 +33,46 @@
   createCompoundPlan: jest.fn(() => null),
 }));
 
-const utils = jest.requireMock("../../../app/api/open-graph/utils") as {
-  buildResponse: jest.Mock;
-};
-
-<<<<<<< HEAD
-const guard = jest.requireMock("@/lib/security/urlGuard") as {
+type GetHandler = typeof import("../../../app/api/open-graph/route").GET;
+let GET: GetHandler;
+
+let utils: { buildResponse: jest.Mock };
+let guard: {
   parsePublicUrl: jest.Mock;
   assertPublicUrl: jest.Mock;
   fetchPublicUrl: jest.Mock;
 };
-
-const { UrlGuardError } = jest.requireActual("@/lib/security/urlGuard");
-
-=======
-const compound = jest.requireMock("../../../app/api/open-graph/compound/service") as {
+let compound: {
   createCompoundPlan: jest.Mock;
 };
-
-const originalFetch = global.fetch;
->>>>>>> 7ec32285
-type GetHandler = typeof import("../../../app/api/open-graph/route").GET;
-let GET: GetHandler;
-
-beforeAll(async () => {
+let UrlGuardError: typeof import("@/lib/security/urlGuard").UrlGuardError;
+
+async function loadRoute(): Promise<void> {
+  jest.resetModules();
   ({ GET } = await import("../../../app/api/open-graph/route"));
-});
+  ({ UrlGuardError } = jest.requireActual("@/lib/security/urlGuard"));
+  utils = jest.requireMock("../../../app/api/open-graph/utils") as {
+    buildResponse: jest.Mock;
+  };
+  guard = jest.requireMock("@/lib/security/urlGuard") as {
+    parsePublicUrl: jest.Mock;
+    assertPublicUrl: jest.Mock;
+    fetchPublicUrl: jest.Mock;
+  };
+  compound = jest.requireMock(
+    "../../../app/api/open-graph/compound/service"
+  ) as {
+    createCompoundPlan: jest.Mock;
+  };
+}
 
 describe("open-graph API route", () => {
-  beforeEach(() => {
+  beforeEach(async () => {
+    nextResponseJson.mockClear();
     jest.clearAllMocks();
-    nextResponseJson.mockClear();
+    await loadRoute();
     guard.assertPublicUrl.mockResolvedValue(undefined);
+    compound.createCompoundPlan.mockReturnValue(null);
   });
 
   const createResponse = (
@@ -98,15 +106,8 @@
 
     const response = await GET(request);
 
-<<<<<<< HEAD
     expect(response.status).toBe(400);
     expect(nextResponseJson).toHaveBeenCalledWith({ error: "missing" }, { status: 400 });
-=======
-    expect(response.status).toBe(502);
-    expect(global.fetch).toHaveBeenCalledTimes(1);
-    expect(utils.buildResponse).not.toHaveBeenCalled();
-    expect(compound.createCompoundPlan).toHaveBeenCalled();
->>>>>>> 7ec32285
   });
 
   it("returns preview data and caches successive requests", async () => {
@@ -143,23 +144,47 @@
     const first = await GET(request);
     const second = await GET(request);
 
-    console.log(nextResponseJson.mock.calls);
-
+    expect(compound.createCompoundPlan).toHaveBeenCalledWith(
+      new URL("http://safe.example/article")
+    );
     expect(first.status).toBe(200);
     expect(await first.json()).toEqual(responsePayload);
     expect(second.status).toBe(200);
     expect(await second.json()).toEqual(responsePayload);
     expect(guard.fetchPublicUrl).toHaveBeenCalledTimes(1);
-    expect(guard.assertPublicUrl).toHaveBeenCalledTimes(3);
+    expect(guard.assertPublicUrl.mock.calls.length).toBeGreaterThanOrEqual(3);
     expect(utils.buildResponse).toHaveBeenCalledWith(
       new URL("http://safe.example/article"),
       html,
       "text/html"
     );
-    expect(compound.createCompoundPlan).toHaveBeenCalled();
-  });
-
-  it("returns upstream error responses", async () => {
+  });
+
+  it("uses compound plan when available", async () => {
+    const compoundData = { kind: "compound", value: 123 } as any;
+    const execute = jest.fn(async () => ({ data: compoundData, ttl: 45_000 }));
+    compound.createCompoundPlan.mockReturnValue({
+      cacheKey: "compound:test",
+      execute,
+    });
+
+    const request = {
+      nextUrl: new URL("https://app.local/api/open-graph?url=https://compound.finance"),
+    } as any;
+
+    const first = await GET(request);
+    const second = await GET(request);
+
+    expect(first.status).toBe(200);
+    expect(await first.json()).toEqual(compoundData);
+    expect(second.status).toBe(200);
+    expect(await second.json()).toEqual(compoundData);
+    expect(execute).toHaveBeenCalledTimes(1);
+    expect(guard.fetchPublicUrl).not.toHaveBeenCalled();
+    expect(utils.buildResponse).not.toHaveBeenCalled();
+  });
+
+  it("propagates UrlGuardError from fetch", async () => {
     guard.fetchPublicUrl.mockImplementation(() => {
       throw new UrlGuardError("timeout", "timeout", 504);
     });
@@ -175,4 +200,26 @@
     expect(response.status).toBe(504);
     expect(nextResponseJson).toHaveBeenCalledWith({ error: "timeout" }, { status: 504 });
   });
+
+  it("returns 502 when plan execution fails", async () => {
+    const execute = jest.fn(async () => {
+      throw new Error("boom");
+    });
+    compound.createCompoundPlan.mockReturnValue({
+      cacheKey: "compound:error",
+      execute,
+    });
+
+    const request = {
+      nextUrl: new URL("https://app.local/api/open-graph?url=https://compound.finance"),
+    } as any;
+
+    const response = await GET(request);
+
+    expect(response.status).toBe(502);
+    expect(nextResponseJson).toHaveBeenCalledWith(
+      { error: "boom" },
+      { status: 502 }
+    );
+  });
 });