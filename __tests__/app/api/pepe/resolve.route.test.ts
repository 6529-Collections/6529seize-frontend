const nextResponseJson = jest.fn(
  (
    body: unknown,
    init?: {
      status?: number;
      headers?: Headers;
    }
  ) => ({
    status: init?.status ?? 200,
    headers: init?.headers ?? new Headers(),
    body,
    json: async () => body,
  })
);

jest.mock("next/server", () => ({
  NextResponse: { json: nextResponseJson },
  NextRequest: class {},
}));

<<<<<<< HEAD
const mockFetchPublicUrl = jest.fn();
const mockFetchPublicJson = jest.fn();

jest.mock("@/lib/security/urlGuard", () => {
  const actual = jest.requireActual("@/lib/security/urlGuard");
  return {
    ...actual,
    fetchPublicUrl: mockFetchPublicUrl,
    fetchPublicJson: mockFetchPublicJson,
  };
});

const originalEnv = process.env;
=======
const originalFetch = globalThis.fetch;
>>>>>>> 1d31833e

type GetHandler = typeof import("@/app/api/pepe/resolve/route").GET;
let GET: GetHandler;

beforeAll(async () => {
  ({ GET } = await import("@/app/api/pepe/resolve/route"));
});

describe("/api/pepe/resolve", () => {
  beforeEach(() => {
    nextResponseJson.mockClear();
    mockFetchPublicUrl.mockReset();
    mockFetchPublicJson.mockReset();
  });

  const createTextResponse = (body: string, status = 200) =>
    new Response(body, {
      status,
      headers: new Headers({ "content-type": "text/html" }),
    });

  const slugifyNameForTest = (value: string) =>
    value
      .toLowerCase()
      .replace(/&/g, "and")
      .replace(/[^a-z0-9\s-]/g, "")
      .trim()
      .replace(/\s+/g, "-")
      .replace(/-+/g, "-");

  it("caches asset previews and sets cache headers", async () => {
    const nextData = {
      props: {
        pageProps: {
          asset: {
            name: "MtGox Pepe",
            asset: "GOXPEPE",
            artist: "Artist",
            collection: "Series 2",
            image: "https://images.example/gox.png",
            series: 2,
            card: 15,
          },
        },
      },
    };

    const html = `<!doctype html><html><head><script id="__NEXT_DATA__" type="application/json">${JSON.stringify(
      nextData
    )}</script></head><body></body></html>`;

    const nameSlug = slugifyNameForTest(nextData.props.pageProps.asset.name);
    const assetSlug = slugifyNameForTest(nextData.props.pageProps.asset.asset);
    const expectedWikiSlugs = new Set([nameSlug, assetSlug]);

    mockFetchPublicUrl.mockImplementation(async (input: string | URL) => {
      const url = typeof input === "string" ? input : input.toString();
      if (url.startsWith("https://pepe.wtf/asset/")) {
        return createTextResponse(html);
      }
      if (url.startsWith("https://wiki.pepe.wtf/")) {
        const wikiPath = url.replace("https://wiki.pepe.wtf/", "").replace(/\/+$/, "");
        if (wikiPath.startsWith("rare-pepes/")) {
          const slug = wikiPath.split("/").pop() ?? "";
          if (!expectedWikiSlugs.has(slug)) {
            throw new Error(`Unexpected rare pepe slug ${slug}`);
          }
          return new Response(null, { status: 404 });
        }
        if (wikiPath.startsWith("book-of-kek/")) {
          const slug = wikiPath.split("/").pop() ?? "";
          if (!expectedWikiSlugs.has(slug)) {
            throw new Error(`Unexpected book of kek slug ${slug}`);
          }
          return new Response(null, { status: 404 });
        }
        if (!wikiPath.includes("/") && expectedWikiSlugs.has(wikiPath)) {
          return new Response(null, { status: 200 });
        }
      }
      throw new Error(`Unexpected fetchPublicUrl call to ${url}`);
    });

    mockFetchPublicJson.mockImplementation(async (input: string | URL) => {
      const url = typeof input === "string" ? input : input.toString();
      if (url === "https://tokenscan.io/api/api/asset/GOXPEPE") {
        return { supply: "1000" };
      }
      if (url === "https://tokenscan.io/api/api/holders/GOXPEPE") {
        return { data: [{}, {}] };
      }
      if (url === "https://tokenscan.io/api/api/dispensers/GOXPEPE?status=open") {
        return { data: [{ satoshi_price: 2500 }, { satoshirate: 4000 }] };
      }
      if (url === "https://tokenscan.io/api/api/market/GOXPEPE/BTC/history") {
        return { data: [{ price_sats: 1500 }] };
      }
      if (url === "https://tokenscan.io/api/api/market/GOXPEPE/XCP/history") {
        return { data: [{ price: 1.5 }] };
      }
      if (url.startsWith("https://api.coingecko.com/")) {
        return { bitcoin: { eth: 15 }, counterparty: { eth: 0.002 } };
      }
      throw new Error(`Unexpected fetchPublicJson call to ${url}`);
    });

    const request = {
      nextUrl: new URL("https://app.local/api/pepe/resolve?kind=asset&slug=GOXPEPE"),
    } as any;

    const response1 = await GET(request);
    expect(response1.status).toBe(200);
    const payload1 = await response1.json();
    expect(payload1).toMatchObject({
      kind: "asset",
      asset: "GOXPEPE",
      links: {
        horizon: "https://horizon.market/explorer/assets/GOXPEPE",
        xchain: "https://xchain.io/asset/GOXPEPE",
      },
    });
    expect(payload1.links).toHaveProperty("wiki");

    expect(payload1.market).toEqual(
      expect.objectContaining({
        bestAskSats: 2500,
        lastSaleSats: 1500,
        lastSaleXcp: 1.5,
        approxEthPerBtc: 15,
        approxEthPerXcp: 0.002,
      })
    );
    expect(typeof payload1.market?.updatedISO).toBe("string");
    expect(Number.isNaN(Date.parse(payload1.market?.updatedISO ?? ""))).toBe(false);

    expect(response1.headers.get("X-Cache")).toBe("MISS");
    expect(response1.headers.get("Cache-Control")).toContain("s-maxage=600");
    expect(mockFetchPublicUrl).toHaveBeenCalled();
    expect(mockFetchPublicJson).toHaveBeenCalled();
    const wikiCallResults = mockFetchPublicUrl.mock.calls
      .map(([input], index) => {
        const url = typeof input === "string" ? input : input.toString();
        return {
          url,
          result: mockFetchPublicUrl.mock.results[index],
        };
      })
      .filter(({ url }) => url.startsWith("https://wiki.pepe.wtf/"));

    expect(wikiCallResults.length).toBeGreaterThan(0);

    const successfulWikiProbe = wikiCallResults.find(
      ({ result }) => result.type === "return" && Boolean(result.value?.ok)
    );
    if (successfulWikiProbe) {
      expect(payload1.links?.wiki).toBe(successfulWikiProbe.url);
      const wikiSlug = successfulWikiProbe.url.replace("https://wiki.pepe.wtf/", "").replace(/\/+$/, "");
      expect(expectedWikiSlugs.has(wikiSlug)).toBe(true);
    } else {
      expect(payload1.links?.wiki).toBeUndefined();
    }

    expect(
      wikiCallResults.some(({ url }) => {
        if (!url.includes("/rare-pepes/")) {
          return false;
        }
        const slug = url.split("/").pop() ?? "";
        return expectedWikiSlugs.has(slug);
      })
    ).toBe(true);
    const urlCallsAfterFirst = mockFetchPublicUrl.mock.calls.length;
    const jsonCallsAfterFirst = mockFetchPublicJson.mock.calls.length;

    const response2 = await GET(request);
    expect(response2.status).toBe(200);
    const payload2 = await response2.json();
    expect(payload2).toEqual(payload1);
    expect(response2.headers.get("X-Cache")).toBe("HIT");
    expect(mockFetchPublicUrl.mock.calls.length).toBe(urlCallsAfterFirst);
    expect(mockFetchPublicJson.mock.calls.length).toBe(jsonCallsAfterFirst);
  });

  it("returns 400 for invalid params", async () => {
    const request = {
      nextUrl: new URL("https://app.local/api/pepe/resolve"),
    } as any;

    const response = await GET(request);
    expect(response.status).toBe(400);
    expect(mockFetchPublicUrl).not.toHaveBeenCalled();
    expect(mockFetchPublicJson).not.toHaveBeenCalled();
  });
});<|MERGE_RESOLUTION|>--- conflicted
+++ resolved
@@ -18,7 +18,6 @@
   NextRequest: class {},
 }));
 
-<<<<<<< HEAD
 const mockFetchPublicUrl = jest.fn();
 const mockFetchPublicJson = jest.fn();
 
@@ -30,11 +29,6 @@
     fetchPublicJson: mockFetchPublicJson,
   };
 });
-
-const originalEnv = process.env;
-=======
-const originalFetch = globalThis.fetch;
->>>>>>> 1d31833e
 
 type GetHandler = typeof import("@/app/api/pepe/resolve/route").GET;
 let GET: GetHandler;
