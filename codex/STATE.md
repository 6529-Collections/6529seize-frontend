# Codex State Board

This table is the single source of truth for active and historical tickets. Keep it alphabetically sorted by ticket ID and update it whenever any metadata changes.

| Ticket ID | Title | Status | Priority | Owner | PRs | Last Updated |
|-----------|-------|--------|----------|-------|-----|--------------|
| TKT-0001 | Audit client-side processing for server migration | Done | P1 | evocoder | — | 2025-10-14 |
| TKT-0002 | Server-side hydrate brain and wave pipelines | Backlog | P0 | evocoder | — | 2025-10-14 |
| TKT-0003 | Server aggregate collection analytics surfaces | Backlog | P1 | evocoder | — | 2025-10-14 |
| TKT-0004 | Offload CSV mapping tools to server pipelines | Backlog | P1 | evocoder | — | 2025-10-14 |
| TKT-0005 | Replace notification polling with server-driven delivery | Backlog | P1 | evocoder | — | 2025-10-14 |
| TKT-0006 | Centralise media and IPFS upload orchestration | Backlog | P1 | evocoder | — | 2025-10-14 |
| TKT-0007 | Stabilize group name search input | In-Progress | P0 | simo6529 | [#1540](https://github.com/6529-Collections/6529seize-frontend/pull/1540) | 2025-10-14 |
| TKT-0008 | Reconcile Codex board merge conflicts | In-Progress | P1 | openai-assistant | [#1539](https://github.com/6529-Collections/6529seize-frontend/pull/1539) | 2025-10-14 |
| TKT-0009 | Refactor Brain notifications shell for modular clarity | In-Progress | P1 | simo6529 | [#1545](https://github.com/6529-Collections/6529seize-frontend/pull/1545) | 2025-10-15 |
| TKT-0010 | Refactor WaveDropsAll component for modular clarity | In-Progress | P1 | openai-assistant | [#1560](https://github.com/6529-Collections/6529seize-frontend/pull/1560) | 2025-10-22 |
| TKT-0011 | Restore identity search keyboard navigation | Done | P1 | simo6529 | Pending (branch block-add-identity-to-wave) | 2025-10-26 |
| TKT-0012 | Refactor wave group edit buttons for modular clarity | In-Progress | P1 | openai-assistant | [#1544](https://github.com/6529-Collections/6529seize-frontend/pull/1544) | 2025-10-26 |
| TKT-0013 | Respect unstyled flag in compact menu button | In-Progress | P1 | openai-assistant | — | 2025-10-23 |
| TKT-0014 | Replace wave publish wait with backend confirmation | Backlog | P1 | openai-assistant | — | 2025-10-24 |
| TKT-0015 | Unify header search results | In-Progress | P1 | openai-assistant | [#1567](https://github.com/6529-Collections/6529seize-frontend/pull/1567) | 2025-10-24 |
| TKT-0016 | Upgrade Next.js app to version 16 | In-Progress | P0 | openai-assistant | — | 2025-10-27 |
| TKT-0017 | Stabilize Waves modal tests for app routing | In-Progress | P1 | openai-assistant | — | 2025-10-27 |
| TKT-0018 | Clean up UrlGuardHooks export | In-Progress | P1 | openai-assistant | — | 2025-10-28 |
| TKT-0019 | Make Wave card fully clickable | In-Progress | P1 | openai-assistant | — | 2025-10-27 |
| TKT-0020 | Harden CustomTooltip positioning robustness | In-Progress | P1 | openai-assistant | — | 2025-10-28 |
<<<<<<< HEAD
| TKT-0021 | Remove unused HeaderNotifications component | In-Progress | P2 | openai-assistant | — | 2025-10-28 |
| TKT-0022 | Remove unused BrainLeftSidebarSearchWave dropdown | Review | P2 | openai-assistant | — | 2025-10-28 |
| TKT-0023 | Remove unused HeaderMobileUtils utilities | In-Progress | P2 | openai-assistant | — | 2025-10-28 |
| TKT-0024 | Remove unused HeaderUserProfile component | Review | P2 | openai-assistant | — | 2025-10-28 |
| TKT-0025 | Remove unused WalletConnectionError export | Review | P2 | openai-assistant | — | 2025-10-28 |
| TKT-0026 | Remove unused DropListItemContentPart export | In-Progress | P2 | openai-assistant | — | 2025-10-28 |
| TKT-0027 | Remove unused isMintDayDate helper export | Review | P2 | openai-assistant | — | 2025-10-28 |
| TKT-0028 | Remove unused getCollectionBaseBreadcrums export | In-Progress | P2 | openai-assistant | — | 2025-10-28 |
| TKT-0029 | Remove unused immediatelyNextMintInstantUTC helper | Review | P2 | openai-assistant | — | 2025-10-28 |
| TKT-0030 | Remove unused getNextMintNumber helper | In-Progress | P2 | openai-assistant | — | 2025-10-28 |
| TKT-0031 | Remove unused getPageMetadata helper | In-Progress | P2 | openai-assistant | — | 2025-10-28 |
| TKT-0032 | Remove unused hasMetadataContent export | In-Progress | P2 | openai-assistant | — | 2025-10-28 |
| TKT-0033 | Remove unused createIcsDataUrl helper | Review | P2 | openai-assistant | — | 2025-10-28 |
| TKT-0034 | Remove unused findLightDropBySerialNoWithPagination helper | Review | P2 | openai-assistant | — | 2025-10-28 |
=======
| TKT-0021 | Restore Discover create wave modal | In-Progress | P1 | openai-assistant | — | 2025-10-29 |
>>>>>>> 8238690e

## Usage Guidelines

- **Status** must be one of `Backlog`, `In-Progress`, `Review`, or `Done`.
- **Priority** codes follow the scale `P0` (blockers) through `P3` (nice-to-have).
- **Owner** should be the GitHub handle responsible for delivery.
- **PRs** should list merged or open pull requests as Markdown links (separate multiple entries with `<br>`).
- **Last Updated** records the most recent date (`YYYY-MM-DD`) that any field changed.

After a ticket is marked **Done**, leave the row in place for history but do not edit it further. If new work emerges, capture it as a fresh ticket with a unique ID.<|MERGE_RESOLUTION|>--- conflicted
+++ resolved
@@ -24,8 +24,7 @@
 | TKT-0018 | Clean up UrlGuardHooks export | In-Progress | P1 | openai-assistant | — | 2025-10-28 |
 | TKT-0019 | Make Wave card fully clickable | In-Progress | P1 | openai-assistant | — | 2025-10-27 |
 | TKT-0020 | Harden CustomTooltip positioning robustness | In-Progress | P1 | openai-assistant | — | 2025-10-28 |
-<<<<<<< HEAD
-| TKT-0021 | Remove unused HeaderNotifications component | In-Progress | P2 | openai-assistant | — | 2025-10-28 |
+| TKT-0021 | Restore Discover create wave modal | In-Progress | P1 | openai-assistant | — | 2025-10-29 |
 | TKT-0022 | Remove unused BrainLeftSidebarSearchWave dropdown | Review | P2 | openai-assistant | — | 2025-10-28 |
 | TKT-0023 | Remove unused HeaderMobileUtils utilities | In-Progress | P2 | openai-assistant | — | 2025-10-28 |
 | TKT-0024 | Remove unused HeaderUserProfile component | Review | P2 | openai-assistant | — | 2025-10-28 |
@@ -39,9 +38,6 @@
 | TKT-0032 | Remove unused hasMetadataContent export | In-Progress | P2 | openai-assistant | — | 2025-10-28 |
 | TKT-0033 | Remove unused createIcsDataUrl helper | Review | P2 | openai-assistant | — | 2025-10-28 |
 | TKT-0034 | Remove unused findLightDropBySerialNoWithPagination helper | Review | P2 | openai-assistant | — | 2025-10-28 |
-=======
-| TKT-0021 | Restore Discover create wave modal | In-Progress | P1 | openai-assistant | — | 2025-10-29 |
->>>>>>> 8238690e
 
 ## Usage Guidelines
 
