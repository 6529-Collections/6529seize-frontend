--- conflicted
+++ resolved
@@ -19,12 +19,9 @@
 | TKT-0013 | Respect unstyled flag in compact menu button | In-Progress | P1 | openai-assistant | — | 2025-10-23 |
 | TKT-0014 | Replace wave publish wait with backend confirmation | Backlog | P1 | openai-assistant | — | 2025-10-24 |
 | TKT-0015 | Unify header search results | In-Progress | P1 | openai-assistant | [#1567](https://github.com/6529-Collections/6529seize-frontend/pull/1567) | 2025-10-24 |
-<<<<<<< HEAD
-| TKT-0016 | Make Wave card fully clickable | In-Progress | P1 | openai-assistant | — | 2025-10-27 |
+| TKT-0016 | Upgrade Next.js app to version 16 | In-Progress | P0 | openai-assistant | — | 2025-10-27 |
 | TKT-0017 | Stabilize Waves modal tests for app routing | In-Progress | P1 | openai-assistant | — | 2025-10-27 |
-=======
-| TKT-0016 | Upgrade Next.js app to version 16 | In-Progress | P0 | openai-assistant | — | 2025-10-27 |
->>>>>>> 7949e562
+| TKT-0018 | Make Wave card fully clickable | In-Progress | P1 | openai-assistant | — | 2025-10-27 |
 
 ## Usage Guidelines
 
