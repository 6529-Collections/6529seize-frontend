# Codex State Board

This table is the single source of truth for active and historical tickets. Keep it alphabetically sorted by ticket ID and update it whenever any metadata changes.

| Ticket ID | Title | Status | Priority | Owner | PRs | Last Updated |
|-----------|-------|--------|----------|-------|-----|--------------|
| TKT-0001 | Audit client-side processing for server migration | Done | P1 | evocoder | — | 2025-10-14 |
| TKT-0002 | Server-side hydrate brain and wave pipelines | Backlog | P0 | evocoder | — | 2025-10-14 |
| TKT-0003 | Server aggregate collection analytics surfaces | Backlog | P1 | evocoder | — | 2025-10-14 |
| TKT-0004 | Offload CSV mapping tools to server pipelines | Backlog | P1 | evocoder | — | 2025-10-14 |
| TKT-0005 | Replace notification polling with server-driven delivery | Backlog | P1 | evocoder | — | 2025-10-14 |
| TKT-0006 | Centralise media and IPFS upload orchestration | Backlog | P1 | evocoder | — | 2025-10-14 |
| TKT-0007 | Stabilize group name search input | In-Progress | P0 | simo6529 | [#1540](https://github.com/6529-Collections/6529seize-frontend/pull/1540) | 2025-10-14 |
| TKT-0008 | Reconcile Codex board merge conflicts | In-Progress | P1 | openai-assistant | [#1539](https://github.com/6529-Collections/6529seize-frontend/pull/1539) | 2025-10-14 |
| TKT-0009 | Refactor Brain notifications shell for modular clarity | In-Progress | P1 | simo6529 | [#1545](https://github.com/6529-Collections/6529seize-frontend/pull/1545) | 2025-10-15 |
<<<<<<< HEAD
| TKT-0010 | Fix wave group menu overflow clipping | In-Progress | P1 | simo6529 | [#1544](https://github.com/6529-Collections/6529seize-frontend/pull/1544) | 2025-10-17 |
| TKT-0011 | Restore identity search keyboard navigation | In-Progress | P1 | openai-assistant | [#1544](https://github.com/6529-Collections/6529seize-frontend/pull/1544) | 2025-10-17 |
| TKT-0012 | Refactor wave group edit buttons for modular clarity | In-Progress | P1 | openai-assistant | [#1544](https://github.com/6529-Collections/6529seize-frontend/pull/1544) | 2025-10-17 |
=======
| TKT-0010 | Refactor WaveDropsAll component for modular clarity | In-Progress | P1 | openai-assistant | [#1560](https://github.com/6529-Collections/6529seize-frontend/pull/1560) | 2025-10-22 |
>>>>>>> 1698b0b9

## Usage Guidelines

- **Status** must be one of `Backlog`, `In-Progress`, `Review`, or `Done`.
- **Priority** codes follow the scale `P0` (blockers) through `P3` (nice-to-have).
- **Owner** should be the GitHub handle responsible for delivery.
- **PRs** should list merged or open pull requests as Markdown links (separate multiple entries with `<br>`).
- **Last Updated** records the most recent date (`YYYY-MM-DD`) that any field changed.

After a ticket is marked **Done**, leave the row in place for history but do not edit it further. If new work emerges, capture it as a fresh ticket with a unique ID.<|MERGE_RESOLUTION|>--- conflicted
+++ resolved
@@ -13,13 +13,9 @@
 | TKT-0007 | Stabilize group name search input | In-Progress | P0 | simo6529 | [#1540](https://github.com/6529-Collections/6529seize-frontend/pull/1540) | 2025-10-14 |
 | TKT-0008 | Reconcile Codex board merge conflicts | In-Progress | P1 | openai-assistant | [#1539](https://github.com/6529-Collections/6529seize-frontend/pull/1539) | 2025-10-14 |
 | TKT-0009 | Refactor Brain notifications shell for modular clarity | In-Progress | P1 | simo6529 | [#1545](https://github.com/6529-Collections/6529seize-frontend/pull/1545) | 2025-10-15 |
-<<<<<<< HEAD
-| TKT-0010 | Fix wave group menu overflow clipping | In-Progress | P1 | simo6529 | [#1544](https://github.com/6529-Collections/6529seize-frontend/pull/1544) | 2025-10-17 |
-| TKT-0011 | Restore identity search keyboard navigation | In-Progress | P1 | openai-assistant | [#1544](https://github.com/6529-Collections/6529seize-frontend/pull/1544) | 2025-10-17 |
-| TKT-0012 | Refactor wave group edit buttons for modular clarity | In-Progress | P1 | openai-assistant | [#1544](https://github.com/6529-Collections/6529seize-frontend/pull/1544) | 2025-10-17 |
-=======
 | TKT-0010 | Refactor WaveDropsAll component for modular clarity | In-Progress | P1 | openai-assistant | [#1560](https://github.com/6529-Collections/6529seize-frontend/pull/1560) | 2025-10-22 |
->>>>>>> 1698b0b9
+| TKT-0011 | Restore identity search keyboard navigation | In-Progress | P1 | openai-assistant | — | 2025-10-21 |
+| TKT-0012 | Refactor wave group edit buttons for modular clarity | In-Progress | P1 | openai-assistant | — | 2025-10-21 |
 
 ## Usage Guidelines
 
