# Codex State Board

This table is the single source of truth for active and historical tickets. Keep it alphabetically sorted by ticket ID and update it whenever any metadata changes.

| Ticket ID | Title | Status | Priority | Owner | PRs | Last Updated |
|-----------|-------|--------|----------|-------|-----|--------------|
<<<<<<< HEAD
| TKT-0001 | Audit client-side processing for server migration | Review | P1 | evocoder | — | 2025-10-14 |
| TKT-0002 | Stabilize group name search input | In-Progress | P0 | simoluts | [#1540](https://github.com/6529-Collections/6529seize-frontend/pull/1540) | 2025-10-14 |
=======
| TKT-0001 | Audit client-side processing for server migration | Done | P1 | evocoder | — | 2025-10-14 |
| TKT-0002 | Server-side hydrate brain and wave pipelines | Backlog | P0 | evocoder | — | 2025-10-14 |
| TKT-0003 | Server aggregate collection analytics surfaces | Backlog | P1 | evocoder | — | 2025-10-14 |
| TKT-0004 | Offload CSV mapping tools to server pipelines | Backlog | P1 | evocoder | — | 2025-10-14 |
| TKT-0005 | Replace notification polling with server-driven delivery | Backlog | P1 | evocoder | — | 2025-10-14 |
| TKT-0006 | Centralise media and IPFS upload orchestration | Backlog | P1 | evocoder | — | 2025-10-14 |
>>>>>>> 3e205e83

## Usage Guidelines

- **Status** must be one of `Backlog`, `In-Progress`, `Review`, or `Done`.
- **Priority** codes follow the scale `P0` (blockers) through `P3` (nice-to-have).
- **Owner** should be the GitHub handle responsible for delivery.
- **PRs** should list merged or open pull requests as Markdown links (separate multiple entries with `<br>`).
- **Last Updated** records the most recent date (`YYYY-MM-DD`) that any field changed.

After a ticket is marked **Done**, leave the row in place for history but do not edit it further. If new work emerges, capture it as a fresh ticket with a unique ID.<|MERGE_RESOLUTION|>--- conflicted
+++ resolved
@@ -4,17 +4,13 @@
 
 | Ticket ID | Title | Status | Priority | Owner | PRs | Last Updated |
 |-----------|-------|--------|----------|-------|-----|--------------|
-<<<<<<< HEAD
-| TKT-0001 | Audit client-side processing for server migration | Review | P1 | evocoder | — | 2025-10-14 |
-| TKT-0002 | Stabilize group name search input | In-Progress | P0 | simoluts | [#1540](https://github.com/6529-Collections/6529seize-frontend/pull/1540) | 2025-10-14 |
-=======
 | TKT-0001 | Audit client-side processing for server migration | Done | P1 | evocoder | — | 2025-10-14 |
 | TKT-0002 | Server-side hydrate brain and wave pipelines | Backlog | P0 | evocoder | — | 2025-10-14 |
 | TKT-0003 | Server aggregate collection analytics surfaces | Backlog | P1 | evocoder | — | 2025-10-14 |
 | TKT-0004 | Offload CSV mapping tools to server pipelines | Backlog | P1 | evocoder | — | 2025-10-14 |
 | TKT-0005 | Replace notification polling with server-driven delivery | Backlog | P1 | evocoder | — | 2025-10-14 |
 | TKT-0006 | Centralise media and IPFS upload orchestration | Backlog | P1 | evocoder | — | 2025-10-14 |
->>>>>>> 3e205e83
+| TKT-0007 | Stabilize group name search input | In-Progress | P0 | simoluts | [#1540](https://github.com/6529-Collections/6529seize-frontend/pull/1540) | 2025-10-14 |
 
 ## Usage Guidelines
 
