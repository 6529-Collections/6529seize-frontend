# Codex State Board

This table is the single source of truth for active and historical tickets. Keep it alphabetically sorted by ticket ID and update it whenever any metadata changes.

| Ticket ID | Title | Status | Priority | Owner | PRs | Last Updated |
|-----------|-------|--------|----------|-------|-----|--------------|
| TKT-0001 | Audit client-side processing for server migration | Done | P1 | evocoder | — | 2025-10-14 |
| TKT-0002 | Server-side hydrate brain and wave pipelines | Backlog | P0 | evocoder | — | 2025-10-14 |
| TKT-0003 | Server aggregate collection analytics surfaces | Backlog | P1 | evocoder | — | 2025-10-14 |
| TKT-0004 | Offload CSV mapping tools to server pipelines | Backlog | P1 | evocoder | — | 2025-10-14 |
| TKT-0005 | Replace notification polling with server-driven delivery | Backlog | P1 | evocoder | — | 2025-10-14 |
| TKT-0006 | Centralise media and IPFS upload orchestration | Backlog | P1 | evocoder | — | 2025-10-14 |
| TKT-0007 | Stabilize group name search input | In-Progress | P0 | simo6529 | [#1540](https://github.com/6529-Collections/6529seize-frontend/pull/1540) | 2025-10-14 |
| TKT-0008 | Reconcile Codex board merge conflicts | In-Progress | P1 | openai-assistant | [#1539](https://github.com/6529-Collections/6529seize-frontend/pull/1539) | 2025-10-14 |
| TKT-0009 | Refactor Brain notifications shell for modular clarity | In-Progress | P1 | simo6529 | [#1545](https://github.com/6529-Collections/6529seize-frontend/pull/1545) | 2025-10-15 |
| TKT-0010 | Refactor WaveDropsAll component for modular clarity | In-Progress | P1 | openai-assistant | [#1560](https://github.com/6529-Collections/6529seize-frontend/pull/1560) | 2025-10-22 |
| TKT-0011 | Restore identity search keyboard navigation | Done | P1 | simo6529 | Pending (branch block-add-identity-to-wave) | 2025-10-26 |
| TKT-0012 | Refactor wave group edit buttons for modular clarity | In-Progress | P1 | openai-assistant | [#1544](https://github.com/6529-Collections/6529seize-frontend/pull/1544) | 2025-10-26 |
| TKT-0013 | Respect unstyled flag in compact menu button | In-Progress | P1 | openai-assistant | — | 2025-10-23 |
| TKT-0014 | Replace wave publish wait with backend confirmation | Backlog | P1 | openai-assistant | — | 2025-10-24 |
| TKT-0015 | Unify header search results | In-Progress | P1 | openai-assistant | [#1567](https://github.com/6529-Collections/6529seize-frontend/pull/1567) | 2025-10-24 |
| TKT-0016 | Upgrade Next.js app to version 16 | In-Progress | P0 | openai-assistant | — | 2025-10-27 |
<<<<<<< HEAD
| TKT-0017 | Clean up UrlGuardHooks export | In-Progress | P1 | openai-assistant | — | 2025-10-28 |
=======
| TKT-0017 | Stabilize Waves modal tests for app routing | In-Progress | P1 | openai-assistant | — | 2025-10-27 |
| TKT-0018 | Make Wave card fully clickable | In-Progress | P1 | openai-assistant | — | 2025-10-27 |
>>>>>>> 4ad09f7f

## Usage Guidelines

- **Status** must be one of `Backlog`, `In-Progress`, `Review`, or `Done`.
- **Priority** codes follow the scale `P0` (blockers) through `P3` (nice-to-have).
- **Owner** should be the GitHub handle responsible for delivery.
- **PRs** should list merged or open pull requests as Markdown links (separate multiple entries with `<br>`).
- **Last Updated** records the most recent date (`YYYY-MM-DD`) that any field changed.

After a ticket is marked **Done**, leave the row in place for history but do not edit it further. If new work emerges, capture it as a fresh ticket with a unique ID.<|MERGE_RESOLUTION|>--- conflicted
+++ resolved
@@ -20,12 +20,9 @@
 | TKT-0014 | Replace wave publish wait with backend confirmation | Backlog | P1 | openai-assistant | — | 2025-10-24 |
 | TKT-0015 | Unify header search results | In-Progress | P1 | openai-assistant | [#1567](https://github.com/6529-Collections/6529seize-frontend/pull/1567) | 2025-10-24 |
 | TKT-0016 | Upgrade Next.js app to version 16 | In-Progress | P0 | openai-assistant | — | 2025-10-27 |
-<<<<<<< HEAD
-| TKT-0017 | Clean up UrlGuardHooks export | In-Progress | P1 | openai-assistant | — | 2025-10-28 |
-=======
 | TKT-0017 | Stabilize Waves modal tests for app routing | In-Progress | P1 | openai-assistant | — | 2025-10-27 |
-| TKT-0018 | Make Wave card fully clickable | In-Progress | P1 | openai-assistant | — | 2025-10-27 |
->>>>>>> 4ad09f7f
+| TKT-0018 | Clean up UrlGuardHooks export | In-Progress | P1 | openai-assistant | — | 2025-10-28 |
+| TKT-0019 | Make Wave card fully clickable | In-Progress | P1 | openai-assistant | — | 2025-10-27 |
 
 ## Usage Guidelines
 
