# Codex State Board

This table is the single source of truth for active and historical tickets. Keep it alphabetically sorted by ticket ID and update it whenever any metadata changes.

| Ticket ID | Title | Status | Priority | Owner | PRs | Last Updated |
|-----------|-------|--------|----------|-------|-----|--------------|
| TKT-0001 | Audit client-side processing for server migration | Done | P1 | evocoder | — | 2025-10-14 |
| TKT-0002 | Server-side hydrate brain and wave pipelines | Backlog | P0 | evocoder | — | 2025-10-14 |
| TKT-0003 | Server aggregate collection analytics surfaces | Backlog | P1 | evocoder | — | 2025-10-14 |
| TKT-0004 | Offload CSV mapping tools to server pipelines | Backlog | P1 | evocoder | — | 2025-10-14 |
| TKT-0005 | Replace notification polling with server-driven delivery | Backlog | P1 | evocoder | — | 2025-10-14 |
| TKT-0006 | Centralise media and IPFS upload orchestration | Backlog | P1 | evocoder | — | 2025-10-14 |
<<<<<<< HEAD
| TKT-0007 | Fix wave group menu overflow clipping | In-Progress | P1 | simo6529 | — | 2025-10-15 |
=======
| TKT-0007 | Stabilize group name search input | In-Progress | P0 | simo6529 | [#1540](https://github.com/6529-Collections/6529seize-frontend/pull/1540) | 2025-10-14 |
| TKT-0008 | Reconcile Codex board merge conflicts | In-Progress | P1 | openai-assistant | [#1539](https://github.com/6529-Collections/6529seize-frontend/pull/1539) | 2025-10-14 |
| TKT-0009 | Refactor Brain notifications shell for modular clarity | In-Progress | P1 | simo6529 | [#1545](https://github.com/6529-Collections/6529seize-frontend/pull/1545) | 2025-10-15 |
>>>>>>> b68d3511

## Usage Guidelines

- **Status** must be one of `Backlog`, `In-Progress`, `Review`, or `Done`.
- **Priority** codes follow the scale `P0` (blockers) through `P3` (nice-to-have).
- **Owner** should be the GitHub handle responsible for delivery.
- **PRs** should list merged or open pull requests as Markdown links (separate multiple entries with `<br>`).
- **Last Updated** records the most recent date (`YYYY-MM-DD`) that any field changed.

After a ticket is marked **Done**, leave the row in place for history but do not edit it further. If new work emerges, capture it as a fresh ticket with a unique ID.<|MERGE_RESOLUTION|>--- conflicted
+++ resolved
@@ -10,13 +10,10 @@
 | TKT-0004 | Offload CSV mapping tools to server pipelines | Backlog | P1 | evocoder | — | 2025-10-14 |
 | TKT-0005 | Replace notification polling with server-driven delivery | Backlog | P1 | evocoder | — | 2025-10-14 |
 | TKT-0006 | Centralise media and IPFS upload orchestration | Backlog | P1 | evocoder | — | 2025-10-14 |
-<<<<<<< HEAD
-| TKT-0007 | Fix wave group menu overflow clipping | In-Progress | P1 | simo6529 | — | 2025-10-15 |
-=======
 | TKT-0007 | Stabilize group name search input | In-Progress | P0 | simo6529 | [#1540](https://github.com/6529-Collections/6529seize-frontend/pull/1540) | 2025-10-14 |
 | TKT-0008 | Reconcile Codex board merge conflicts | In-Progress | P1 | openai-assistant | [#1539](https://github.com/6529-Collections/6529seize-frontend/pull/1539) | 2025-10-14 |
 | TKT-0009 | Refactor Brain notifications shell for modular clarity | In-Progress | P1 | simo6529 | [#1545](https://github.com/6529-Collections/6529seize-frontend/pull/1545) | 2025-10-15 |
->>>>>>> b68d3511
+| TKT-0010 | Fix wave group menu overflow clipping | In-Progress | P1 | simo6529 | — | 2025-10-15 |
 
 ## Usage Guidelines
 
