import { Chain, fallback, http } from "viem";
import { mainnet, sepolia, goerli } from "viem/chains";
import { createConfig } from "wagmi";
import { walletConnect, coinbaseWallet, injected } from "wagmi/connectors";
import { CW_PROJECT_ID } from "../constants";

export const wagmiConfigCapacitor = (
  chains: [Chain, ...Chain[]],
  metadata: any
) => {
  return createConfig({
    chains,
    connectors: [
      walletConnect({
        projectId: CW_PROJECT_ID,
        metadata,
        showQrModal: false,
      }),
      coinbaseWallet({
        appName: "6529 CORE",
        appLogoUrl:
          "https://d3lqz0a4bldqgf.cloudfront.net/seize_images/Seize_Logo_Glasses_3.png",
        enableMobileWalletLink: true,
        version: "3",
      }),
      injected(),
    ],
    transports: {
<<<<<<< HEAD
      [mainnet.id]: http("https://rpc1.6529.io"),
      [sepolia.id]: http("https://rpc1.6529.io"),
      [goerli.id]: http("https://rpc1.6529.io"),
=======
      [mainnet.id]: fallback([http(), http("https://rpc1.6529.io")], {
        retryCount: 3,
      }),
      [sepolia.id]: fallback([http(), http("https://rpc1.6529.io")], {
        retryCount: 3,
      }),
      [goerli.id]: fallback([http(), http("https://rpc1.6529.io")], {
        retryCount: 3,
      }),
>>>>>>> a974aac8
    },
  });
};<|MERGE_RESOLUTION|>--- conflicted
+++ resolved
@@ -26,11 +26,6 @@
       injected(),
     ],
     transports: {
-<<<<<<< HEAD
-      [mainnet.id]: http("https://rpc1.6529.io"),
-      [sepolia.id]: http("https://rpc1.6529.io"),
-      [goerli.id]: http("https://rpc1.6529.io"),
-=======
       [mainnet.id]: fallback([http(), http("https://rpc1.6529.io")], {
         retryCount: 3,
       }),
@@ -40,7 +35,6 @@
       [goerli.id]: fallback([http(), http("https://rpc1.6529.io")], {
         retryCount: 3,
       }),
->>>>>>> a974aac8
     },
   });
 };