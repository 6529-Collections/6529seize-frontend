"use client";

<<<<<<< HEAD
import { useAuth } from "@/components/auth/Auth";
import { useCookieConsent } from "@/components/cookies/CookieConsentContext";
import DotLoader from "@/components/dotLoader/DotLoader";
import NextGenCollectionSlideshow from "@/components/nextGen/collections/collectionParts/NextGenCollectionSlideshow";
import { formatNameForUrl } from "@/components/nextGen/nextgen_helpers";
import NFTMarketplaceLinks from "@/components/nft-marketplace-links/NFTMarketplaceLinks";
import { NftPageStats } from "@/components/nftAttributes/NftStats";
import MemeCalendarOverview from "@/components/schedule/MemeCalendarOverview";
import ArtistProfileHandle from "@/components/the-memes/ArtistProfileHandle";
import { DBResponse } from "@/entities/IDBResponse";
=======
>>>>>>> a626d4a9
import { NextGenCollection } from "@/entities/INextgen";
import { NFTWithMemesExtendedData } from "@/entities/INFT";
import {
<<<<<<< HEAD
  capitalizeEveryWord,
  fromGWEI,
  isEmptyObject,
  numberWithCommas,
  printMintDate,
} from "@/helpers/Helpers";
import {
  getDimensionsFromMetadata,
  getFileTypeFromMetadata,
} from "@/helpers/nft.helpers";
import useCapacitor from "@/hooks/useCapacitor";
import { ManifoldClaim } from "@/hooks/useManifoldClaim";
import { fetchUrl } from "@/services/6529api";
import dynamic from "next/dynamic";
import Link from "next/link";
import { useEffect, useMemo, useState } from "react";
import { Col, Container, Row, Table } from "react-bootstrap";
import LatestActivity from "../latest-activity/LatestActivity";
import NFTImage from "../nft-image/NFTImage";
=======
  isEmptyObject,
} from "@/helpers/Helpers";
import dynamic from "next/dynamic";
import { Col, Container, Row } from "react-bootstrap";
import { formatNameForUrl } from "@/components/nextGen/nextgen_helpers";
import NextGenCollectionSlideshow from "@/components/nextGen/collections/collectionParts/NextGenCollectionSlideshow";
import LatestDropSection from "./LatestDropSection";
import Link from "next/link";

const LatestActivity = dynamic(
  () => import("@/components/latest-activity/LatestActivity"),
  { ssr: false }
);
>>>>>>> a626d4a9

export default function Home({
  featuredNft,
  featuredNextgen,
}: {
  readonly featuredNft: NFTWithMemesExtendedData;
  readonly featuredNextgen: NextGenCollection;
}) {

  return (
    <>
<<<<<<< HEAD
      <Container className="pt-4">
        <Row>
          <Col>
            <h1>
              <span className="font-lightest">Latest</span> Drop
            </h1>
          </Col>
        </Row>
        <Row>
          <Col
            className="pt-3 pb-3 d-flex align-items-center justify-content-center"
            xs={{ span: 12 }}
            sm={{ span: 12 }}
            md={{ span: 6 }}
            lg={{ span: 6 }}>
            <Container className="no-padding">
              <Row>
                {featuredNft.animation || featuredNft.metadata.animation ? (
                  <span className={connectedProfile ? "tw-pb-[35px]" : ""}>
                    <NFTImage
                      nft={featuredNft}
                      animation
                      height={650}
                      balance={nftBalance}
                      showUnseized={!!connectedProfile}
                    />
                  </span>
                ) : (
                  <Link
                    href={`/the-memes/${featuredNft.id}`}
                    className={connectedProfile ? "tw-pb-[35px]" : ""}>
                    <NFTImage
                      nft={featuredNft}
                      animation
                      height={650}
                      balance={nftBalance}
                      showUnseized={!!connectedProfile}
                    />
                  </Link>
                )}
              </Row>
            </Container>
          </Col>

          <Col
            className="pt-3 pb-3"
            xs={{ span: 12 }}
            sm={{ span: 12 }}
            md={{ span: 6 }}
            lg={{ span: 6 }}>
            <Container>
              <Row>
                <Col>
                  <u>
                    <h3>
                      <Link href={`/the-memes/${featuredNft.id}`}>
                        Card {featuredNft.id} - {featuredNft.name}
                      </Link>
                    </h3>
                  </u>
                </Col>
              </Row>
              <Row>
                <Col>
                  <Table bordered={false}>
                    <tbody>
                      <tr>
                        <td>Edition Size</td>
                        <td>
                          <b>{manifoldClaimEditionSizeDisplay}</b>
                        </td>
                      </tr>
                      <tr>
                        <td>Collection</td>
                        <td>
                          <b>{featuredNft.collection}</b>
                        </td>
                      </tr>
                      <tr>
                        <td>Season</td>
                        <td>
                          <b>{featuredNft.season}</b>
                        </td>
                      </tr>
                      <tr>
                        <td>Meme</td>
                        <td>
                          <b>{featuredNft.meme_name}</b>
                        </td>
                      </tr>
                      <tr>
                        <td>Artist Name</td>
                        <td>
                          <b>{featuredNft.artist}</b>
                        </td>
                      </tr>
                      <tr>
                        <td>Artist Profile</td>
                        <td>
                          <b>
                            <ArtistProfileHandle nft={featuredNft} />
                          </b>
                        </td>
                      </tr>
                      <tr>
                        <td>Mint Date</td>
                        <td>
                          <b>{printMintDate(featuredNft.mint_date)}</b>
                        </td>
                      </tr>
                      <tr>
                        <td>File Type</td>
                        <td>
                          <b>{getFileTypeFromMetadata(featuredNft.metadata)}</b>
                        </td>
                      </tr>
                      <tr>
                        <td>Dimensions</td>
                        <td>
                          <b>
                            {getDimensionsFromMetadata(featuredNft.metadata)}
                          </b>
                        </td>
                      </tr>
                    </tbody>
                  </Table>
                </Col>
              </Row>
              <Row>
                <Col>
                  <MemePageMintCountdown
                    nft_id={featuredNft.id}
                    setClaim={setManifoldClaim}
                    is_full_width
                  />
                </Col>
              </Row>
              <Row>
                <Col>
                  <h3>Minting Approach</h3>
                </Col>
              </Row>
              <Row className="pb-3">
                <Col>
                  <Link href={`/the-memes/${featuredNft.id}/distribution`}>
                    Distribution Plan
                  </Link>
                </Col>
              </Row>
              <Table bordered={false}>
                <tbody>
                  <tr>
                    <td>Status</td>
                    <td>
                      <b>{manifoldClaimstatusDisplay}</b>
                    </td>
                  </tr>
                  <tr>
                    <td>Mint Price</td>
                    <td>
                      <b>{manifoldClaimCostDisplay}</b>
                    </td>
                  </tr>
                  <NftPageStats
                    nft={featuredNft}
                    hide_mint_price
                    hide_hodl_rate
                  />
                </tbody>
              </Table>
              {(!capacitor.isIos || country === "US") && (
                <Row className="pt-3">
                  <Col>
                    <NFTMarketplaceLinks
                      contract={featuredNft.contract}
                      id={featuredNft.id}
                    />
                  </Col>
                </Row>
              )}
            </Container>
          </Col>
        </Row>
      </Container>
      <Container className="py-5">
        <Row>
          <Col>
            <MemeCalendarOverview displayTz="local" showViewAll />
          </Col>
        </Row>
      </Container>
=======
      <LatestDropSection featuredNft={featuredNft} />
>>>>>>> a626d4a9
      {featuredNextgen && !isEmptyObject(featuredNextgen) && (
        <Container className="pt-3 pb-5">
          <Row>
            <Col className="d-flex align-items-center gap-3">
              <h1>
                <span className="font-lightest">Discover</span> NextGen -{" "}
                {featuredNextgen.name}{" "}
              </h1>
              <Link
                href={`/nextgen/collection/${formatNameForUrl(
                  featuredNextgen.name
                )}`}
                className="tw-no-underline">
                <span className="tw-whitespace-nowrap tw-text-sm tw-font-bold tw-border-b-[3px] tw-border-current hover:tw-text-[#bbb] max-[800px]:tw-text-[12px]">
                  View Collection
                </span>
              </Link>
            </Col>
          </Row>
          <Row className="pat-3">
            <Col>
              <NextGenCollectionSlideshow collection={featuredNextgen} />
            </Col>
          </Row>
        </Container>
      )}
      <Container>
        <Row className="pt-3">
          <Col xs={12} sm={12} md={12} lg={12}>
            <LatestActivity page={1} pageSize={12} showMore={false} />
          </Col>
        </Row>
      </Container>
    </>
  );
}<|MERGE_RESOLUTION|>--- conflicted
+++ resolved
@@ -1,56 +1,19 @@
 "use client";
 
-<<<<<<< HEAD
-import { useAuth } from "@/components/auth/Auth";
-import { useCookieConsent } from "@/components/cookies/CookieConsentContext";
-import DotLoader from "@/components/dotLoader/DotLoader";
 import NextGenCollectionSlideshow from "@/components/nextGen/collections/collectionParts/NextGenCollectionSlideshow";
 import { formatNameForUrl } from "@/components/nextGen/nextgen_helpers";
-import NFTMarketplaceLinks from "@/components/nft-marketplace-links/NFTMarketplaceLinks";
-import { NftPageStats } from "@/components/nftAttributes/NftStats";
-import MemeCalendarOverview from "@/components/schedule/MemeCalendarOverview";
-import ArtistProfileHandle from "@/components/the-memes/ArtistProfileHandle";
-import { DBResponse } from "@/entities/IDBResponse";
-=======
->>>>>>> a626d4a9
 import { NextGenCollection } from "@/entities/INextgen";
 import { NFTWithMemesExtendedData } from "@/entities/INFT";
-import {
-<<<<<<< HEAD
-  capitalizeEveryWord,
-  fromGWEI,
-  isEmptyObject,
-  numberWithCommas,
-  printMintDate,
-} from "@/helpers/Helpers";
-import {
-  getDimensionsFromMetadata,
-  getFileTypeFromMetadata,
-} from "@/helpers/nft.helpers";
-import useCapacitor from "@/hooks/useCapacitor";
-import { ManifoldClaim } from "@/hooks/useManifoldClaim";
-import { fetchUrl } from "@/services/6529api";
+import { isEmptyObject } from "@/helpers/Helpers";
 import dynamic from "next/dynamic";
 import Link from "next/link";
-import { useEffect, useMemo, useState } from "react";
-import { Col, Container, Row, Table } from "react-bootstrap";
-import LatestActivity from "../latest-activity/LatestActivity";
-import NFTImage from "../nft-image/NFTImage";
-=======
-  isEmptyObject,
-} from "@/helpers/Helpers";
-import dynamic from "next/dynamic";
 import { Col, Container, Row } from "react-bootstrap";
-import { formatNameForUrl } from "@/components/nextGen/nextgen_helpers";
-import NextGenCollectionSlideshow from "@/components/nextGen/collections/collectionParts/NextGenCollectionSlideshow";
 import LatestDropSection from "./LatestDropSection";
-import Link from "next/link";
 
 const LatestActivity = dynamic(
   () => import("@/components/latest-activity/LatestActivity"),
   { ssr: false }
 );
->>>>>>> a626d4a9
 
 export default function Home({
   featuredNft,
@@ -59,204 +22,9 @@
   readonly featuredNft: NFTWithMemesExtendedData;
   readonly featuredNextgen: NextGenCollection;
 }) {
-
   return (
     <>
-<<<<<<< HEAD
-      <Container className="pt-4">
-        <Row>
-          <Col>
-            <h1>
-              <span className="font-lightest">Latest</span> Drop
-            </h1>
-          </Col>
-        </Row>
-        <Row>
-          <Col
-            className="pt-3 pb-3 d-flex align-items-center justify-content-center"
-            xs={{ span: 12 }}
-            sm={{ span: 12 }}
-            md={{ span: 6 }}
-            lg={{ span: 6 }}>
-            <Container className="no-padding">
-              <Row>
-                {featuredNft.animation || featuredNft.metadata.animation ? (
-                  <span className={connectedProfile ? "tw-pb-[35px]" : ""}>
-                    <NFTImage
-                      nft={featuredNft}
-                      animation
-                      height={650}
-                      balance={nftBalance}
-                      showUnseized={!!connectedProfile}
-                    />
-                  </span>
-                ) : (
-                  <Link
-                    href={`/the-memes/${featuredNft.id}`}
-                    className={connectedProfile ? "tw-pb-[35px]" : ""}>
-                    <NFTImage
-                      nft={featuredNft}
-                      animation
-                      height={650}
-                      balance={nftBalance}
-                      showUnseized={!!connectedProfile}
-                    />
-                  </Link>
-                )}
-              </Row>
-            </Container>
-          </Col>
-
-          <Col
-            className="pt-3 pb-3"
-            xs={{ span: 12 }}
-            sm={{ span: 12 }}
-            md={{ span: 6 }}
-            lg={{ span: 6 }}>
-            <Container>
-              <Row>
-                <Col>
-                  <u>
-                    <h3>
-                      <Link href={`/the-memes/${featuredNft.id}`}>
-                        Card {featuredNft.id} - {featuredNft.name}
-                      </Link>
-                    </h3>
-                  </u>
-                </Col>
-              </Row>
-              <Row>
-                <Col>
-                  <Table bordered={false}>
-                    <tbody>
-                      <tr>
-                        <td>Edition Size</td>
-                        <td>
-                          <b>{manifoldClaimEditionSizeDisplay}</b>
-                        </td>
-                      </tr>
-                      <tr>
-                        <td>Collection</td>
-                        <td>
-                          <b>{featuredNft.collection}</b>
-                        </td>
-                      </tr>
-                      <tr>
-                        <td>Season</td>
-                        <td>
-                          <b>{featuredNft.season}</b>
-                        </td>
-                      </tr>
-                      <tr>
-                        <td>Meme</td>
-                        <td>
-                          <b>{featuredNft.meme_name}</b>
-                        </td>
-                      </tr>
-                      <tr>
-                        <td>Artist Name</td>
-                        <td>
-                          <b>{featuredNft.artist}</b>
-                        </td>
-                      </tr>
-                      <tr>
-                        <td>Artist Profile</td>
-                        <td>
-                          <b>
-                            <ArtistProfileHandle nft={featuredNft} />
-                          </b>
-                        </td>
-                      </tr>
-                      <tr>
-                        <td>Mint Date</td>
-                        <td>
-                          <b>{printMintDate(featuredNft.mint_date)}</b>
-                        </td>
-                      </tr>
-                      <tr>
-                        <td>File Type</td>
-                        <td>
-                          <b>{getFileTypeFromMetadata(featuredNft.metadata)}</b>
-                        </td>
-                      </tr>
-                      <tr>
-                        <td>Dimensions</td>
-                        <td>
-                          <b>
-                            {getDimensionsFromMetadata(featuredNft.metadata)}
-                          </b>
-                        </td>
-                      </tr>
-                    </tbody>
-                  </Table>
-                </Col>
-              </Row>
-              <Row>
-                <Col>
-                  <MemePageMintCountdown
-                    nft_id={featuredNft.id}
-                    setClaim={setManifoldClaim}
-                    is_full_width
-                  />
-                </Col>
-              </Row>
-              <Row>
-                <Col>
-                  <h3>Minting Approach</h3>
-                </Col>
-              </Row>
-              <Row className="pb-3">
-                <Col>
-                  <Link href={`/the-memes/${featuredNft.id}/distribution`}>
-                    Distribution Plan
-                  </Link>
-                </Col>
-              </Row>
-              <Table bordered={false}>
-                <tbody>
-                  <tr>
-                    <td>Status</td>
-                    <td>
-                      <b>{manifoldClaimstatusDisplay}</b>
-                    </td>
-                  </tr>
-                  <tr>
-                    <td>Mint Price</td>
-                    <td>
-                      <b>{manifoldClaimCostDisplay}</b>
-                    </td>
-                  </tr>
-                  <NftPageStats
-                    nft={featuredNft}
-                    hide_mint_price
-                    hide_hodl_rate
-                  />
-                </tbody>
-              </Table>
-              {(!capacitor.isIos || country === "US") && (
-                <Row className="pt-3">
-                  <Col>
-                    <NFTMarketplaceLinks
-                      contract={featuredNft.contract}
-                      id={featuredNft.id}
-                    />
-                  </Col>
-                </Row>
-              )}
-            </Container>
-          </Col>
-        </Row>
-      </Container>
-      <Container className="py-5">
-        <Row>
-          <Col>
-            <MemeCalendarOverview displayTz="local" showViewAll />
-          </Col>
-        </Row>
-      </Container>
-=======
       <LatestDropSection featuredNft={featuredNft} />
->>>>>>> a626d4a9
       {featuredNextgen && !isEmptyObject(featuredNextgen) && (
         <Container className="pt-3 pb-5">
           <Row>
