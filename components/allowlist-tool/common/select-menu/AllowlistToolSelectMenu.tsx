--- conflicted
+++ resolved
@@ -47,22 +47,14 @@
     <div ref={listRef}>
       <label
         id="listbox-label"
-<<<<<<< HEAD
-        className="tw-block tw-text-sm tw-font-medium tw-leading-6 text-text-neutral-900"
-=======
         className="tw-block tw-text-sm tw-font-normal tw-leading-5 tw-text-neutral-100"
->>>>>>> 6a6e289b
       >
         {label}
       </label>
       <div className="tw-relative tw-mt-2">
         <button
           type="button"
-<<<<<<< HEAD
-          className="tw-relative tw-w-full tw-cursor-default tw-rounded-md tw-bg-white tw-py-1.5 tw-pl-3 tw-pr-10 tw-text-left text-text-neutral-900 tw-shadow-sm tw-ring-1 tw-ring-inset tw-ring-gray-300 tw-focus:tw-outline-none tw-focus:tw-ring-2 tw-focus:tw-ring-indigo-500 tw-sm:tw-text-sm tw-sm:tw-leading-6"
-=======
           className="tw-relative tw-flex tw-items-center tw-w-full tw-rounded-lg tw-border-0 tw-py-3 tw-px-3 tw-bg-neutral-800 tw-text-white tw-font-light tw-caret-primary tw-shadow-sm tw-ring-1 tw-ring-inset tw-ring-neutral-800 placeholder:tw-text-neutral-500 focus:tw-outline-none focus:tw-bg-transparent focus:tw-ring-1 focus:tw-ring-inset focus:tw-ring-primary-focus tw-text-base sm:tw-leading-6 tw-transition tw-duration-300 tw-ease-out"
->>>>>>> 6a6e289b
           aria-haspopup="listbox"
           aria-expanded={isOpen}
           aria-labelledby="listbox-label"
@@ -71,20 +63,6 @@
             toggleOpen();
           }}
         >
-<<<<<<< HEAD
-          <span className="tw-inline-flex tw-w-full tw-truncate">
-            <span className="tw-truncate">Tom Cook</span>
-            <span className="tw-ml-2 tw-truncate text-text-neutral-500">
-              @tomcook
-            </span>
-          </span>
-          <span className="tw-pointer-events-none tw-absolute tw-inset-y-0 tw-right-0 tw-flex tw-items-center tw-pr-2">
-            <svg
-              className="tw-h-5 tw-w-5 text-text-neutral-400"
-              viewBox="0 0 20 20"
-              fill="currentColor"
-              aria-hidden="true"
-=======
           <span className="tw-block tw-truncate">{title}</span>
           <span className="tw-pointer-events-none tw-absolute tw-inset-y-0 tw-right-0 tw-flex tw-items-center tw-pr-2">
             <svg
@@ -92,7 +70,6 @@
               viewBox="0 0 24 24"
               fill="none"
               xmlns="http://www.w3.org/2000/svg"
->>>>>>> 6a6e289b
             >
               <path
                 d="M6 9L12 15L18 9"
@@ -104,47 +81,6 @@
             </svg>
           </span>
         </button>
-<<<<<<< HEAD
-        <ul
-          className="tw-absolute tw-z-10 tw-mt-1 tw-max-h-60 tw-w-full tw-overflow-auto tw-rounded-md tw-bg-white tw-py-1 tw-text-base tw-shadow-lg tw-ring-1 tw-ring-black tw-ring-opacity-5 tw-focus:tw-outline-none tw-sm:tw-text-sm"
-          tabIndex={-1}
-          role="listbox"
-          aria-labelledby="listbox-label"
-          aria-activedescendant="listbox-option-3"
-        >
-          {options.map((option) => (
-            <li
-              key={option.value}
-              className="text-text-neutral-900 tw-relative tw-cursor-default tw-select-none tw-py-2 tw-pl-3 tw-pr-9"
-              id="listbox-option-0"
-              role="option"
-              aria-selected="true"
-            >
-              <div className="tw-flex">
-                <span className="tw-font-normal tw-truncate">{option.title}</span>
-                <span className="text-text-neutral-500 tw-ml-2 tw-truncate">
-                  {option.subTitle}
-                </span>
-              </div>
-
-              <span className="tw-text-indigo-600 tw-absolute tw-inset-y-0 tw-right-0 tw-flex tw-items-center tw-pr-4">
-                <svg
-                  className="tw-h-5 tw-w-5"
-                  viewBox="0 0 20 20"
-                  fill="currentColor"
-                  aria-hidden="true"
-                >
-                  <path
-                    fillRule="evenodd"
-                    d="M16.704 4.153a.75.75 0 01.143 1.052l-8 10.5a.75.75 0 01-1.127.075l-4.5-4.5a.75.75 0 011.06-1.06l3.894 3.893 7.48-9.817a.75.75 0 011.05-.143z"
-                    clipRule="evenodd"
-                  />
-                </svg>
-              </span>
-            </li>
-          ))}
-        </ul>
-=======
         <AnimatePresence>
           {isOpen && (
             <motion.div
@@ -162,7 +98,6 @@
             </motion.div>
           )}
         </AnimatePresence>
->>>>>>> 6a6e289b
       </div>
     </div>
   );
