"use client";

<<<<<<< HEAD
import { env } from "@/utils/env";
import styles from "./6529Gradient.module.scss";
import { useEffect, useState } from "react";
import { Container, Row, Col } from "react-bootstrap";
import { NFT } from "@/entities/INFT";
import { SortDirection } from "@/entities/ISort";
import { FontAwesomeIcon } from "@fortawesome/react-fontawesome";
import { areEqualAddresses, numberWithCommas } from "@/helpers/Helpers";
import { useRouter, useSearchParams } from "next/navigation";
import { fetchAllPages } from "../../services/6529api";
import NFTImage from "@/components/nft-image/NFTImage";
=======
>>>>>>> 06311fa5
import Address from "@/components/address/Address";
import { useAuth } from "@/components/auth/Auth";
import CollectionsDropdown from "@/components/collections-dropdown/CollectionsDropdown";
import DotLoader from "@/components/dotLoader/DotLoader";
import { LFGButton } from "@/components/lfg-slideshow/LFGSlideshow";
import NFTImage from "@/components/nft-image/NFTImage";
import { GRADIENT_CONTRACT } from "@/constants";
import { useSetTitle } from "@/contexts/TitleContext";
import { NFT } from "@/entities/INFT";
import { SortDirection } from "@/entities/ISort";
import { areEqualAddresses, numberWithCommas } from "@/helpers/Helpers";
import {
  faChevronCircleDown,
  faChevronCircleUp,
} from "@fortawesome/free-solid-svg-icons";
import { FontAwesomeIcon } from "@fortawesome/react-fontawesome";
import { useRouter, useSearchParams } from "next/navigation";
import { useEffect, useState } from "react";
import { Col, Container, Row } from "react-bootstrap";
import { fetchAllPages } from "../../services/6529api";
import YouOwnNftBadge from "../you-own-nft-badge/YouOwnNftBadge";
import styles from "./6529Gradient.module.scss";

enum Sort {
  ID = "id",
  TDH = "tdh",
}

interface GradientNFT extends NFT {
  owner: `0x${string}`;
  owner_display: string;
  tdh_rank: number;
}

export default function GradientsComponent() {
  useSetTitle("6529 Gradient | Collections");

  const router = useRouter();
  const searchParams = useSearchParams();
  const { connectedProfile } = useAuth();
  const wallets = connectedProfile?.wallets?.map((w) => w.wallet) ?? [];

  const [nftsRaw, setNftsRaw] = useState<GradientNFT[]>([]);
  const [nfts, setNfts] = useState<GradientNFT[]>([]);
  const [nftsLoaded, setNftsLoaded] = useState(false);
  const [sortDir, setSortDir] = useState<SortDirection>(SortDirection.ASC);
  const [sort, setSort] = useState<Sort>(Sort.ID);

  useEffect(() => {
    const sortParam = (searchParams?.get("sort") as Sort) || Sort.ID;
    const dirParam =
      (searchParams?.get("sort_dir")?.toUpperCase() as SortDirection) ||
      SortDirection.ASC;

    setSort(sortParam);
    setSortDir(dirParam);

    const url = `${env.API_ENDPOINT}/api/nfts/gradients?page_size=101`;
    fetchAllPages(url).then((raw: GradientNFT[]) => {
      setNftsRaw(raw);
      setNftsLoaded(true);
    });
  }, []);

  useEffect(() => {
    const params = new URLSearchParams();
    params.set("sort", sort.toLowerCase());
    params.set("sort_dir", sortDir.toLowerCase());

    router.replace(`/6529-gradient?${params.toString()}`, {
      scroll: false,
    });
  }, [sort, sortDir]);

  useEffect(() => {
    if (!nftsLoaded) return;

    const sorted = [...nftsRaw];

    if (sort === Sort.ID) {
      sorted.sort((a, b) =>
        sortDir === SortDirection.ASC ? a.id - b.id : b.id - a.id
      );
    } else if (sort === Sort.TDH) {
      sorted.sort((a, b) =>
        sortDir === SortDirection.ASC
          ? b.boosted_tdh - a.boosted_tdh
          : a.boosted_tdh - b.boosted_tdh
      );
    }

    setNfts(sorted);
  }, [sort, sortDir, nftsLoaded]);

  function printNft(nft: GradientNFT) {
    return (
      <Col
        key={`${nft.contract}-${nft.id}`}
        className="pt-3 pb-3"
        xs={{ span: 6 }}
        sm={{ span: 4 }}
        md={{ span: 3 }}
        lg={{ span: 3 }}>
        <a
          href={`/6529-gradient/${nft.id}`}
          className="decoration-none scale-hover">
          <Container fluid className="no-padding">
            <Row>
              <Col>
                <NFTImage
                  nft={nft}
                  animation={false}
                  height={300}
                  showBalance={false}
                  showThumbnail={true}
                />
              </Col>
            </Row>
            <Row>
              <Col className="text-center pt-2">{nft.name}</Col>
            </Row>
            <Row>
              <Col className="tw-flex tw-items-center tw-justify-center tw-gap-1">
                {nft.owner && (
                  <Address
                    wallets={[nft.owner]}
                    display={nft.owner_display}
                    hideCopy={true}
                  />
                )}
                {wallets.some((w) => areEqualAddresses(w, nft.owner)) && (
                  <YouOwnNftBadge />
                )}
              </Col>
            </Row>
            <Row>
              <Col className="text-center pt-2">
                TDH: <b>{numberWithCommas(Math.round(nft.boosted_tdh))}</b> |
                Rank:{" "}
                <b>
                  {nft.tdh_rank}/{nfts.length}
                </b>
              </Col>
            </Row>
          </Container>
        </a>
      </Col>
    );
  }

  function printNfts() {
    return <Row className="pt-2">{nfts.map((nft) => printNft(nft))}</Row>;
  }

  return (
    <Container fluid className={styles.mainContainer}>
      <Row>
        <Col>
          <Container className="pt-4">
            <>
              {/* Page header - visible on all devices */}
              <Row>
                <Col className="d-flex align-items-center justify-content-between mb-3">
                  <span className="d-flex align-items-center gap-3 flex-wrap">
                    <h1 className="mb-0">
                      <span className="font-lightest">6529</span> Gradient
                    </h1>
                    <LFGButton contract={GRADIENT_CONTRACT} />
                  </span>
                </Col>
              </Row>

              {/* Mobile & tablet elements - visible until xl breakpoint (1200px) */}
              <Row className="d-xl-none">
                <Col xs={12} sm="auto" className="mb-3">
                  <CollectionsDropdown activePage="gradient" />
                </Col>
              </Row>
              <Row className="pt-2">
                <Col>
                  Sort&nbsp;&nbsp;
                  <FontAwesomeIcon
                    icon={faChevronCircleUp}
                    onClick={() => setSortDir(SortDirection.ASC)}
                    className={`${styles.sortDirection} ${
                      sortDir != SortDirection.ASC ? styles.disabled : ""
                    }`}
                  />{" "}
                  <FontAwesomeIcon
                    icon={faChevronCircleDown}
                    onClick={() => setSortDir(SortDirection.DESC)}
                    className={`${styles.sortDirection} ${
                      sortDir != SortDirection.DESC ? styles.disabled : ""
                    }`}
                  />
                </Col>
              </Row>
              <Row className="pt-2">
                <Col>
                  <span
                    onClick={() => setSort(Sort.ID)}
                    className={`${styles.sort} ${
                      sort != Sort.ID ? styles.disabled : ""
                    }`}>
                    ID
                  </span>
                  <span
                    onClick={() => setSort(Sort.TDH)}
                    className={`${styles.sort} ${
                      sort != Sort.TDH ? styles.disabled : ""
                    }`}>
                    TDH
                  </span>
                </Col>
              </Row>
              {nftsLoaded ? (
                printNfts()
              ) : (
                <Row>
                  <Col className="pt-3">
                    Fetching <DotLoader />
                  </Col>
                </Row>
              )}
            </>
          </Container>
        </Col>
      </Row>
    </Container>
  );
}<|MERGE_RESOLUTION|>--- conflicted
+++ resolved
@@ -1,19 +1,5 @@
 "use client";
 
-<<<<<<< HEAD
-import { env } from "@/utils/env";
-import styles from "./6529Gradient.module.scss";
-import { useEffect, useState } from "react";
-import { Container, Row, Col } from "react-bootstrap";
-import { NFT } from "@/entities/INFT";
-import { SortDirection } from "@/entities/ISort";
-import { FontAwesomeIcon } from "@fortawesome/react-fontawesome";
-import { areEqualAddresses, numberWithCommas } from "@/helpers/Helpers";
-import { useRouter, useSearchParams } from "next/navigation";
-import { fetchAllPages } from "../../services/6529api";
-import NFTImage from "@/components/nft-image/NFTImage";
-=======
->>>>>>> 06311fa5
 import Address from "@/components/address/Address";
 import { useAuth } from "@/components/auth/Auth";
 import CollectionsDropdown from "@/components/collections-dropdown/CollectionsDropdown";
@@ -25,6 +11,7 @@
 import { NFT } from "@/entities/INFT";
 import { SortDirection } from "@/entities/ISort";
 import { areEqualAddresses, numberWithCommas } from "@/helpers/Helpers";
+import { env } from "@/utils/env";
 import {
   faChevronCircleDown,
   faChevronCircleUp,
