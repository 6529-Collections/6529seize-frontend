import {
  DISTRIBUTION_PLAN_STEPS,
  DistributionPlanStepDescription,
} from "./DistributionPlanToolSidebar";

export default function DistributionPlanStepUpcoming({
  step,
}: {
  step: DistributionPlanStepDescription;
}) {
  const isLastStep =
    step.order === Object.values(DISTRIBUTION_PLAN_STEPS).at(-1)!.order;
  return (
    <li className="tw-relative tw-pb-10">
      {!isLastStep && (
        <div
          className="tw-absolute tw-left-[13.25px] tw-top-4 -tw-ml-px tw-mt-0.5 tw-h-full tw-w-0.5 tw-bg-neutral-600"
          aria-hidden="true"></div>
      )}
      <div className="tw-group tw-relative tw-flex tw-items-start">
        <span className="tw-flex tw-h-8 tw-items-center" aria-hidden="true">
<<<<<<< HEAD
          <span className="tw-relative tw-z-10 tw-flex tw-h-7 tw-w-7 tw-items-center tw-justify-center tw-rounded-full tw-border-solid tw-border-2 tw-border-neutral-300 tw-bg-neutral-900 z-0">
            <span className="tw-h-2.5 tw-w-2.5 tw-rounded-full tw-bg-transparent tw-bg-neutral-300"></span>
=======
          <span className="tw-relative tw-z-0 tw-flex tw-h-7 tw-w-7 tw-items-center tw-justify-center tw-rounded-full tw-border-solid tw-border-2 tw-border-neutral-300 tw-bg-neutral-900">
            <span className="tw-h-2.5 tw-w-2.5 tw-rounded-full tw-bg-neutral-300"></span>
>>>>>>> 04804743
          </span>
        </span>
        <span className="tw-ml-4 tw-flex tw-min-w-0 tw-flex-col">
          <span className="tw-text-sm tw-font-medium tw-text-neutral-500">
            {step.label}
          </span>
          <span className="tw-text-sm tw-text-neutral-500">
            {step.description}
          </span>
        </span>
      </div>
    </li>
  );
}<|MERGE_RESOLUTION|>--- conflicted
+++ resolved
@@ -19,13 +19,8 @@
       )}
       <div className="tw-group tw-relative tw-flex tw-items-start">
         <span className="tw-flex tw-h-8 tw-items-center" aria-hidden="true">
-<<<<<<< HEAD
-          <span className="tw-relative tw-z-10 tw-flex tw-h-7 tw-w-7 tw-items-center tw-justify-center tw-rounded-full tw-border-solid tw-border-2 tw-border-neutral-300 tw-bg-neutral-900 z-0">
-            <span className="tw-h-2.5 tw-w-2.5 tw-rounded-full tw-bg-transparent tw-bg-neutral-300"></span>
-=======
           <span className="tw-relative tw-z-0 tw-flex tw-h-7 tw-w-7 tw-items-center tw-justify-center tw-rounded-full tw-border-solid tw-border-2 tw-border-neutral-300 tw-bg-neutral-900">
             <span className="tw-h-2.5 tw-w-2.5 tw-rounded-full tw-bg-neutral-300"></span>
->>>>>>> 04804743
           </span>
         </span>
         <span className="tw-ml-4 tw-flex tw-min-w-0 tw-flex-col">
