import React, { useCallback, useState } from "react";
import { ExtendedDrop } from "../../../helpers/waves/drop.helpers";
import { ActiveDropState } from "../../../types/dropInteractionTypes";
import { DropInteractionParams, DropLocation } from "../../waves/drops/Drop";
import { useDropInteractionRules } from "../../../hooks/drops/useDropInteractionRules";
import useIsMobileDevice from "../../../hooks/isMobileDevice";
import useIsMobileScreen from "../../../hooks/isMobileScreen";
import MemeDropHeader from "./meme-participation-drop/MemeDropHeader";
import MemeDropDescription from "./meme-participation-drop/MemeDropDescription";
import MemeDropVoteStats from "./meme-participation-drop/MemeDropVoteStats";
import MemeDropArtistInfo from "./meme-participation-drop/MemeDropArtistInfo";
import MemeDropActions from "./meme-participation-drop/MemeDropActions";
import MemeDropTraits from "./MemeDropTraits";
import DropMobileMenuHandler from "../../waves/drops/DropMobileMenuHandler";
import DropListItemContentMedia from "../../drops/view/item/content/media/DropListItemContentMedia";
import { VotingModal, MobileVotingModal } from "../../voting";
import VotingModalButton from "../../voting/VotingModalButton";

interface MemeParticipationDropProps {
  readonly drop: ExtendedDrop;
  readonly activeDrop: ActiveDropState | null;
  readonly showReplyAndQuote: boolean;
  readonly location: DropLocation;
  readonly onReply: (param: DropInteractionParams) => void;
  readonly onQuote: (param: DropInteractionParams) => void;
}

// Border styling based on rank
const getBorderClasses = (drop: ExtendedDrop, isActiveDrop: boolean) => {
  const rank = drop.rank && drop.rank <= 3 ? drop.rank : null;

  const baseClasses =
    "tw-rounded-xl tw-border tw-border-solid tw-border-iron-800 tw-transition-all tw-duration-200 tw-ease-out tw-overflow-hidden";

  if (isActiveDrop) {
    return `${baseClasses} desktop-hover:hover:tw-border-[#3CCB7F]/40 tw-bg-[#3CCB7F]/5`;
  } else if (rank === 1) {
    return `${baseClasses} desktop-hover:hover:tw-border-[#fbbf24]/40`;
  } else if (rank === 2) {
    return `${baseClasses} desktop-hover:hover:tw-border-[#94a3b8]/40`;
  } else if (rank === 3) {
    return `${baseClasses} desktop-hover:hover:tw-border-[#CD7F32]/40`;
  } else {
    return `${baseClasses} tw-border-iron-800`;
  }
};

export default function MemeParticipationDrop({
  drop,
  activeDrop,
  showReplyAndQuote,
  location,
  onReply,
  onQuote,
}: MemeParticipationDropProps) {
  const [isVotingModalOpen, setIsVotingModalOpen] = useState(false);
  const { canShowVote } = useDropInteractionRules(drop);
  const isActiveDrop = activeDrop?.drop.id === drop.id;
  const isMobile = useIsMobileDevice();
  const isMobileScreen = useIsMobileScreen();

  // Extract metadata
  const title =
    drop.metadata?.find((m) => m.data_key === "title")?.data_value ??
    "Artwork Title";
  const description =
    drop.metadata?.find((m) => m.data_key === "description")?.data_value ??
    "This is an artwork submission for The Memes collection.";

  // Get artwork media URL if available
  const artworkMedia = drop.parts.at(0)?.media.at(0);

  const borderClasses = getBorderClasses(drop, isActiveDrop);

  const handleOnReply = useCallback(() => {
    onReply({ drop, partId: drop.parts[0].part_id });
  }, [onReply, drop]);

  const handleOnQuote = useCallback(() => {
    onQuote({ drop, partId: drop.parts[0].part_id });
  }, [onQuote, drop]);

  return (
    <div className="tw-w-full">
      <div
        className={`tw-w-full tw-group tw-relative ${
          location === DropLocation.WAVE ? "tw-px-4 tw-py-1" : ""
        }`}
      >
        <div
          className={`${borderClasses} ${
            location === DropLocation.WAVE
              ? "tw-bg-iron-900/80"
              : "tw-bg-iron-950"
          }`}
        >
          <DropMobileMenuHandler
            drop={drop}
            showReplyAndQuote={showReplyAndQuote}
            onReply={handleOnReply}
            onQuote={handleOnQuote}
          >
            <>
              <div className="tw-p-4">
                <MemeDropArtistInfo drop={drop} />
                <div className="tw-flex tw-flex-col tw-mt-2 sm:tw-mt-1.5 sm:tw-ml-[3.25rem]">
                  <MemeDropHeader title={title} />
                  <MemeDropDescription description={description} />
                </div>
              </div>
              {artworkMedia && (
                <div
                  className={`tw-flex tw-justify-center tw-h-96 ${
                    location === DropLocation.WAVE
                      ? "tw-bg-iron-800/30"
                      : "tw-bg-iron-900/40"
                  }`}
                >
                  <DropListItemContentMedia
                    media_mime_type={artworkMedia.mime_type}
                    media_url={artworkMedia.url}
                  />
                </div>
              )}
              <div className="tw-px-2 tw-py-4 sm:tw-px-4">
                <MemeDropTraits drop={drop} />
              </div>
<<<<<<< HEAD
=======
              <div className="tw-px-4 tw-pb-4">
                <MemeDropVoteStats
                  current={drop.rating}
                  projected={drop.rating_prediction}
                  votingCreditType={drop.wave.voting_credit_type}
                  ratersCount={drop.raters_count}
                  topVoters={drop.top_raters ?? []}
                />
              </div>
>>>>>>> b93327b9
            </>
          </DropMobileMenuHandler>
          <div className="tw-flex tw-flex-col md:tw-flex-row tw-gap-y-3 md:tw-gap-y-0 tw-justify-between md:tw-items-center md:tw-px-4 tw-pb-4">
            <div className="tw-px-4 md:tw-px-0">
              <MemeDropVoteStats
                rating={drop.rating}
                realtimeRating={drop.realtime_rating}
                votingCreditType={drop.wave.voting_credit_type}
                ratersCount={drop.raters_count}
                topVoters={drop.top_raters ?? []}
              />
            </div>

            {canShowVote && (
              <div className="tw-pt-4 tw-px-6 tw-flex tw-justify-center md:tw-pt-0 md:tw-px-0 tw-w-full sm:tw-w-auto tw-border-t tw-border-solid tw-border-iron-800 md:tw-border-none tw-border-x-0 tw-border-b-0">
                <div onClick={(e) => e.stopPropagation()}>
                  <VotingModalButton
                    drop={drop}
                    onClick={() => setIsVotingModalOpen(true)}
                  />
                </div>
              </div>
            )}
          </div>

          <div className="tw-absolute tw-right-4 tw-top-2">
            <MemeDropActions
              drop={drop}
              isMobile={isMobile}
              showReplyAndQuote={showReplyAndQuote}
              onReply={handleOnReply}
              onQuote={handleOnQuote}
            />
          </div>
        </div>

        {isMobileScreen ? (
          <MobileVotingModal
            drop={drop}
            isOpen={isVotingModalOpen}
            onClose={() => setIsVotingModalOpen(false)}
          />
        ) : (
          <VotingModal
            drop={drop}
            isOpen={isVotingModalOpen}
            onClose={() => setIsVotingModalOpen(false)}
          />
        )}
      </div>
    </div>
  );
}<|MERGE_RESOLUTION|>--- conflicted
+++ resolved
@@ -125,25 +125,13 @@
               <div className="tw-px-2 tw-py-4 sm:tw-px-4">
                 <MemeDropTraits drop={drop} />
               </div>
-<<<<<<< HEAD
-=======
-              <div className="tw-px-4 tw-pb-4">
-                <MemeDropVoteStats
-                  current={drop.rating}
-                  projected={drop.rating_prediction}
-                  votingCreditType={drop.wave.voting_credit_type}
-                  ratersCount={drop.raters_count}
-                  topVoters={drop.top_raters ?? []}
-                />
-              </div>
->>>>>>> b93327b9
             </>
           </DropMobileMenuHandler>
           <div className="tw-flex tw-flex-col md:tw-flex-row tw-gap-y-3 md:tw-gap-y-0 tw-justify-between md:tw-items-center md:tw-px-4 tw-pb-4">
             <div className="tw-px-4 md:tw-px-0">
               <MemeDropVoteStats
-                rating={drop.rating}
-                realtimeRating={drop.realtime_rating}
+                current={drop.rating}
+                projected={drop.rating_prediction}
                 votingCreditType={drop.wave.voting_credit_type}
                 ratersCount={drop.raters_count}
                 topVoters={drop.top_raters ?? []}
