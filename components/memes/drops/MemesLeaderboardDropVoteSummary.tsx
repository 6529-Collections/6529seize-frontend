--- conflicted
+++ resolved
@@ -26,11 +26,7 @@
             isPositive ? "tw-text-emerald-500" : "tw-text-rose-500"
           }`}
         >
-<<<<<<< HEAD
-          {formatNumberWithCommas(rating || 0)}
-=======
           {formatNumberWithCommas(current)}
->>>>>>> b93327b9
         </span>
         <DropVoteProgressing current={current} projected={projected} />
         <span className="tw-text-md tw-text-iron-400 text-nowrap">
@@ -64,13 +60,8 @@
           ))}
         </div>
         <div className="tw-flex tw-items-baseline tw-gap-x-1">
-<<<<<<< HEAD
-          <span className="tw-text-md tw-font-medium tw-text-iron-50">
-            {formatNumberWithCommas(ratersCount || 0)}
-=======
           <span className="tw-text-md tw-font-medium tw-text-iron-100">
             {formatNumberWithCommas(ratersCount)}
->>>>>>> b93327b9
           </span>
           <span className="tw-text-md tw-text-iron-400 text-nowrap">
             {ratersCount === 1 ? "voter" : "voters"}
