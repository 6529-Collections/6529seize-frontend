--- conflicted
+++ resolved
@@ -90,14 +90,13 @@
             <div className="tw-p-4">
               <MemeDropTraits drop={drop} />
             </div>
-<<<<<<< HEAD
             <div className="tw-flex tw-flex-col tw-gap-y-2 sm:tw-flex-row tw-justify-between sm:tw-pb-4 sm:tw-px-4 tw-items-center">
               <div className="tw-px-6 sm:tw-px-0">
                 <MemesLeaderboardDropVoteSummary
-                  rating={drop.rating || 0}
-                  realtimeRating={drop.realtime_rating || 0}
+                  current={drop.rating}
+                  projected={drop.rating_prediction}
                   creditType={drop.wave.voting_credit_type}
-                  ratersCount={drop.raters_count || 0}
+                  ratersCount={drop.raters_count}
                   topVoters={firstThreeVoters}
                 />
               </div>
@@ -111,16 +110,6 @@
                   onClick={() => setIsVotingModalOpen(true)}
                 />
               </div>
-=======
-            <div className="tw-flex tw-flex-col tw-px-4 tw-pb-4">
-              <MemesLeaderboardDropVoteSummary
-                current={drop.rating}
-                projected={drop.rating_prediction}
-                creditType={drop.wave.voting_credit_type}
-                ratersCount={drop.raters_count}
-                topVoters={firstThreeVoters}
-              />
->>>>>>> b93327b9
             </div>
           </div>
 
