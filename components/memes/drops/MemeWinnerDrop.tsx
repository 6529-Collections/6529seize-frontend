import React, { useState, useCallback } from "react";
import { ExtendedDrop } from "../../../helpers/waves/drop.helpers";
import { ActiveDropState } from "../../../types/dropInteractionTypes";
import { DropInteractionParams, DropLocation } from "../../waves/drops/Drop";
import useIsMobileDevice from "../../../hooks/isMobileDevice";
import WaveDropActions from "../../waves/drops/WaveDropActions";
import MemeWinnerHeader from "./MemeWinnerHeader";
import MemeWinnerDescription from "./MemeWinnerDescription";
import MemeWinnerArtistInfo from "./MemeWinnerArtistInfo";
import MemeWinnerArtwork from "./MemeWinnerArtwork";
import MemeDropTraits from "./MemeDropTraits";
import DropMobileMenuHandler from "../../waves/drops/DropMobileMenuHandler";

interface MemeWinnerDropProps {
  readonly drop: ExtendedDrop;
  readonly activeDrop: ActiveDropState | null;
  readonly showReplyAndQuote: boolean;
  readonly location: DropLocation;
  readonly onReply: (param: DropInteractionParams) => void;
  readonly onQuote: (param: DropInteractionParams) => void;
  readonly onDropContentClick?: (drop: ExtendedDrop) => void;
}

export default function MemeWinnerDrop({
  drop,
  activeDrop,
  showReplyAndQuote,
  location,
  onReply,
  onQuote,
  onDropContentClick,
}: MemeWinnerDropProps) {
  const [isImageModalOpen, setIsImageModalOpen] = useState(false);
  const isMobile = useIsMobileDevice();

  // Extract metadata
  const title =
    drop.metadata?.find((m) => m.data_key === "title")?.data_value ||
    "Artwork Title";
  const description =
    drop.metadata?.find((m) => m.data_key === "description")?.data_value ||
    "This is an artwork submission for The Memes collection.";

  // Get artwork media URL if available
  const artworkMedia = drop.parts.at(0)?.media?.at(0)?.url;

  const handleOnReply = useCallback(() => {
    onReply({ drop, partId: drop.parts[0].part_id });
  }, [onReply, drop]);

  const handleOnQuote = useCallback(() => {
    onQuote({ drop, partId: drop.parts[0].part_id });
  }, [onQuote, drop]);

  const handleViewLarger = () => {
    setIsImageModalOpen(true);
  };

  // First place shadow class from DefaultWaveWinnerDrop
  const firstPlaceShadow =
    "tw-shadow-[inset_1px_0_0_#fbbf24,inset_0_1px_0_rgba(251,191,36,0.2),inset_-1px_0_0_rgba(251,191,36,0.2),inset_0_-1px_0_rgba(251,191,36,0.2)]";

  return (
    <div className="tw-w-full">
      <div
        className={`tw-w-full ${
          location === DropLocation.WAVE ? "tw-px-4 tw-py-1" : ""
        } tw-relative tw-group`}
      >
        <div
          className={`tw-rounded-xl tw-border tw-border-solid tw-border-transparent tw-border-l tw-transition-all tw-duration-200 tw-ease-out tw-overflow-hidden ${
            location === DropLocation.WAVE ? "tw-bg-iron-900" : "tw-bg-iron-950"
          } ${firstPlaceShadow}`}
        >
<<<<<<< HEAD
          <div className="tw-p-4">
            <div className="tw-flex tw-flex-col tw-gap-4">
              <MemeWinnerArtistInfo drop={drop} />
            </div>
            <div className="tw-flex tw-flex-col tw-mt-3">
              <MemeWinnerHeader title={title} />
              <MemeWinnerDescription description={description} />
            </div>
          </div>

          <MemeWinnerArtwork
            title={title}
            artworkMedia={artworkMedia}
            onViewLarger={handleViewLarger}
          />
          <div className="tw-p-4">
            <MemeDropTraits drop={drop} />
          </div>
=======
          <DropMobileMenuHandler
            drop={drop}
            showReplyAndQuote={showReplyAndQuote}
            onReply={handleOnReply}
            onQuote={handleOnQuote}
          >
            <>
              {" "}
              {/* Left column - Metadata */}
              <div className="tw-p-4">
                {/* Header with metadata */}
                <div className="tw-flex tw-flex-col">
                  <div className="tw-flex tw-flex-col">
                    {/* Rank and title in the same row */}
                    <MemeWinnerHeader
                      title={title}
                      decisionTime={decisionTime}
                    />

                    {/* Description on its own row */}
                    <MemeWinnerDescription description={description} />
                  </div>

                  {/* Vote count and artist info on the last row */}
                  <div className="tw-flex tw-flex-col tw-gap-4">
                    {/* Artist info with CIC and level */}
                    <MemeWinnerArtistInfo drop={drop} />
                  </div>
                </div>
              </div>
              <MemeWinnerArtwork
                title={title}
                artworkMedia={artworkMedia}
                onViewLarger={handleViewLarger}
              />
              <div className="tw-p-4">
                <MemeDropTraits drop={drop} />
              </div>
            </>
          </DropMobileMenuHandler>
>>>>>>> a4baaa62
          {/* Actions for desktop */}
          {!isMobile && showReplyAndQuote && (
            <div className="tw-absolute tw-right-4 tw-top-2">
              <WaveDropActions
                drop={drop}
                activePartIndex={0}
                onReply={handleOnReply}
                onQuote={handleOnQuote}
              />
            </div>
          )}
        </div>
      </div>
    </div>
  );
}<|MERGE_RESOLUTION|>--- conflicted
+++ resolved
@@ -72,26 +72,6 @@
             location === DropLocation.WAVE ? "tw-bg-iron-900" : "tw-bg-iron-950"
           } ${firstPlaceShadow}`}
         >
-<<<<<<< HEAD
-          <div className="tw-p-4">
-            <div className="tw-flex tw-flex-col tw-gap-4">
-              <MemeWinnerArtistInfo drop={drop} />
-            </div>
-            <div className="tw-flex tw-flex-col tw-mt-3">
-              <MemeWinnerHeader title={title} />
-              <MemeWinnerDescription description={description} />
-            </div>
-          </div>
-
-          <MemeWinnerArtwork
-            title={title}
-            artworkMedia={artworkMedia}
-            onViewLarger={handleViewLarger}
-          />
-          <div className="tw-p-4">
-            <MemeDropTraits drop={drop} />
-          </div>
-=======
           <DropMobileMenuHandler
             drop={drop}
             showReplyAndQuote={showReplyAndQuote}
@@ -99,29 +79,16 @@
             onQuote={handleOnQuote}
           >
             <>
-              {" "}
-              {/* Left column - Metadata */}
               <div className="tw-p-4">
-                {/* Header with metadata */}
-                <div className="tw-flex tw-flex-col">
-                  <div className="tw-flex tw-flex-col">
-                    {/* Rank and title in the same row */}
-                    <MemeWinnerHeader
-                      title={title}
-                      decisionTime={decisionTime}
-                    />
-
-                    {/* Description on its own row */}
-                    <MemeWinnerDescription description={description} />
-                  </div>
-
-                  {/* Vote count and artist info on the last row */}
-                  <div className="tw-flex tw-flex-col tw-gap-4">
-                    {/* Artist info with CIC and level */}
-                    <MemeWinnerArtistInfo drop={drop} />
-                  </div>
+                <div className="tw-flex tw-flex-col tw-gap-4">
+                  <MemeWinnerArtistInfo drop={drop} />
+                </div>
+                <div className="tw-flex tw-flex-col tw-mt-3">
+                  <MemeWinnerHeader title={title} />
+                  <MemeWinnerDescription description={description} />
                 </div>
               </div>
+
               <MemeWinnerArtwork
                 title={title}
                 artworkMedia={artworkMedia}
@@ -132,7 +99,6 @@
               </div>
             </>
           </DropMobileMenuHandler>
->>>>>>> a4baaa62
           {/* Actions for desktop */}
           {!isMobile && showReplyAndQuote && (
             <div className="tw-absolute tw-right-4 tw-top-2">
