"use client";

import dynamic from "next/dynamic";
import React, { ReactNode, useCallback } from "react";
import { usePathname, useSearchParams } from "next/navigation";
import BottomNavigation from "../navigation/BottomNavigation";
import { useViewContext } from "../navigation/ViewContext";
import BrainMobileWaves from "../brain/mobile/BrainMobileWaves";
import { useLayout } from "../brain/my-stream/layout/LayoutContext";
import HeaderPlaceholder from "../header/HeaderPlaceholder";
import { useHeaderContext } from "../../contexts/HeaderContext";
import { useDeepLinkNavigation } from "../../hooks/useDeepLinkNavigation";
import BrainMobileMessages from "../brain/mobile/BrainMobileMessages";
import { useSelector } from "react-redux";
import { selectEditingDropId } from "../../store/editSlice";
import useDeviceInfo from "../../hooks/useDeviceInfo";

const TouchDeviceHeader = dynamic(() => import("../header/AppHeader"), {
  ssr: false,
  loading: () => <HeaderPlaceholder />,
});

interface Props {
  readonly children: ReactNode;
}

export default function AppLayout({ children }: Props) {
  useDeepLinkNavigation();
  const { registerRef } = useLayout();
  const { setHeaderRef } = useHeaderContext();
  const { activeView } = useViewContext();
<<<<<<< HEAD
  const pathname = usePathname();
  const searchParams = useSearchParams();
  const isSingleDropOpen = searchParams?.get("drop") !== null;
  const isStreamRoute = pathname?.startsWith("/my-stream");
=======
  const router = useRouter();
  const isSingleDropOpen = typeof router.query.drop === "string";
  const isStreamRoute = router.pathname.startsWith("/my-stream");
  const editingDropId = useSelector(selectEditingDropId);
  const { isApp } = useDeviceInfo();
  const isEditingOnMobile = isApp && editingDropId !== null;
>>>>>>> 75b8d4a9

  const headerWrapperRef = useCallback(
    (node: HTMLDivElement | null) => {
      registerRef("header", node);
      setHeaderRef(node);
    },
    [registerRef, setHeaderRef]
  );

  return (
    <div>
      <div ref={headerWrapperRef}>
        <TouchDeviceHeader />
      </div>
      {activeView === "messages" ? (
        <BrainMobileMessages />
      ) : activeView === "waves" ? (
        <BrainMobileWaves />
      ) : (
        <main>{children}</main>
      )}
      {!isSingleDropOpen && !isStreamRoute && (
        <div className="tw-h-16 tw-w-full" />
      )}
      {!isSingleDropOpen && !isEditingOnMobile && <BottomNavigation />}
    </div>
  );
}<|MERGE_RESOLUTION|>--- conflicted
+++ resolved
@@ -29,19 +29,13 @@
   const { registerRef } = useLayout();
   const { setHeaderRef } = useHeaderContext();
   const { activeView } = useViewContext();
-<<<<<<< HEAD
   const pathname = usePathname();
   const searchParams = useSearchParams();
   const isSingleDropOpen = searchParams?.get("drop") !== null;
   const isStreamRoute = pathname?.startsWith("/my-stream");
-=======
-  const router = useRouter();
-  const isSingleDropOpen = typeof router.query.drop === "string";
-  const isStreamRoute = router.pathname.startsWith("/my-stream");
   const editingDropId = useSelector(selectEditingDropId);
   const { isApp } = useDeviceInfo();
   const isEditingOnMobile = isApp && editingDropId !== null;
->>>>>>> 75b8d4a9
 
   const headerWrapperRef = useCallback(
     (node: HTMLDivElement | null) => {
