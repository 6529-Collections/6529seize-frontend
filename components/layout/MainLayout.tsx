import React, { ReactNode } from "react";
import { useRouter } from "next/router";
import useDeviceInfo from "../../hooks/useDeviceInfo";
import ClientOnly from "../client-only/ClientOnly";
import Head from "next/head";
import { PageSSRMetadata } from "../../helpers/Types";
<<<<<<< HEAD
import { useAuth } from "../auth/Auth";
import LayoutWrapper from "../providers/LayoutWrapper";
=======
import { ScrollPositionProvider } from "../../contexts/ScrollPositionContext";
import { useTitle } from "../../contexts/TitleContext";
>>>>>>> 6fd852dc

interface MainLayoutProps {
  children: ReactNode;
  metadata: PageSSRMetadata;
}

const MainLayout = ({ children, metadata }: MainLayoutProps) => {
  const router = useRouter();

  const { title: pageTitle } = useTitle();
  const { title: metadataTitle, description, ogImage, twitterCard } = metadata;

  const ogUrl = `${process.env.BASE_ENDPOINT}${router.asPath}`;

  return (
    <>
      <Head>
        <title>{pageTitle}</title>
        <link rel="icon" href="/favicon.ico" />
        <meta name="description" content={description} />
        <meta property="og:url" content={ogUrl} />
        <meta property="og:title" content={metadataTitle} />
        <meta property="og:description" content={description} />
        <meta property="og:image" content={ogImage} />
        <meta name="twitter:card" content={twitterCard} />
      </Head>
      <ClientOnly>
        <LayoutWrapper>{children}</LayoutWrapper>
      </ClientOnly>
    </>
  );
};

export default MainLayout;<|MERGE_RESOLUTION|>--- conflicted
+++ resolved
@@ -1,16 +1,10 @@
 import React, { ReactNode } from "react";
 import { useRouter } from "next/router";
-import useDeviceInfo from "../../hooks/useDeviceInfo";
 import ClientOnly from "../client-only/ClientOnly";
 import Head from "next/head";
 import { PageSSRMetadata } from "../../helpers/Types";
-<<<<<<< HEAD
-import { useAuth } from "../auth/Auth";
 import LayoutWrapper from "../providers/LayoutWrapper";
-=======
-import { ScrollPositionProvider } from "../../contexts/ScrollPositionContext";
 import { useTitle } from "../../contexts/TitleContext";
->>>>>>> 6fd852dc
 
 interface MainLayoutProps {
   children: ReactNode;
