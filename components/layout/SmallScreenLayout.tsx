--- conflicted
+++ resolved
@@ -5,19 +5,7 @@
 import WebSidebar from "./sidebar/WebSidebar";
 import { SIDEBAR_WIDTHS } from "../../constants/sidebar";
 import { useLayout } from "../brain/my-stream/layout/LayoutContext";
-<<<<<<< HEAD
 import { useSearchParams } from "next/navigation";
-=======
-import HeaderPlaceholder from "../header/HeaderPlaceholder";
-import Breadcrumb from "../breadcrumb/Breadcrumb";
-import { useBreadcrumbs } from "@/hooks/useBreadcrumbs";
-import { useHeaderContext } from "@/contexts/HeaderContext";
-
-const Header = dynamic(() => import("../header/Header"), {
-  ssr: false,
-  loading: () => <HeaderPlaceholder />,
-});
->>>>>>> 9f53b049
 
 interface Props {
   readonly children: ReactNode;
