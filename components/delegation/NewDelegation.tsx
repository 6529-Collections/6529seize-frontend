--- conflicted
+++ resolved
@@ -10,20 +10,6 @@
 import { DELEGATION_CONTRACT, NEVER_DATE } from "../../constants";
 import { DELEGATION_ABI } from "../../abis";
 import { isValidEthAddress } from "../../helpers/Helpers";
-<<<<<<< HEAD
-import {
-  getGasError,
-  DelegationFormLabel,
-  DelegationSubmitGroups,
-  DelegationExpiryCalendar,
-  DelegationTokenSelection,
-  DelegationCloseButton,
-  DelegationAddressDisabledInput,
-  DelegationFormOriginalDelegatorFormGroup,
-  DelegationFormCollectionFormGroup,
-  DelegationFormDelegateAddressFormGroup,
-} from "./delegation_shared";
-=======
 import { getGasError } from "./delegation_shared";
 import {
   DelegationCloseButton,
@@ -36,7 +22,6 @@
   DelegationTokenSelection,
   DelegationSubmitGroups,
 } from "./DelegationFormParts";
->>>>>>> 598c242f
 
 interface Props {
   address: string;
