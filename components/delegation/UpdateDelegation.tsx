import styles from "./Delegation.module.scss";
import { Container, Row, Col, Form } from "react-bootstrap";
import {
  useContractWrite,
  useEnsAddress,
  useEnsName,
  usePrepareContractWrite,
  useWaitForTransaction,
} from "wagmi";
import { useEffect, useState } from "react";

import {
  CONSOLIDATION_USE_CASE,
  DelegationCollection,
  SUB_DELEGATION_USE_CASE,
} from "../../pages/delegation/[...section]";
import { FontAwesomeIcon } from "@fortawesome/react-fontawesome";
import Tippy from "@tippyjs/react";
import { DELEGATION_CONTRACT, NEVER_DATE } from "../../constants";
import { DELEGATION_ABI } from "../../abis";
import { getTransactionLink, isValidEthAddress } from "../../helpers/Helpers";

interface Props {
  address: string;
  delegation: { wallet: string; use_case: number; display: string };
  ens: string | null | undefined;
  collection: DelegationCollection;
  showCancel: boolean;
  showAddMore: boolean;
  onHide(): any;
  onSetToast(toast: any): any;
}

export default function UpdateDelegationComponent(props: Props) {
  const [isDelegation, setIsDelegation] = useState(
    ![
      CONSOLIDATION_USE_CASE.use_case,
      SUB_DELEGATION_USE_CASE.use_case,
    ].includes(props.delegation.use_case)
  );
  const [showExpiryCalendar, setShowExpiryCalendar] = useState(false);
  const [showTokensInput, setShowTokensInput] = useState(false);

  const [delegationDate, setDelegationDate] = useState<Date | undefined>(
    undefined
  );
  const [delegationToken, setDelegationToken] = useState<number | undefined>(
    undefined
  );

  const [delegationToInput, setDelegationToInput] = useState("");
  const [delegationToAddress, setDelegationToAddress] = useState("");
  const [errors, setErrors] = useState<string[]>([]);
  const [gasError, setGasError] = useState<string>();

  const previousDelegationEns = useEnsName({
    address: props.delegation.wallet as `0x${string}`,
    chainId: 1,
  });

  const newDelegationToAddressEns = useEnsName({
    address:
      delegationToInput && delegationToInput.startsWith("0x")
        ? (delegationToInput as `0x${string}`)
        : undefined,
    chainId: 1,
  });

  useEffect(() => {
    if (newDelegationToAddressEns.data) {
      setDelegationToAddress(delegationToInput);
      setDelegationToInput(
        `${newDelegationToAddressEns.data} - ${delegationToInput}`
      );
    }
  }, [newDelegationToAddressEns.data]);

  const newDelegationToAddressFromEns = useEnsAddress({
    name:
      delegationToInput && delegationToInput.endsWith(".eth")
        ? delegationToInput
        : undefined,
    chainId: 1,
  });

  useEffect(() => {
    if (newDelegationToAddressFromEns.data) {
      setDelegationToAddress(newDelegationToAddressFromEns.data);
      setDelegationToInput(
        `${delegationToInput} - ${newDelegationToAddressFromEns.data}`
      );
    }
  }, [newDelegationToAddressFromEns.data]);

  const contractWriteDelegationConfig = usePrepareContractWrite({
    address: DELEGATION_CONTRACT.contract,
    abi: DELEGATION_ABI,
    chainId: DELEGATION_CONTRACT.chain_id,
    args: [
      props.collection.contract,
      props.delegation.wallet,
      delegationToAddress,
      !isDelegation && showExpiryCalendar && delegationDate
        ? delegationDate.getTime() / 1000
        : NEVER_DATE,
      props.delegation.use_case,
      !isDelegation && showTokensInput ? false : true,
      !isDelegation && showTokensInput ? delegationToken : 0,
    ],
    functionName:
      validate().length === 0 ? "updateDelegationAddress" : undefined,
<<<<<<< HEAD
    onSettled(data: any, error: any) {
=======
    onSettled(data, error) {
>>>>>>> b8d673d8
      if (data) {
        setGasError(undefined);
      }
      if (error) {
        if (error.message.includes("Chain mismatch")) {
          setGasError(
            `Switch to ${
              DELEGATION_CONTRACT.chain_id === 1
                ? "Ethereum Mainnet"
                : "Sepolia Network"
            }`
          );
        } else {
          setGasError(
            "CANNOT ESTIMATE GAS - This can be caused by locked collections/use-cases"
          );
        }
      }
    },
  });
  const contractWriteDelegation = useContractWrite(
    contractWriteDelegationConfig.config
  );

  const waitContractWriteDelegation = useWaitForTransaction({
    confirmations: 1,
    hash: contractWriteDelegation.data?.hash,
  });

  function validate() {
    const newErrors: string[] = [];
    if (!delegationToAddress || !isValidEthAddress(delegationToAddress)) {
      newErrors.push("Missing or invalid New Address");
    }
    if (showExpiryCalendar && !delegationDate) {
      newErrors.push("Missing or invalid Expiry");
    }
    if (showTokensInput && !delegationToken) {
      newErrors.push("Missing or invalid Token ID");
    }

    return newErrors;
  }

  function clearForm() {
    setErrors([]);
    setShowExpiryCalendar(false);
    setShowTokensInput(false);
    setDelegationDate(undefined);
    setDelegationToken(undefined);
  }

  function submitDelegation() {
    const newErrors = validate();
    if (newErrors.length > 0 || gasError) {
      setErrors(newErrors);
      window.scrollBy(0, 100);
    } else {
      contractWriteDelegation.write?.();
      props.onSetToast({
        title: `Updating Delegation`,
        message: "Confirm in your wallet...",
      });
    }
  }

  useEffect(() => {
    if (contractWriteDelegation.error) {
      props.onSetToast({
        title: `Updating Delegation`,
        message: contractWriteDelegation.error.message,
      });
    }
    if (contractWriteDelegation.data) {
      if (contractWriteDelegation.data?.hash) {
        if (waitContractWriteDelegation.isLoading) {
          props.onSetToast({
            title: "Updating Delegation",
            message: `Transaction submitted...
                    <a
                    href=${getTransactionLink(
                      DELEGATION_CONTRACT.chain_id,
                      contractWriteDelegation.data.hash
                    )}
                    target="_blank"
                    rel="noreferrer"
                    className=${styles.etherscanLink}>
                    view
                  </a><br />Waiting for confirmation...`,
          });
        } else {
          props.onSetToast({
            title: "Updating Delegation",
            message: `Transaction Successful!
                    <a
                    href=${getTransactionLink(
                      DELEGATION_CONTRACT.chain_id,
                      contractWriteDelegation.data.hash
                    )}
                    target="_blank"
                    rel="noreferrer"
                    className=${styles.etherscanLink}>
                    view
                  </a>`,
          });
        }
      }
    }
  }, [
    contractWriteDelegation.error,
    contractWriteDelegation.data,
    waitContractWriteDelegation.isLoading,
  ]);

  return (
    <Container className="no-padding">
      <Row>
        <Col xs={10} className="pt-3 pb-4">
          <h4>
            Update{" "}
            {props.delegation.use_case === CONSOLIDATION_USE_CASE.use_case
              ? "Consolidation"
              : props.delegation.use_case === SUB_DELEGATION_USE_CASE.use_case
              ? "Delegation Manager"
              : "Delegation"}
          </h4>
        </Col>
        {props.showCancel && (
          <Col xs={2} className="d-flex align-items-center justify-content-end">
            <Tippy
              content={`Cancel Update`}
              delay={250}
              placement={"top"}
              theme={"light"}>
              <FontAwesomeIcon
                className={styles.closeNewDelegationForm}
                icon="times-circle"
                onClick={() => props.onHide()}></FontAwesomeIcon>
            </Tippy>
          </Col>
        )}
      </Row>
      <Row>
        <Col>
          <Form>
            <Form.Group as={Row} className="pb-4">
              <Form.Label column sm={3} className="d-flex align-items-center">
                Delegator
                <Tippy
                  content={"Address registering the delegation"}
                  placement={"top"}
                  theme={"light"}>
                  <FontAwesomeIcon
                    className={styles.infoIcon}
                    icon="info-circle"></FontAwesomeIcon>
                </Tippy>
              </Form.Label>
              <Col sm={9}>
                <Form.Control
                  className={`${styles.formInput} ${styles.formInputDisabled}`}
                  type="text"
                  value={
                    props.ens
                      ? `${props.ens} - ${props.address}`
                      : `${props.address}`
                  }
                  disabled
                />
              </Col>
            </Form.Group>
            <Form.Group as={Row} className="pb-4">
              <Form.Label column sm={3} className="d-flex align-items-center">
                Collection
                <Tippy
                  content={"Collection address for delegation"}
                  placement={"top"}
                  theme={"light"}>
                  <FontAwesomeIcon
                    className={styles.infoIcon}
                    icon="info-circle"></FontAwesomeIcon>
                </Tippy>
              </Form.Label>
              <Col sm={9}>
                <Form.Control
                  className={`${styles.formInput} ${styles.formInputDisabled}`}
                  type="text"
                  value={`${props.collection.display}`}
                  disabled
                />
              </Col>
            </Form.Group>
            {isDelegation && (
              <Form.Group as={Row} className="pb-4">
                <Form.Label column sm={3} className="d-flex align-items-center">
                  Use Case
                  <Tippy
                    content={"Delegation Use Case"}
                    placement={"top"}
                    theme={"light"}>
                    <FontAwesomeIcon
                      className={styles.infoIcon}
                      icon="info-circle"></FontAwesomeIcon>
                  </Tippy>
                </Form.Label>
                <Col sm={9}>
                  <Form.Control
                    className={`${styles.formInput} ${styles.formInputDisabled}`}
                    type="text"
                    value={`#${props.delegation.use_case} - ${props.delegation.display}`}
                    disabled
                  />
                </Col>
              </Form.Group>
            )}
            <Form.Group as={Row} className="pb-4">
              <Form.Label column sm={3} className="d-flex align-items-center">
                Current Delegate Address
                <Tippy
                  content={"Current Delegate to Address"}
                  placement={"top"}
                  theme={"light"}>
                  <FontAwesomeIcon
                    className={styles.infoIcon}
                    icon="info-circle"></FontAwesomeIcon>
                </Tippy>
              </Form.Label>
              <Col sm={9}>
                <Form.Control
                  className={`${styles.formInput} ${styles.formInputDisabled}`}
                  type="text"
                  value={
                    previousDelegationEns.data
                      ? `${previousDelegationEns.data} - ${props.delegation.wallet}`
                      : props.delegation.wallet
                  }
                  disabled
                />
              </Col>
            </Form.Group>
            <Form.Group as={Row} className="pb-4">
              <Form.Label column sm={3} className="d-flex align-items-center">
                New Delegate Address
                <Tippy
                  content={"New Delegate to Address"}
                  placement={"top"}
                  theme={"light"}>
                  <FontAwesomeIcon
                    className={styles.infoIcon}
                    icon="info-circle"></FontAwesomeIcon>
                </Tippy>
              </Form.Label>
              <Col sm={9}>
                <Form.Control
                  placeholder="Delegate to - 0x... or ENS"
                  className={`${styles.formInput}`}
                  type="text"
                  value={delegationToInput}
                  onChange={(e) => {
                    setDelegationToInput(e.target.value);
                    setDelegationToAddress(e.target.value);
                    setGasError(undefined);
                  }}
                />
              </Col>
            </Form.Group>
            {isDelegation && (
              <Form.Group as={Row} className="pb-4">
                <Form.Label column sm={3} className="d-flex align-items-center">
                  Expiry Date
                  <Tippy
                    content={"Expiry date for delegation (optional)"}
                    placement={"top"}
                    theme={"light"}>
                    <FontAwesomeIcon
                      className={styles.infoIcon}
                      icon="info-circle"></FontAwesomeIcon>
                  </Tippy>
                </Form.Label>
                <Col sm={9}>
                  <Form.Check
                    checked={!showExpiryCalendar}
                    className={styles.newDelegationFormToggle}
                    type="radio"
                    label="Never"
                    name="expiryRadio"
                    onChange={() => setShowExpiryCalendar(false)}
                  />
                  &nbsp;&nbsp;
                  <Form.Check
                    checked={showExpiryCalendar}
                    className={styles.newDelegationFormToggle}
                    type="radio"
                    label="Select Date"
                    disabled={
                      props.delegation.use_case === 16 ||
                      props.delegation.use_case === 99
                    }
                    name="expiryRadio"
                    onChange={() => setShowExpiryCalendar(true)}
                  />
                  {showExpiryCalendar && (
                    <Container fluid className="no-padding pt-3">
                      <Row>
                        <Col xs={12} xm={12} md={6} lg={4}>
                          <Form.Control
                            min={new Date().toISOString().slice(0, 10)}
                            className={`${styles.formInput}`}
                            type="date"
                            placeholder="Expiry Date"
                            onChange={(e) => {
                              const value = e.target.value;
                              if (value) {
                                setDelegationDate(new Date(value));
                              } else {
                                setDelegationDate(undefined);
                              }
                            }}
                          />
                        </Col>
                      </Row>
                    </Container>
                  )}
                </Col>
              </Form.Group>
            )}
            {isDelegation && (
              <Form.Group as={Row} className="pb-4">
                <Form.Label column sm={3} className="d-flex align-items-center">
                  Tokens
                  <Tippy
                    content={"Tokens involved in the delegation (optional)"}
                    placement={"top"}
                    theme={"light"}>
                    <FontAwesomeIcon
                      className={styles.infoIcon}
                      icon="info-circle"></FontAwesomeIcon>
                  </Tippy>
                </Form.Label>
                <Col sm={9}>
                  <Form.Check
                    checked={!showTokensInput}
                    className={styles.newDelegationFormToggle}
                    type="radio"
                    label="All&nbsp;&nbsp;&nbsp;&nbsp;&nbsp;&nbsp;"
                    name="tokenIdRadio"
                    onChange={() => setShowTokensInput(false)}
                  />
                  &nbsp;&nbsp;
                  <Form.Check
                    checked={showTokensInput}
                    className={styles.newDelegationFormToggle}
                    type="radio"
                    disabled={
                      props.delegation.use_case === 16 ||
                      props.delegation.use_case === 99
                    }
                    label="Select Token ID"
                    name="tokenIdRadio"
                    onChange={() => setShowTokensInput(true)}
                  />
                  {showTokensInput && (
                    <Container fluid className="no-padding pt-3">
                      <Row>
                        <Col xs={12} xm={12} md={6} lg={4}>
                          <Form.Control
                            min={0}
                            className={`${styles.formInput}`}
                            type="number"
                            placeholder="Token ID"
                            onChange={(e) => {
                              const value = e.target.value;
                              try {
                                const intValue = parseInt(value);
                                setDelegationToken(intValue);
                              } catch {
                                setDelegationToken(undefined);
                              }
                            }}
                          />
                        </Col>
                      </Row>
                    </Container>
                  )}
                </Col>
              </Form.Group>
            )}
            <Form.Group as={Row} className="pt-2 pb-4">
              <Form.Label
                column
                sm={3}
                className="d-flex align-items-center"></Form.Label>
              <Col
                sm={9}
                className="d-flex align-items-center  justify-content-center">
                {props.showCancel && (
                  <span
                    className={styles.newDelegationCancelBtn}
                    onClick={() => props.onHide()}>
                    Cancel
                  </span>
                )}
                <span
                  className={`${styles.newDelegationSubmitBtn} ${
                    contractWriteDelegation.isLoading ||
                    waitContractWriteDelegation.isLoading
                      ? `${styles.newDelegationSubmitBtnDisabled}`
                      : ``
                  }`}
                  onClick={() => {
                    setErrors([]);
                    submitDelegation();
                  }}>
                  Submit{" "}
                  {(contractWriteDelegation.isLoading ||
                    waitContractWriteDelegation.isLoading) && (
                    <div className="d-inline">
                      <div
                        className={`spinner-border ${styles.loader}`}
                        role="status">
                        <span className="sr-only"></span>
                      </div>
                    </div>
                  )}
                </span>
              </Col>
            </Form.Group>
            {(errors.length > 0 || gasError) && (
              <Form.Group
                as={Row}
                className={`pt-2 pb-2 ${styles.newDelegationError}`}>
                <Form.Label column sm={3} className="d-flex align-items-center">
                  Errors
                </Form.Label>
                <Col sm={9}>
                  <ul className="mb-0">
                    {errors.map((e, index) => (
                      <li key={`new-delegation-error-${index}`}>{e}</li>
                    ))}
                    {gasError && <li>{gasError}</li>}
                  </ul>
                </Col>
              </Form.Group>
            )}
          </Form>
        </Col>
      </Row>
    </Container>
  );
}<|MERGE_RESOLUTION|>--- conflicted
+++ resolved
@@ -109,11 +109,7 @@
     ],
     functionName:
       validate().length === 0 ? "updateDelegationAddress" : undefined,
-<<<<<<< HEAD
-    onSettled(data: any, error: any) {
-=======
     onSettled(data, error) {
->>>>>>> b8d673d8
       if (data) {
         setGasError(undefined);
       }
