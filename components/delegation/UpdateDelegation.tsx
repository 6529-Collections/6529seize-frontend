import styles from "./Delegation.module.scss";
import { Container, Row, Col, Form } from "react-bootstrap";
import { useEnsAddress, useEnsName } from "wagmi";
import { useEffect, useState } from "react";

import {
  CONSOLIDATION_USE_CASE,
  DelegationCollection,
  SUB_DELEGATION_USE_CASE,
} from "../../pages/delegation/[...section]";
import { DELEGATION_CONTRACT, NEVER_DATE } from "../../constants";
import { DELEGATION_ABI } from "../../abis";
import { isValidEthAddress } from "../../helpers/Helpers";
<<<<<<< HEAD
import {
  DelegationAddressDisabledInput,
  DelegationCloseButton,
  DelegationExpiryCalendar,
  DelegationFormLabel,
  DelegationSubmitGroups,
  DelegationTokenSelection,
  getGasError,
} from "./delegation_shared";
=======
import { getGasError } from "./delegation_shared";
import {
  DelegationCloseButton,
  DelegationFormLabel,
  DelegationAddressDisabledInput,
  DelegationExpiryCalendar,
  DelegationTokenSelection,
  DelegationSubmitGroups,
} from "./DelegationFormParts";
>>>>>>> 598c242f

interface Props {
  address: string;
  delegation: { wallet: string; use_case: number; display: string };
  ens: string | null | undefined;
  collection: DelegationCollection;
  showCancel: boolean;
  showAddMore: boolean;
  onHide(): any;
  onSetToast(toast: any): any;
}

export default function UpdateDelegationComponent(props: Readonly<Props>) {
<<<<<<< HEAD
  const [isDelegation, setIsDelegation] = useState(false);

  useEffect(() => {
    setIsDelegation(
      ![
        CONSOLIDATION_USE_CASE.use_case,
        SUB_DELEGATION_USE_CASE.use_case,
      ].includes(props.delegation.use_case)
    );
  }, [props.delegation.use_case]);
=======
  const isDelegation = ![
    CONSOLIDATION_USE_CASE.use_case,
    SUB_DELEGATION_USE_CASE.use_case,
  ].includes(props.delegation.use_case);

>>>>>>> 598c242f
  const [showExpiryCalendar, setShowExpiryCalendar] = useState(false);
  const [showTokensInput, setShowTokensInput] = useState(false);

  const [delegationDate, setDelegationDate] = useState<Date | undefined>(
    undefined
  );
  const [delegationToken, setDelegationToken] = useState<number | undefined>(
    undefined
  );

  const [delegationToInput, setDelegationToInput] = useState("");
  const [delegationToAddress, setDelegationToAddress] = useState("");

  const [gasError, setGasError] = useState<string>();

  const previousDelegationEns = useEnsName({
    address: props.delegation.wallet as `0x${string}`,
    chainId: 1,
  });

  const newDelegationToAddressEns = useEnsName({
    address:
      delegationToInput && delegationToInput.startsWith("0x")
        ? (delegationToInput as `0x${string}`)
        : undefined,
    chainId: 1,
  });

  useEffect(() => {
    if (newDelegationToAddressEns.data) {
      setDelegationToAddress(delegationToInput);
      setDelegationToInput(
        `${newDelegationToAddressEns.data} - ${delegationToInput}`
      );
    }
  }, [newDelegationToAddressEns.data]);

  const newDelegationToAddressFromEns = useEnsAddress({
    name:
      delegationToInput && delegationToInput.endsWith(".eth")
        ? delegationToInput
        : undefined,
    chainId: 1,
  });

  useEffect(() => {
    if (newDelegationToAddressFromEns.data) {
      setDelegationToAddress(newDelegationToAddressFromEns.data);
      setDelegationToInput(
        `${delegationToInput} - ${newDelegationToAddressFromEns.data}`
      );
    }
  }, [newDelegationToAddressFromEns.data]);

  const contractWriteDelegationConfigParams = {
    address: DELEGATION_CONTRACT.contract,
    abi: DELEGATION_ABI,
    chainId: DELEGATION_CONTRACT.chain_id,
    args: [
      props.collection.contract,
      props.delegation.wallet,
      delegationToAddress,
      isDelegation && showExpiryCalendar && delegationDate
        ? delegationDate.getTime() / 1000
        : NEVER_DATE,
      props.delegation.use_case,
      isDelegation && showTokensInput ? false : true,
      isDelegation && showTokensInput ? delegationToken : 0,
    ],
    functionName:
      validate().length === 0 ? "updateDelegationAddress" : undefined,
    onSettled(data: any, error: any) {
      if (data) {
        setGasError(undefined);
      }
      if (error) {
        setGasError(getGasError(error));
      }
    },
  };

  function validate() {
    const newErrors: string[] = [];
    if (!delegationToAddress || !isValidEthAddress(delegationToAddress)) {
      newErrors.push("Missing or invalid New Address");
    }
    if (showExpiryCalendar && !delegationDate) {
      newErrors.push("Missing or invalid Expiry");
    }
    if (showTokensInput && !delegationToken) {
      newErrors.push("Missing or invalid Token ID");
    }

    return newErrors;
  }

  return (
    <Container className="no-padding">
      <Row>
        <Col xs={10} className="pt-3 pb-4">
          <h4>
            Update{" "}
            {props.delegation.use_case === CONSOLIDATION_USE_CASE.use_case
              ? "Consolidation"
              : props.delegation.use_case === SUB_DELEGATION_USE_CASE.use_case
              ? "Delegation Manager"
              : "Delegation"}
          </h4>
        </Col>
        {props.showCancel && (
          <Col xs={2} className="d-flex align-items-center justify-content-end">
            <DelegationCloseButton onHide={props.onHide} title="Update" />
          </Col>
        )}
      </Row>
      <Row>
        <Col>
          <Form>
            <Form.Group as={Row} className="pb-4">
              <DelegationFormLabel
                title="Delegator"
                tooltip="Original Delegator"
                span={4}
              />
              <Col sm={8}>
                <DelegationAddressDisabledInput
                  address={props.address}
                  ens={props.ens}
                />
              </Col>
            </Form.Group>
            <Form.Group as={Row} className="pb-4">
              <DelegationFormLabel
                title="Collection"
                tooltip="Collection address for delegation"
                span={4}
              />
              <Col sm={8}>
                <Form.Control
                  className={`${styles.formInput} ${styles.formInputDisabled}`}
                  type="text"
                  value={`${props.collection.display}`}
                  disabled
                />
              </Col>
            </Form.Group>
            {isDelegation && (
              <Form.Group as={Row} className="pb-4">
                <DelegationFormLabel
                  title="Use Case"
                  tooltip="Delegation Use Case"
                  span={4}
                />
                <Col sm={8}>
                  <Form.Control
                    className={`${styles.formInput} ${styles.formInputDisabled}`}
                    type="text"
                    value={`#${props.delegation.use_case} - ${props.delegation.display}`}
                    disabled
                  />
                </Col>
              </Form.Group>
            )}
            <Form.Group as={Row} className="pb-4">
              <DelegationFormLabel
                title="Current Delegate Address"
                tooltip="Current Delegate to Address"
                span={4}
              />
              <Col sm={8}>
                <Form.Control
                  className={`${styles.formInput} ${styles.formInputDisabled}`}
                  type="text"
                  value={
                    previousDelegationEns.data
                      ? `${previousDelegationEns.data} - ${props.delegation.wallet}`
                      : props.delegation.wallet
                  }
                  disabled
                />
              </Col>
            </Form.Group>
            <Form.Group as={Row} className="pb-4">
              <DelegationFormLabel
                title="New Delegate Address"
                tooltip="New Delegate to Address"
                span={4}
              />
              <Col sm={8}>
                <Form.Control
                  placeholder="Delegate to - 0x... or ENS"
                  className={`${styles.formInput}`}
                  type="text"
                  value={delegationToInput}
                  onChange={(e) => {
                    setDelegationToInput(e.target.value);
                    setDelegationToAddress(e.target.value);
                    setGasError(undefined);
                  }}
                />
              </Col>
            </Form.Group>
            {isDelegation && (
              <Form.Group as={Row} className="pb-4">
                <DelegationFormLabel
                  title="Expiry Date"
                  tooltip="Expiry date for delegation (optional)"
                  span={4}
                />
                <Col sm={8}>
                  <Form.Check
                    checked={!showExpiryCalendar}
                    className={styles.newDelegationFormToggle}
                    type="radio"
                    label="Never"
                    name="expiryRadio"
                    onChange={() => setShowExpiryCalendar(false)}
                  />
                  &nbsp;&nbsp;
                  <Form.Check
                    checked={showExpiryCalendar}
                    className={styles.newDelegationFormToggle}
                    type="radio"
                    label="Select Date"
                    disabled={
                      props.delegation.use_case === 16 ||
                      props.delegation.use_case === 99
                    }
                    name="expiryRadio"
                    onChange={() => setShowExpiryCalendar(true)}
                  />
                  {showExpiryCalendar && (
                    <DelegationExpiryCalendar
                      setDelegationDate={setDelegationDate}
                    />
                  )}
                </Col>
              </Form.Group>
            )}
            {isDelegation && (
              <Form.Group as={Row} className="pb-4">
                <DelegationFormLabel
                  title="Tokens"
                  tooltip="Tokens involved in the delegation (optional)"
                  span={4}
                />
                <Col sm={8}>
                  <Form.Check
                    checked={!showTokensInput}
                    className={styles.newDelegationFormToggle}
                    type="radio"
                    label="All&nbsp;&nbsp;&nbsp;&nbsp;&nbsp;&nbsp;"
                    name="tokenIdRadio"
                    onChange={() => setShowTokensInput(false)}
                  />
                  &nbsp;&nbsp;
                  <Form.Check
                    checked={showTokensInput}
                    className={styles.newDelegationFormToggle}
                    type="radio"
                    disabled={
                      props.delegation.use_case === 16 ||
                      props.delegation.use_case === 99
                    }
                    label="Select Token ID"
                    name="tokenIdRadio"
                    onChange={() => setShowTokensInput(true)}
                  />
                  {showTokensInput && (
                    <DelegationTokenSelection
                      setDelegationToken={setDelegationToken}
                    />
                  )}
                </Col>
              </Form.Group>
            )}
            <DelegationSubmitGroups
              title={"Updating Delegation"}
              writeParams={contractWriteDelegationConfigParams}
              showCancel={props.showCancel}
              gasError={gasError}
              validate={validate}
              onHide={props.onHide}
              onSetToast={props.onSetToast}
            />
          </Form>
        </Col>
      </Row>
    </Container>
  );
}<|MERGE_RESOLUTION|>--- conflicted
+++ resolved
@@ -11,17 +11,6 @@
 import { DELEGATION_CONTRACT, NEVER_DATE } from "../../constants";
 import { DELEGATION_ABI } from "../../abis";
 import { isValidEthAddress } from "../../helpers/Helpers";
-<<<<<<< HEAD
-import {
-  DelegationAddressDisabledInput,
-  DelegationCloseButton,
-  DelegationExpiryCalendar,
-  DelegationFormLabel,
-  DelegationSubmitGroups,
-  DelegationTokenSelection,
-  getGasError,
-} from "./delegation_shared";
-=======
 import { getGasError } from "./delegation_shared";
 import {
   DelegationCloseButton,
@@ -31,7 +20,6 @@
   DelegationTokenSelection,
   DelegationSubmitGroups,
 } from "./DelegationFormParts";
->>>>>>> 598c242f
 
 interface Props {
   address: string;
@@ -45,24 +33,11 @@
 }
 
 export default function UpdateDelegationComponent(props: Readonly<Props>) {
-<<<<<<< HEAD
-  const [isDelegation, setIsDelegation] = useState(false);
-
-  useEffect(() => {
-    setIsDelegation(
-      ![
-        CONSOLIDATION_USE_CASE.use_case,
-        SUB_DELEGATION_USE_CASE.use_case,
-      ].includes(props.delegation.use_case)
-    );
-  }, [props.delegation.use_case]);
-=======
   const isDelegation = ![
     CONSOLIDATION_USE_CASE.use_case,
     SUB_DELEGATION_USE_CASE.use_case,
   ].includes(props.delegation.use_case);
 
->>>>>>> 598c242f
   const [showExpiryCalendar, setShowExpiryCalendar] = useState(false);
   const [showTokensInput, setShowTokensInput] = useState(false);
 
