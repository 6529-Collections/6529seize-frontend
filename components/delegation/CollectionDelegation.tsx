--- conflicted
+++ resolved
@@ -232,14 +232,10 @@
     ),
     watch: true,
     enabled: accountResolution.isConnected,
-    onSettled(data: any, error: any) {
+    onSettled(data, error) {
       if (data) {
         const myDelegations: ContractDelegation[] = [];
-<<<<<<< HEAD
-        data.map((d: any, index: number) => {
-=======
         data.map((d, index: number) => {
->>>>>>> 30536ebe
           const walletDelegations: ContractWalletDelegation[] = [];
           const useCase =
             DELEGATION_USE_CASES.length > index
@@ -312,14 +308,10 @@
     ),
     watch: true,
     enabled: accountResolution.isConnected && incomingDelegations.length > 0,
-    onSettled(data: any, error: any) {
+    onSettled(data, error) {
       if (data) {
         const myDelegations: ContractDelegation[] = [];
-<<<<<<< HEAD
-        data.map((d: any, index: number) => {
-=======
         data.map((d, index: number) => {
->>>>>>> 30536ebe
           const walletDelegations: ContractWalletDelegation[] = [];
           const useCase =
             DELEGATION_USE_CASES.length > index
@@ -1470,7 +1462,6 @@
                         value={uc.use_case}>
                         #{uc.use_case} - {uc.display}
                         {(useCaseLockStatuses.data &&
-<<<<<<< HEAD
                           (useCaseLockStatuses.data[
                             index
                           ] as any as boolean) === true) ||
@@ -1478,24 +1469,12 @@
                           (useCaseLockStatusesGlobal?.data[
                             index
                           ] as any as boolean) === true) ||
-=======
-                          (useCaseLockStatuses.data[index] as any as boolean) ==
-                            true) ||
-                        (useCaseLockStatusesGlobal?.data &&
-                          (useCaseLockStatusesGlobal?.data[
-                            index
-                          ] as any as boolean) == true) ||
->>>>>>> 30536ebe
                         collectionLockRead.data
                           ? ` - LOCKED${
                               useCaseLockStatusesGlobal?.data &&
                               (useCaseLockStatusesGlobal?.data[
                                 index
-<<<<<<< HEAD
                               ] as any as boolean) === true
-=======
-                              ] as any as boolean) == true
->>>>>>> 30536ebe
                                 ? ` *`
                                 : ``
                             }`
@@ -1517,11 +1496,7 @@
                 (useCaseLockStatusesGlobal?.data &&
                   (useCaseLockStatusesGlobal?.data[
                     lockUseCaseIndex
-<<<<<<< HEAD
                   ] as any as boolean) === false) ? (
-=======
-                  ] as any as boolean) == false) ? (
->>>>>>> 30536ebe
                   <button
                     className={`${styles.lockUseCaseBtn}`}
                     onClick={() => {
