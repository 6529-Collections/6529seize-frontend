import { Fragment, useEffect, useState } from "react";
import styles from "./WalletChecker.module.scss";
import { Container, Row, Col, Form, Button, Table } from "react-bootstrap";
import { useEnsName, useEnsAddress } from "wagmi";
import { areEqualAddresses, isValidEthAddress } from "../../../helpers/Helpers";
import { FontAwesomeIcon } from "@fortawesome/react-fontawesome";
import {
  DELEGATION_ALL_ADDRESS,
  MEMES_CONTRACT,
  NEVER_DATE,
} from "../../../constants";
import { DBResponse } from "../../../entities/IDBResponse";
import { Delegation, WalletConsolidation } from "../../../entities/IDelegation";
import {
  SUB_DELEGATION_USE_CASE,
  ALL_USE_CASES,
  SUPPORTED_COLLECTIONS,
  MINTING_USE_CASE,
} from "../../../pages/delegation/[...section]";
import { fetchUrl } from "../../../services/6529api";
import Address from "../../address/Address";

interface Props {
  path?: string;
}

interface ConsolidationDisplay {
  from: string;
  from_display: string | undefined;
  to: string;
  to_display: string | undefined;
}

export default function WalletCheckerComponent(
  props: Readonly<{
    address_query: string;
    setAddressQuery(address: string): any;
  }>
) {
  const [fetchedAddress, setFetchedAddress] = useState<string>("");
  const [walletInput, setWalletInput] = useState(props.address_query);
  const [walletAddress, setWalletAddress] = useState(props.address_query);

<<<<<<< HEAD
  const [checking, setChecking] = useState(props.address_query ? true : false);
=======
  const [checking, setChecking] = useState(!!props.address_query);
>>>>>>> 80c7d510
  const [addressError, setAddressError] = useState(false);

  const [delegations, setDelegations] = useState<Delegation[]>([]);
  const [subDelegations, setSubDelegations] = useState<Delegation[]>([]);
  const [delegationsLoaded, setDelegationsLoaded] = useState(false);

  const [consolidations, setConsolidations] = useState<ConsolidationDisplay[]>(
    []
  );
  const [consolidationActions, setConsolidationActions] = useState<
    ConsolidationDisplay[]
  >([]);
  const [consolidatedWallets, setConsolidatedWallets] = useState<
    { address: string; display: string | undefined }[]
  >([]);
  const [consolidationsLoaded, setConsolidationsLoaded] = useState(false);
  const [activeDelegation, setActiveDelegation] = useState<Delegation>();

  const walletAddressEns = useEnsName({
    address:
      walletInput && walletInput.startsWith("0x")
        ? (walletInput as `0x${string}`)
        : undefined,
    chainId: 1,
  });

  useEffect(() => {
    if (walletAddressEns.data) {
      setWalletAddress(walletInput);
      setWalletInput(`${walletAddressEns.data} - ${walletInput}`);
    }
  }, [walletAddressEns.data]);

  const walletAddressFromEns = useEnsAddress({
    name: walletInput && walletInput.endsWith(".eth") ? walletInput : undefined,
    chainId: 1,
  });

  useEffect(() => {
    if (walletAddressFromEns.data) {
      setWalletAddress(walletAddressFromEns.data);
      setWalletInput(`${walletInput} - ${walletAddressFromEns.data}`);
    }
  }, [walletAddressFromEns.data]);

  function fetchDelegations(address: string) {
    const url = `${process.env.API_ENDPOINT}/api/delegations/${address}`;
    fetchUrl(url).then((response: DBResponse) => {
      setDelegations(
        [...response.data].filter(
          (d) => d.use_case != SUB_DELEGATION_USE_CASE.use_case
        )
      );
      setSubDelegations(
        [...response.data].filter(
          (d) => d.use_case === SUB_DELEGATION_USE_CASE.use_case
        )
      );
      setDelegationsLoaded(true);
    });
  }

  function setAllConsolidations(consolidations: WalletConsolidation[]) {
    const myConsolidations: ConsolidationDisplay[] = [];
    consolidations.map((c) => {
      const newConsolidation1: ConsolidationDisplay = {
        from: c.wallet1,
        from_display: c.wallet1_display,
        to: c.wallet2,
        to_display: c.wallet2_display,
      };
      if (
        !myConsolidations.find(
          (mc) =>
            areEqualAddresses(mc.from, newConsolidation1.from) &&
            areEqualAddresses(mc.to, newConsolidation1.to)
        )
      ) {
        myConsolidations.push(newConsolidation1);
      }
      if (c.confirmed) {
        const newConsolidation2 = {
          from: c.wallet2,
          from_display: c.wallet2_display,
          to: c.wallet1,
          to_display: c.wallet1_display,
        };
        if (
          !myConsolidations.find(
            (mc) =>
              areEqualAddresses(mc.from, newConsolidation2.from) &&
              areEqualAddresses(mc.to, newConsolidation2.to)
          )
        ) {
          myConsolidations.push(newConsolidation2);
        }
      }
    });
    setConsolidations(myConsolidations);
    setConsolidationsLoaded(true);
  }

  function getForAddress(address: string, collection: string, useCase: number) {
    const myDelegations = delegations.find(
      (d) =>
        areEqualAddresses(address, d.from_address) &&
        areEqualAddresses(collection, d.collection) &&
        useCase === d.use_case
    );
    return myDelegations;
  }

  useEffect(() => {
    if (delegationsLoaded) {
      const memesUseCase = getForAddress(
        walletAddress,
        MEMES_CONTRACT,
        MINTING_USE_CASE.use_case
      );
      if (memesUseCase) {
        setActiveDelegation(memesUseCase);
      } else {
        const memesAll = getForAddress(walletAddress, MEMES_CONTRACT, 1);
        if (memesAll) {
          setActiveDelegation(memesAll);
        } else {
          const anyUseCase = getForAddress(
            walletAddress,
            DELEGATION_ALL_ADDRESS,
            MINTING_USE_CASE.use_case
          );
          if (anyUseCase) {
            setActiveDelegation(anyUseCase);
          } else {
            const anyAll = getForAddress(
              walletAddress,
              DELEGATION_ALL_ADDRESS,
              1
            );
            if (anyAll) {
              setActiveDelegation(anyAll);
            }
          }
        }
      }
    }
  }, [delegationsLoaded]);

  useEffect(() => {
    if (consolidationsLoaded) {
      fetchConsolidatedWallets(fetchedAddress);

      const actions: ConsolidationDisplay[] = [];
      consolidations.map((c) => {
        if (
          !consolidations.find(
            (c2) =>
              areEqualAddresses(c2.to, c.from) &&
              areEqualAddresses(c2.from, c.to)
          )
        ) {
          actions.push(c);
        }
      });
      setConsolidationActions(actions);
    }
  }, [consolidationsLoaded]);

  function fetchConsolidatedWallets(address: string) {
    const url = `${process.env.API_ENDPOINT}/api/consolidations/${address}`;
    fetchUrl(url).then((response: DBResponse) => {
      const myConsolidatedWallets: {
        address: string;
        display: string | undefined;
      }[] = [];
      response.data.map((address) => {
        let display = undefined;

        const f = consolidations.find((c) =>
          areEqualAddresses(c.from, address)
        );
        if (f) {
          display = f.from_display;
        }

        const t = consolidations.find((c) => areEqualAddresses(c.to, address));
        if (t) {
          display = t.to_display;
        }
        myConsolidatedWallets.push({ address, display });
      });
      setConsolidatedWallets(myConsolidatedWallets);
    });
  }

  function fetchConsolidations(address: string) {
    const url = `${process.env.API_ENDPOINT}/api/consolidations/${address}?show_incomplete=true`;
    fetchUrl(url).then((response1: DBResponse) => {
      if (response1.data.length > 0) {
        const newWallet = areEqualAddresses(address, response1.data[0].wallet1)
          ? response1.data[0].wallet2
          : response1.data[0].wallet1;
        const newUrl = `${process.env.API_ENDPOINT}/api/consolidations/${newWallet}?show_incomplete=true`;
        fetchUrl(newUrl).then((response2: DBResponse) => {
          setAllConsolidations([...response1.data, ...response2.data]);
        });
      } else {
        setAllConsolidations(response1.data);
      }
    });
  }

  function getUseCaseDisplay(useCase: number) {
    const resolved = ALL_USE_CASES.find((u) => u.use_case === useCase);
    return resolved ? `#${useCase} - ${resolved.display}` : `#${useCase}`;
  }

  function getCollectionDisplay(collection: string) {
    const resolved = SUPPORTED_COLLECTIONS.find((sc) =>
      areEqualAddresses(sc.contract, collection)
    );
    return resolved ? resolved.title : collection;
  }

  function formatExpiry(myDate: number) {
    const date = new Date(myDate * 1000);
    const year = date.getUTCFullYear();
    const month = String(date.getUTCMonth() + 1).padStart(2, "0");
    const day = String(date.getUTCDate()).padStart(2, "0");
    return `${year}-${month}-${day}`;
  }

  function getDateDisplay(myDate: number) {
    if (myDate === NEVER_DATE) {
      return `Never`;
    }
    return formatExpiry(myDate);
  }

  useEffect(() => {
    if (checking) {
      if (!walletAddress || !isValidEthAddress(walletAddress)) {
        setAddressError(true);
        setChecking(false);
        return;
      } else {
        props.setAddressQuery(walletAddress);
        setAddressError(false);
        setActiveDelegation(undefined);
        setFetchedAddress(walletAddress);
        setDelegationsLoaded(false);
        setDelegations([]);
        setConsolidationsLoaded(false);
        setConsolidations([]);
        setConsolidatedWallets([]);
        fetchDelegations(walletAddress);
        fetchConsolidations(walletAddress);
      }
    }
  }, [checking]);

  useEffect(() => {
    if (delegationsLoaded && consolidationsLoaded) {
      setChecking(false);
    }
  }, [delegationsLoaded, consolidationsLoaded]);

  const formDisabled =
    checking ||
    !walletAddress ||
    (!isValidEthAddress(walletAddress) && !walletAddress.endsWith(".eth")) ||
    walletAddressFromEns.isLoading ||
    walletAddressEns.isLoading;

  return (
    <Container className="pt-3 pb-3">
      <Row>
        <Col>
          <h1>
            <span className="font-lightest">Wallet</span> Checker
          </h1>
        </Col>
      </Row>
      <Row>
        <Col>
          <Form
            onSubmit={(e) => {
              e.preventDefault();
              if (!formDisabled) {
                setChecking(true);
              }
            }}>
            <Form.Group as={Row}>
              <Form.Label column sm={12} className="d-flex align-items-center">
                Wallet Address
              </Form.Label>
              <Col sm={12}>
                <Form.Control
                  disabled={delegationsLoaded || consolidationsLoaded}
                  autoFocus
                  placeholder={"0x... or ENS"}
                  className={`${styles.formInput}`}
                  type="text"
                  value={walletInput}
                  onChange={(e) => {
                    setWalletInput(e.target.value);
                    setWalletAddress(e.target.value);
                    setAddressError(false);
                  }}
                />
              </Col>
            </Form.Group>
            {addressError && (
              <Form.Group as={Row}>
                <Form.Text className={styles.error}>Invalid address</Form.Text>
              </Form.Group>
            )}
            <Form.Group as={Row} className="pt-3 text-center">
              <Col
                sm={12}
                className="d-flex align-items-center justify-content-center gap-3">
                <Button
                  onClick={() => {
                    setWalletInput("");
                    setWalletAddress("");
                    setDelegationsLoaded(false);
                    setDelegations([]);
                    setConsolidationsLoaded(false);
                    setConsolidations([]);
                    setChecking(false);
                    props.setAddressQuery("");
                  }}
                  className={styles.clearBtn}>
                  Clear
                </Button>
                <Button
                  disabled={formDisabled}
                  onClick={() => setChecking(true)}
                  className={styles.checkBtn}>
                  {checking ? `Checking...` : `Check`}
                </Button>
              </Col>
            </Form.Group>
            {delegationsLoaded && (
              <>
                <Form.Group as={Row} className="pt-4">
                  <Col sm={12}>
                    <h5 className="pt-2 pb-2 float-none">
                      Delegations ({delegations.length})
                    </h5>
                    {delegations.length > 0 ? (
                      <Table>
                        <thead className="mb-2">
                          <tr>
                            <th>From</th>
                            <th>To</th>
                            <th>Collection</th>
                            <th>Use Case</th>
                            <th className="text-center">Tokens</th>
                            <th className="text-center">Expiry</th>
                          </tr>
                        </thead>
                        <tbody>
                          {delegations.map((delegation, index) => (
                            <tr key={`delegations-${index}`}>
                              <td>
                                {areEqualAddresses(
                                  fetchedAddress,
                                  delegation.from_address
                                ) ? (
                                  <Address
                                    wallets={[
                                      delegation.from_address as `0x${string}`,
                                    ]}
                                    display={delegation.from_display}
                                  />
                                ) : (
                                  <span className={styles.supportingAddress}>
                                    <Address
                                      wallets={[
                                        delegation.from_address as `0x${string}`,
                                      ]}
                                      display={delegation.from_display}
                                    />
                                  </span>
                                )}
                              </td>
                              <td>
                                {areEqualAddresses(
                                  fetchedAddress,
                                  delegation.to_address
                                ) ? (
                                  <Address
                                    wallets={[
                                      delegation.to_address as `0x${string}`,
                                    ]}
                                    display={delegation.to_display}
                                  />
                                ) : (
                                  <span className={styles.supportingAddress}>
                                    <Address
                                      wallets={[
                                        delegation.to_address as `0x${string}`,
                                      ]}
                                      display={delegation.to_display}
                                    />
                                  </span>
                                )}
                              </td>
                              <td>
                                {getCollectionDisplay(delegation.collection)}
                              </td>
                              <td>{getUseCaseDisplay(delegation.use_case)}</td>
                              <td className="text-center">
                                {delegation.all_tokens
                                  ? `All`
                                  : delegation.token_id}
                              </td>
                              <td className="text-center">
                                {getDateDisplay(delegation.expiry)}
                              </td>
                            </tr>
                          ))}
                        </tbody>
                      </Table>
                    ) : (
                      `No delegations found`
                    )}
                  </Col>
                </Form.Group>
                {activeDelegation && (
                  <div className="pt-2">
                    <h5 className="pt-2 pb-2 float-none">
                      Active Minting Delegation for The Memes
                    </h5>
                    <div className="d-flex align-items-center gap-4">
                      <span>
                        To:{" "}
                        <Address
                          wallets={[
                            activeDelegation.to_address as `0x${string}`,
                          ]}
                          display={activeDelegation.to_display}
                        />
                      </span>
                      <span>
                        Collection:{" "}
                        <b>
                          {getCollectionDisplay(activeDelegation.collection)}
                        </b>
                      </span>
                      <span>
                        Use Case:{" "}
                        <b>{getUseCaseDisplay(activeDelegation.use_case)}</b>
                      </span>
                      {activeDelegation.expiry && (
                        <span>
                          &nbsp;&nbsp;Expiry:{" "}
                          <b>
                            {activeDelegation.expiry == NEVER_DATE
                              ? `Never`
                              : formatExpiry(activeDelegation.expiry)}
                          </b>
                        </span>
                      )}
                      <FontAwesomeIcon
                        icon="check"
                        className={styles.activeDelegationIcon}
                      />
                    </div>
                  </div>
                )}
                <Form.Group as={Row} className="pt-4">
                  <Col sm={12}>
                    <h5 className="pt-2 pb-2 float-none">
                      Delegation Managers ({subDelegations.length})
                    </h5>
                    {subDelegations.length > 0 ? (
                      <Table>
                        <thead className="mb-2">
                          <tr>
                            <th>From</th>
                            <th>To</th>
                            <th>Collection</th>
                          </tr>
                        </thead>
                        <tbody>
                          {subDelegations.map((delegation, index) => (
                            <tr key={`sub-delegations-${index}`}>
                              <td>
                                {areEqualAddresses(
                                  fetchedAddress,
                                  delegation.from_address
                                ) ? (
                                  <Address
                                    wallets={[
                                      delegation.from_address as `0x${string}`,
                                    ]}
                                    display={delegation.from_display}
                                  />
                                ) : (
                                  <span className={styles.supportingAddress}>
                                    <Address
                                      wallets={[
                                        delegation.from_address as `0x${string}`,
                                      ]}
                                      display={delegation.from_display}
                                    />
                                  </span>
                                )}
                              </td>
                              <td>
                                {areEqualAddresses(
                                  fetchedAddress,
                                  delegation.to_address
                                ) ? (
                                  <Address
                                    wallets={[
                                      delegation.to_address as `0x${string}`,
                                    ]}
                                    display={delegation.to_display}
                                  />
                                ) : (
                                  <span className={styles.supportingAddress}>
                                    <Address
                                      wallets={[
                                        delegation.to_address as `0x${string}`,
                                      ]}
                                      display={delegation.to_display}
                                    />
                                  </span>
                                )}
                              </td>
                              <td>
                                {getCollectionDisplay(delegation.collection)}
                              </td>
                            </tr>
                          ))}
                        </tbody>
                      </Table>
                    ) : (
                      `No delegation managers found`
                    )}
                  </Col>
                </Form.Group>
              </>
            )}
            {consolidationsLoaded && (
              <Form.Group as={Row} className="pt-4">
                <Col sm={12}>
                  <h5 className="pt-2 pb-2 float-none">
                    Consolidations ({consolidations.length})
                  </h5>
                  {consolidations.length > 0 ? (
                    <Table>
                      <tbody>
                        {consolidations.map((consolidation, index) => (
                          <tr key={`consolidations-${index}`}>
                            <td className="d-flex align-items-center mt-1 mb-1">
                              {areEqualAddresses(
                                fetchedAddress,
                                consolidation.from
                              ) ? (
                                <Address
                                  wallets={[
                                    consolidation.from as `0x${string}`,
                                  ]}
                                  display={consolidation.from_display}
                                />
                              ) : (
                                <span className={styles.supportingAddress}>
                                  <Address
                                    wallets={[
                                      consolidation.from as `0x${string}`,
                                    ]}
                                    display={consolidation.from_display}
                                  />
                                </span>
                              )}
                              <span className="d-inline-flex align-items-center justify-content-center">
                                <span className={styles.arrowBody}></span>
                                <span className={styles.arrowHead}></span>
                              </span>
                              {areEqualAddresses(
                                fetchedAddress,
                                consolidation.to
                              ) ? (
                                <Address
                                  wallets={[consolidation.to as `0x${string}`]}
                                  display={consolidation.to_display}
                                />
                              ) : (
                                <span className={styles.supportingAddress}>
                                  <Address
                                    wallets={[
                                      consolidation.to as `0x${string}`,
                                    ]}
                                    display={consolidation.to_display}
                                  />
                                </span>
                              )}
                            </td>
                          </tr>
                        ))}
                      </tbody>
                    </Table>
                  ) : (
                    `No consolidations found`
                  )}
                  {consolidations.length > 1 &&
                    consolidatedWallets.length > 1 && (
                      <div className="pt-2">
                        <h5 className="pt-2 pb-2 float-none">
                          Active Consolidation
                        </h5>
                        <div className="d-flex align-items-center">
                          {consolidatedWallets.map((wallet, index) => (
                            <Fragment key={`consolidated-wallets-${index}`}>
                              {areEqualAddresses(
                                fetchedAddress,
                                wallet.address
                              ) ? (
                                <Address
                                  wallets={[wallet.address as `0x${string}`]}
                                  display={wallet.display}
                                />
                              ) : (
                                <span className={styles.supportingAddress}>
                                  <Address
                                    wallets={[wallet.address as `0x${string}`]}
                                    display={wallet.display}
                                  />
                                </span>
                              )}
                              {consolidatedWallets.length - 1 > index && (
                                <FontAwesomeIcon
                                  icon="plus-circle"
                                  className={styles.consolidationPlusIcon}
                                />
                              )}
                            </Fragment>
                          ))}
                          <FontAwesomeIcon
                            icon="check"
                            className={styles.consolidationActiveIcon}
                          />
                        </div>
                      </div>
                    )}
                  {consolidationActions.length > 0 && (
                    <>
                      <div className="pt-2 pb-2 d-flex-align-items-center">
                        <FontAwesomeIcon
                          icon="xmark"
                          className={styles.consolidationRecommendationIcon}
                        />
                        Incomplete Consolidation
                      </div>
                      <div className="pt-2 pb-2">
                        Recommended Actions:
                        <ul className={`${styles.recommendationsList} pt-2`}>
                          {consolidationActions.map((c, index) => (
                            <li
                              key={`consolidated-wallets-${index}`}
                              className="d-flex align-items-center gap-2">
                              &bull;&nbsp;Register Consolidation from{" "}
                              {areEqualAddresses(fetchedAddress, c.to) ? (
                                <Address
                                  wallets={[c.to as `0x${string}`]}
                                  display={c.to_display}
                                />
                              ) : (
                                <span className={styles.supportingAddress}>
                                  <Address
                                    wallets={[c.to as `0x${string}`]}
                                    display={c.to_display}
                                  />
                                </span>
                              )}{" "}
                              to{" "}
                              {areEqualAddresses(fetchedAddress, c.from) ? (
                                <Address
                                  wallets={[c.from as `0x${string}`]}
                                  display={c.from_display}
                                />
                              ) : (
                                <span className={styles.supportingAddress}>
                                  <Address
                                    wallets={[c.from as `0x${string}`]}
                                    display={c.from_display}
                                  />
                                </span>
                              )}
                            </li>
                          ))}
                        </ul>
                      </div>
                    </>
                  )}
                </Col>
              </Form.Group>
            )}
          </Form>
        </Col>
      </Row>
    </Container>
  );
}<|MERGE_RESOLUTION|>--- conflicted
+++ resolved
@@ -41,11 +41,7 @@
   const [walletInput, setWalletInput] = useState(props.address_query);
   const [walletAddress, setWalletAddress] = useState(props.address_query);
 
-<<<<<<< HEAD
-  const [checking, setChecking] = useState(props.address_query ? true : false);
-=======
   const [checking, setChecking] = useState(!!props.address_query);
->>>>>>> 80c7d510
   const [addressError, setAddressError] = useState(false);
 
   const [delegations, setDelegations] = useState<Delegation[]>([]);
