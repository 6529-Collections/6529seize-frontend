--- conflicted
+++ resolved
@@ -10,18 +10,6 @@
 import { DELEGATION_CONTRACT, NEVER_DATE } from "../../constants";
 import { DELEGATION_ABI } from "../../abis";
 import { isValidEthAddress } from "../../helpers/Helpers";
-<<<<<<< HEAD
-import {
-  getGasError,
-  DelegationFormLabel,
-  DelegationSubmitGroups,
-  DelegationCloseButton,
-  DelegationAddressDisabledInput,
-  DelegationFormOriginalDelegatorFormGroup,
-  DelegationFormCollectionFormGroup,
-  DelegationFormDelegateAddressFormGroup,
-} from "./delegation_shared";
-=======
 import { getGasError } from "./delegation_shared";
 import {
   DelegationCloseButton,
@@ -32,7 +20,6 @@
   DelegationFormDelegateAddressFormGroup,
   DelegationSubmitGroups,
 } from "./DelegationFormParts";
->>>>>>> 598c242f
 
 interface Props {
   address: string;
