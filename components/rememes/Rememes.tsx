import { Container, Row, Col, Dropdown } from "react-bootstrap";
import styles from "./Rememes.module.scss";
import { fetchAllPages, fetchUrl } from "../../services/6529api";
import { MEMES_CONTRACT } from "../../constants";
import { useEffect, useState } from "react";
import { NFT, Rememe } from "../../entities/INFT";
import { DBResponse } from "../../entities/IDBResponse";
import { useRouter } from "next/router";
import RememeImage from "../nft-image/RememeImage";
import Image from "next/image";
import Pagination from "../pagination/Pagination";
import { formatAddress, numberWithCommas } from "../../helpers/Helpers";
import { FontAwesomeIcon } from "@fortawesome/react-fontawesome";

const PAGE_SIZE = 20;

enum TokenType {
  ALL = "All",
  ERC721 = "ERC-721",
  ERC1155 = "ERC-1155",
}

interface Props {
  meme_id?: number;
}

export default function Rememes(props: Props) {
  const router = useRouter();

  const [memes, setMemes] = useState<NFT[]>([]);
  const [memesLoaded, setMemesLoaded] = useState(false);

  const [rememes, setRememes] = useState<Rememe[]>([]);
  const [totalResults, setTotalResults] = useState(0);
  const [page, setPage] = useState(1);
  const [rememesLoaded, setRememesLoaded] = useState(false);

  const [urlMemeId, setUrlMemeId] = useState<number | undefined>(props.meme_id);

  const tokenTypes = [TokenType.ALL, TokenType.ERC721, TokenType.ERC1155];
  const [selectedTokenType, setSelectedTokenType] = useState<TokenType>(
    TokenType.ALL
  );
  const [selectedMeme, setSelectedMeme] = useState<NFT>();

  useEffect(() => {
    fetchAllPages(
      `${process.env.API_ENDPOINT}/api/nfts?contract=${MEMES_CONTRACT}`
    ).then((responseNfts: NFT[]) => {
      setMemes(responseNfts.sort((a, b) => a.id - b.id));
      setMemesLoaded(true);
    });
  }, []);

  function fetchResults(mypage: number) {
    setRememesLoaded(false);
    let memeFilter = "";
    if (urlMemeId) {
      memeFilter = `&meme_id=${urlMemeId}`;
    }
    let tokenTypeFilter = "";
    if (selectedTokenType !== TokenType.ALL) {
      tokenTypeFilter = `&token_type=${selectedTokenType.replaceAll("-", "")}`;
    }
    let url = `${process.env.API_ENDPOINT}/api/rememes?page_size=${PAGE_SIZE}&page=${mypage}${memeFilter}${tokenTypeFilter}`;
    fetchUrl(url).then((response: DBResponse) => {
      setTotalResults(response.count);
      setRememes(response.data);
      setRememesLoaded(true);
    });
  }

  useEffect(() => {
    if (selectedMeme || urlMemeId) {
      setUrlMemeId(selectedMeme ? selectedMeme.id : urlMemeId);
      router.replace(
        {
          query: { meme_id: selectedMeme ? selectedMeme.id : urlMemeId },
        },
        undefined,
        { shallow: true }
      );
    } else {
      setUrlMemeId(undefined);
      router.replace(
        {
          query: {},
        },
        undefined,
        { shallow: true }
      );
    }
  }, [selectedMeme || urlMemeId]);

  useEffect(() => {
    fetchResults(page);
  }, [page, router.isReady, urlMemeId, selectedTokenType]);

  function printRememe(rememe: Rememe) {
    return (
      <Col
        key={`${rememe.contract}-${rememe.id}`}
        className="pt-3 pb-3"
        xs={{ span: 6 }}
        sm={{ span: 4 }}
        md={{ span: 3 }}
        lg={{ span: 3 }}>
        <a
          href={`/rememes/${rememe.contract}/${rememe.id}`}
          className="decoration-none decoration-hover-underline scale-hover">
          <Container fluid>
            <Row>
              <RememeImage nft={rememe} animation={false} height={300} />
            </Row>
            <Row>
              <Col>
                <Container>
                  <Row>
                    <Col className="font-smaller font-color-h d-flex justify-content-center align-items-center">
                      <span>
                        {rememe.contract_opensea_data.collectionName
                          ? rememe.contract_opensea_data.collectionName
                          : formatAddress(rememe.contract)}
                      </span>
                      &nbsp;
                      <span>#{rememe.id}</span>
                      &nbsp;
                      {rememe.replicas.length > 1 && (
                        <span>
                          (x{numberWithCommas(rememe.replicas.length)})
                        </span>
                      )}
                    </Col>
                  </Row>
                  <Row>
                    <Col className="d-flex justify-content-center align-items-center">
                      <span>
                        {rememe.metadata.name
                          ? rememe.metadata.name
                          : `${formatAddress(rememe.contract)} #${rememe.id}`}
                      </span>
                    </Col>
                  </Row>
                </Container>
              </Col>
            </Row>
          </Container>
        </a>
      </Col>
    );
  }

  function printRememes() {
    if (rememes.length == 0) {
      return (
        <Row>
          <Col>
            <Image
              loading={"eager"}
              width="0"
              height="0"
              style={{ height: "auto", width: "100px" }}
              src="/SummerGlasses.svg"
              alt="SummerGlasses"
            />{" "}
            Nothing here yet
          </Col>
        </Row>
      );
    }
    return (
      <Row className="pt-2">{rememes.map((rememe) => printRememe(rememe))}</Row>
    );
  }

  return (
    <Container fluid className={styles.mainContainer}>
      <Row>
        <Col>
          <Container className="pt-4">
            <Row className="pt-2 pb-2">
              <Col sm={12} md={4} className="d-flex align-items-center gap-2">
                <Image
                  loading={"eager"}
                  width="0"
                  height="0"
                  style={{ width: "250px", height: "auto" }}
                  src="/re-memes.png"
                  alt="re-memes"
                />
                {rememesLoaded && totalResults > 0 ? (
                  <span className="font-color-h font-larger">
                    &nbsp;(x{numberWithCommas(totalResults)})
                  </span>
                ) : (
                  ``
                )}
<<<<<<< HEAD
                <FontAwesomeIcon
                  icon="plus-circle"
                  className={styles.refreshLink}
                  onClick={() => {
                    window.location.href = "/rememes/add";
                  }}
                />
=======
>>>>>>> e0c111b9
                <FontAwesomeIcon
                  icon="refresh"
                  className={styles.refreshLink}
                  onClick={() => {
                    fetchResults(page);
                  }}
                />
              </Col>
              <Col
                sm={12}
                md={8}
                className="d-flex align-items-center justify-content-end flex-wrap gap-4">
                <Dropdown
                  className={styles.memeRefDropdown}
                  drop={"down-centered"}>
                  <Dropdown.Toggle>
                    Token Type: {selectedTokenType}
                  </Dropdown.Toggle>
                  <Dropdown.Menu>
                    {tokenTypes.map((t) => (
                      <Dropdown.Item
                        key={`token-type-${t}`}
                        onClick={() => {
                          setTotalResults(0);
                          setSelectedTokenType(t);
                        }}>
                        {t}
                      </Dropdown.Item>
                    ))}
                  </Dropdown.Menu>
                </Dropdown>
                <Dropdown
                  className={styles.memeRefDropdown}
                  drop={"down-centered"}>
                  <Dropdown.Toggle>
                    Meme Reference:{" "}
                    {urlMemeId
                      ? memes.find((m) => m.id == urlMemeId)
                        ? `${urlMemeId} - ${
                            memes.find((m) => m.id == urlMemeId)?.name
                          }`
                        : `${urlMemeId}`
                      : `All`}
                  </Dropdown.Toggle>
                  <Dropdown.Menu>
                    <Dropdown.Item
                      onClick={() => {
                        setUrlMemeId(undefined);
                        setTotalResults(0);
                        setSelectedMeme(undefined);
                      }}>
                      All
                    </Dropdown.Item>
                    {memes.map((m) => (
                      <Dropdown.Item
                        key={`meme-${m.id}`}
                        onClick={() => {
                          setTotalResults(0);
                          setSelectedMeme(m);
                        }}>
                        #{m.id} - {m.name}
                      </Dropdown.Item>
                    ))}
                  </Dropdown.Menu>
                </Dropdown>
              </Col>
            </Row>
            {rememesLoaded ? (
              printRememes()
            ) : (
              <Row>
                <Col>Fetching...</Col>
              </Row>
            )}
          </Container>
        </Col>
      </Row>
      {totalResults > PAGE_SIZE && (
        <Row className="text-center pt-4 pb-4">
          <Pagination
            page={page}
            pageSize={PAGE_SIZE}
            totalResults={totalResults}
            setPage={function (newPage: number) {
              setPage(newPage);
              window.scrollTo(0, 0);
            }}
          />
        </Row>
      )}
    </Container>
  );
}<|MERGE_RESOLUTION|>--- conflicted
+++ resolved
@@ -195,7 +195,6 @@
                 ) : (
                   ``
                 )}
-<<<<<<< HEAD
                 <FontAwesomeIcon
                   icon="plus-circle"
                   className={styles.refreshLink}
@@ -203,8 +202,6 @@
                     window.location.href = "/rememes/add";
                   }}
                 />
-=======
->>>>>>> e0c111b9
                 <FontAwesomeIcon
                   icon="refresh"
                   className={styles.refreshLink}
