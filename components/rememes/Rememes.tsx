--- conflicted
+++ resolved
@@ -15,11 +15,8 @@
   numberWithCommas,
 } from "../../helpers/Helpers";
 import { FontAwesomeIcon } from "@fortawesome/react-fontawesome";
-<<<<<<< HEAD
 import Tippy from "@tippyjs/react";
-=======
 import DotLoader from "../dotLoader/DotLoader";
->>>>>>> 9aac4be2
 
 const PAGE_SIZE = 20;
 
