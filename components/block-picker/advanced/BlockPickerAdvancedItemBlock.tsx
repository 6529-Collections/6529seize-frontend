"use client";

import Link from "next/link";
import { faCopy } from "@fortawesome/free-regular-svg-icons";
import { FontAwesomeIcon } from "@fortawesome/react-fontawesome";
import { useState } from "react";
import { useCopyToClipboard } from "react-use";

export default function BlockPickerAdvancedItemBlock({
  block,
  blockParts,
}: {
  readonly block: number;
  readonly blockParts: number;
}) {
  const number = block.toString();
  const match = blockParts.toString();
  const regex = new RegExp(match, "g");

  const parts = [];
  let lastIndex = 0;
  let matchIndex;
  while ((matchIndex = regex.exec(number)) !== null) {
    const matchStart = matchIndex.index;
    const matchEnd = matchIndex.index + matchIndex[0].length;
    if (matchStart > lastIndex) {
      parts.push(number.substring(lastIndex, matchStart));
    }
    parts.push(
      <span key={matchStart} className="tw-text-error">
        {number.substring(matchStart, matchEnd)}
      </span>
    );
    lastIndex = matchEnd;
  }
  if (lastIndex < number.length) {
    parts.push(number.substring(lastIndex));
  }

  const [, copyToClipboard] = useCopyToClipboard();
  const [coping, setCoping] = useState(false);

  const copy = () => {
    setCoping(true);
    copyToClipboard(block.toString());
    setTimeout(() => setCoping(false), 1000);
  };

  return (
    <div>
      <FontAwesomeIcon
        onClick={copy}
<<<<<<< HEAD
        className="tw-h-5 tw-cursor-pointer tw-w-5 tw-mr-2.5  tw-text-neutral-300 hover:tw-text-white tw-transition tw-duration-300 tw-ease-out"
        icon={faCopy}
      />
=======
        className="tw-h-5 tw-cursor-pointer tw-w-5 tw-mr-2.5  tw-text-iron-300 hover:tw-text-white tw-transition tw-duration-300 tw-ease-out"
        viewBox="0 0 24 24"
        fill="none"
        xmlns="http://www.w3.org/2000/svg">
        <path
          d="M5 15C4.06812 15 3.60218 15 3.23463 14.8478C2.74458 14.6448 2.35523 14.2554 2.15224 13.7654C2 13.3978 2 12.9319 2 12V5.2C2 4.0799 2 3.51984 2.21799 3.09202C2.40973 2.71569 2.71569 2.40973 3.09202 2.21799C3.51984 2 4.0799 2 5.2 2H12C12.9319 2 13.3978 2 13.7654 2.15224C14.2554 2.35523 14.6448 2.74458 14.8478 3.23463C15 3.60218 15 4.06812 15 5M12.2 22H18.8C19.9201 22 20.4802 22 20.908 21.782C21.2843 21.5903 21.5903 21.2843 21.782 20.908C22 20.4802 22 19.9201 22 18.8V12.2C22 11.0799 22 10.5198 21.782 10.092C21.5903 9.71569 21.2843 9.40973 20.908 9.21799C20.4802 9 19.9201 9 18.8 9H12.2C11.0799 9 10.5198 9 10.092 9.21799C9.71569 9.40973 9.40973 9.71569 9.21799 10.092C9 10.5198 9 11.0799 9 12.2V18.8C9 19.9201 9 20.4802 9.21799 20.908C9.40973 21.2843 9.71569 21.5903 10.092 21.782C10.5198 22 11.0799 22 12.2 22Z"
          stroke="currentColor"
          strokeWidth="2"
          strokeLinecap="round"
          strokeLinejoin="round"
        />
      </svg>
>>>>>>> e647b5eb
      {coping ? (
        "Copied"
      ) : (
        <BlockPickerAdvancedItemBlockLink block={block} blockParts={parts} />
      )}
    </div>
  );
}

export function BlockPickerAdvancedItemBlockLink({
  block,
  blockParts,
}: {
  readonly block: number;
  readonly blockParts: (string | React.JSX.Element)[];
}) {
  return (
    <Link
      className="tw-underline-offset-2 tw-underline tw-transition tw-duration-300 tw-ease-out"
      href={`https://etherscan.io/block/countdown/${block}`}
      target="_blank"
      rel="noopener noreferrer">
      {blockParts}
    </Link>
  );
}<|MERGE_RESOLUTION|>--- conflicted
+++ resolved
@@ -50,24 +50,9 @@
     <div>
       <FontAwesomeIcon
         onClick={copy}
-<<<<<<< HEAD
-        className="tw-h-5 tw-cursor-pointer tw-w-5 tw-mr-2.5  tw-text-neutral-300 hover:tw-text-white tw-transition tw-duration-300 tw-ease-out"
+        className="tw-h-5 tw-w-5 tw-cursor-pointer tw-mr-2.5 tw-text-iron-300 hover:tw-text-white tw-transition tw-duration-300 tw-ease-out"
         icon={faCopy}
       />
-=======
-        className="tw-h-5 tw-cursor-pointer tw-w-5 tw-mr-2.5  tw-text-iron-300 hover:tw-text-white tw-transition tw-duration-300 tw-ease-out"
-        viewBox="0 0 24 24"
-        fill="none"
-        xmlns="http://www.w3.org/2000/svg">
-        <path
-          d="M5 15C4.06812 15 3.60218 15 3.23463 14.8478C2.74458 14.6448 2.35523 14.2554 2.15224 13.7654C2 13.3978 2 12.9319 2 12V5.2C2 4.0799 2 3.51984 2.21799 3.09202C2.40973 2.71569 2.71569 2.40973 3.09202 2.21799C3.51984 2 4.0799 2 5.2 2H12C12.9319 2 13.3978 2 13.7654 2.15224C14.2554 2.35523 14.6448 2.74458 14.8478 3.23463C15 3.60218 15 4.06812 15 5M12.2 22H18.8C19.9201 22 20.4802 22 20.908 21.782C21.2843 21.5903 21.5903 21.2843 21.782 20.908C22 20.4802 22 19.9201 22 18.8V12.2C22 11.0799 22 10.5198 21.782 10.092C21.5903 9.71569 21.2843 9.40973 20.908 9.21799C20.4802 9 19.9201 9 18.8 9H12.2C11.0799 9 10.5198 9 10.092 9.21799C9.71569 9.40973 9.40973 9.71569 9.21799 10.092C9 10.5198 9 11.0799 9 12.2V18.8C9 19.9201 9 20.4802 9.21799 20.908C9.40973 21.2843 9.71569 21.5903 10.092 21.782C10.5198 22 11.0799 22 12.2 22Z"
-          stroke="currentColor"
-          strokeWidth="2"
-          strokeLinecap="round"
-          strokeLinejoin="round"
-        />
-      </svg>
->>>>>>> e647b5eb
       {coping ? (
         "Copied"
       ) : (
