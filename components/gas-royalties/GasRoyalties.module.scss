--- conflicted
+++ resolved
@@ -87,8 +87,6 @@
 .collectionFocusActive {
   color: $font-color;
   transform: scale(1.02);
-<<<<<<< HEAD
-=======
 }
 
 .infoIcon {
@@ -99,5 +97,4 @@
   &:hover {
     color: $font-color;
   }
->>>>>>> 6b9e229a
 }