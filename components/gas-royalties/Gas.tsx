import { useEffect, useState } from "react";
import { Container, Row, Col, Table } from "react-bootstrap";
import styles from "./GasRoyalties.module.scss";
import { Gas } from "../../entities/IGas";
import { fetchUrl } from "../../services/6529api";
<<<<<<< HEAD
import {
  capitalizeEveryWord,
  displayDecimal,
  getDateFilters,
} from "../../helpers/Helpers";
=======
import { displayDecimal } from "../../helpers/Helpers";
>>>>>>> 6b9e229a
import DatePickerModal from "../datePickerModal/DatePickerModal";
import { DateIntervalsSelection } from "../../enums";
import {
  GasRoyaltiesCollectionFocus,
  GasRoyaltiesHeader,
  GasRoyaltiesTokenImage,
<<<<<<< HEAD
} from "./GasRoyalties";
import { useRouter } from "next/router";
import Breadcrumb, { Crumb } from "../breadcrumb/Breadcrumb";
=======
  getUrlParams,
} from "./GasRoyalties";
import { useRouter } from "next/router";
>>>>>>> 6b9e229a

export default function Gas() {
  const router = useRouter();

<<<<<<< HEAD
  const [breadcrumbs, setBreadcrumbs] = useState<Crumb[]>([]);

=======
>>>>>>> 6b9e229a
  const [fetching, setFetching] = useState(true);

  const [collectionFocus, setCollectionFocus] =
    useState<GasRoyaltiesCollectionFocus>(GasRoyaltiesCollectionFocus.MEMES);

  useEffect(() => {
    if (router.isReady) {
      const routerFocus = router.query.focus as string;
      const resolvedFocus = Object.values(GasRoyaltiesCollectionFocus).find(
        (sd) => sd === routerFocus
      );
      if (resolvedFocus) {
        setCollectionFocus(resolvedFocus);
      } else {
        setCollectionFocus(GasRoyaltiesCollectionFocus.MEMES);
      }
    }
  }, [router.isReady]);

  const [gas, setGas] = useState<Gas[]>([]);
  const [sumGas, setSumGas] = useState(0);

  const [selectedArtist, setSelectedArtist] = useState<string>("");

  const [selectedArtist, setSelectedArtist] = useState<string>("");

  const [fromDate, setFromDate] = useState<Date>();
  const [toDate, setToDate] = useState<Date>();

  const [showDatePicker, setShowDatePicker] = useState(false);

  const [dateSelection, setDateSelection] = useState<DateIntervalsSelection>(
    DateIntervalsSelection.THIS_MONTH
  );

  const [isPrimary, setIsPrimary] = useState<boolean>(false);

  function getUrl() {
<<<<<<< HEAD
    const dateFilters = getDateFilters(dateSelection, fromDate, toDate);
    const collection =
      collectionFocus === GasRoyaltiesCollectionFocus.MEMELAB
        ? "memelab"
        : "memes";
    const artistFilter = selectedArtist ? `&artist=${selectedArtist}` : "";
    return `${process.env.API_ENDPOINT}/api/gas/collection/${collection}?${dateFilters}${artistFilter}`;
=======
    return getUrlParams(
      "gas",
      isPrimary,
      dateSelection,
      collectionFocus,
      fromDate,
      toDate,
      selectedArtist
    );
>>>>>>> 6b9e229a
  }

  function fetchGas() {
    setFetching(true);
    fetchUrl(getUrl()).then((res: Gas[]) => {
      res.forEach((r) => {
<<<<<<< HEAD
        r.primary_gas = Math.round(r.primary_gas * 100000) / 100000;
        r.secondary_gas = Math.round(r.secondary_gas * 100000) / 100000;
=======
        r.gas = Math.round(r.gas * 100000) / 100000;
>>>>>>> 6b9e229a
      });
      setGas(res);
      setSumGas(res.map((g) => g.gas).reduce((a, b) => a + b, 0));
      setFetching(false);
    });
  }

  useEffect(() => {
    if (collectionFocus) {
      fetchGas();
    }
<<<<<<< HEAD
  }, [dateSelection, fromDate, toDate, selectedArtist]);
=======
  }, [dateSelection, fromDate, toDate, selectedArtist, isPrimary]);
>>>>>>> 6b9e229a

  useEffect(() => {
    if (collectionFocus) {
      setGas([]);
      fetchGas();
    }
  }, [collectionFocus]);

<<<<<<< HEAD
  useEffect(() => {
    if (collectionFocus) {
      setBreadcrumbs([
        { display: "Home", href: "/" },
        { display: "Gas" },
        {
          display: capitalizeEveryWord(collectionFocus.replaceAll("-", " ")),
        },
      ]);
      router.push(
        {
          pathname: router.pathname,
          query: {
            focus: collectionFocus,
          },
        },
        undefined,
        { shallow: true }
      );
    }
  }, [collectionFocus]);

=======
>>>>>>> 6b9e229a
  if (!collectionFocus) {
    return <></>;
  }

  return (
    <>
<<<<<<< HEAD
      <Breadcrumb breadcrumbs={breadcrumbs} />
      <Container className={`no-padding pt-4`}>
        <GasRoyaltiesHeader
          title={"GAS"}
          fetching={fetching}
          results_count={gas.length}
          date_selection={dateSelection}
          selected_artist={selectedArtist}
          from_date={fromDate}
          to_date={toDate}
          focus={collectionFocus}
          setFocus={setCollectionFocus}
          getUrl={getUrl}
          setSelectedArtist={setSelectedArtist}
          setDateSelection={setDateSelection}
          setShowDatePicker={setShowDatePicker}
        />
=======
      <GasRoyaltiesHeader
        title={"Gas"}
        fetching={fetching}
        results_count={gas.length}
        date_selection={dateSelection}
        is_primary={isPrimary}
        selected_artist={selectedArtist}
        from_date={fromDate}
        to_date={toDate}
        focus={collectionFocus}
        setFocus={setCollectionFocus}
        getUrl={getUrl}
        setSelectedArtist={setSelectedArtist}
        setIsPrimary={setIsPrimary}
        setDateSelection={(date_selection) => {
          setIsPrimary(false);
          setDateSelection(date_selection);
        }}
        setShowDatePicker={setShowDatePicker}
      />
      <Container className={`no-padding pt-4`}>
>>>>>>> 6b9e229a
        <Row className={`pt-3 ${styles.scrollContainer}`}>
          <Col>
            {gas.length > 0 && (
              <Table bordered={false} className={styles.gasTable}>
                <thead>
                  <tr>
                    <th>Meme Card (x{gas.length})</th>
                    <th>Artist</th>
<<<<<<< HEAD
                    <th className="text-center">Gas Primary (ETH)</th>
                    <th className="text-center">Gas Secondary (ETH)</th>
=======
                    <th className="text-center">Gas (ETH)</th>
>>>>>>> 6b9e229a
                  </tr>
                </thead>
                <tbody>
                  {gas.map((g) => (
                    <tr key={`token-${g.token_id}`}>
                      <td>
                        <GasRoyaltiesTokenImage
                          path={
                            collectionFocus ===
                            GasRoyaltiesCollectionFocus.MEMELAB
                              ? "meme-lab"
                              : "the-memes"
                          }
                          token_id={g.token_id}
                          name={g.name}
                          thumbnail={g.thumbnail}
                        />
                      </td>
                      <td>{g.artist}</td>
                      <td className="text-center">
<<<<<<< HEAD
                        {displayDecimal(g.primary_gas, 5)}
                      </td>
                      <td className="text-center">
                        {displayDecimal(g.secondary_gas, 5)}
=======
                        {displayDecimal(g.gas, 5)}
>>>>>>> 6b9e229a
                      </td>
                    </tr>
                  ))}
                  <tr key={`gas-total`}>
                    <td colSpan={2} className="text-right">
                      <b>TOTAL</b>
<<<<<<< HEAD
                    </td>
                    <td className="text-center">
                      {displayDecimal(sumPrimary, 5)}
                    </td>
                    <td className="text-center">
                      {displayDecimal(sumSecondary, 5)}
=======
>>>>>>> 6b9e229a
                    </td>
                    <td className="text-center">{displayDecimal(sumGas, 5)}</td>
                  </tr>
                </tbody>
              </Table>
            )}
          </Col>
        </Row>
        {!fetching && gas.length === 0 && (
          <Row>
            <Col>
              <h5>No gas info found for selected dates</h5>
            </Col>
          </Row>
        )}
        <DatePickerModal
          show={showDatePicker}
          initial_from={fromDate}
          initial_to={toDate}
          onApply={(fromDate, toDate) => {
            setFromDate(fromDate);
            setToDate(toDate);
            setDateSelection(DateIntervalsSelection.CUSTOM);
          }}
          onHide={() => setShowDatePicker(false)}
        />
      </Container>
    </>
  );
}<|MERGE_RESOLUTION|>--- conflicted
+++ resolved
@@ -3,39 +3,20 @@
 import styles from "./GasRoyalties.module.scss";
 import { Gas } from "../../entities/IGas";
 import { fetchUrl } from "../../services/6529api";
-<<<<<<< HEAD
-import {
-  capitalizeEveryWord,
-  displayDecimal,
-  getDateFilters,
-} from "../../helpers/Helpers";
-=======
 import { displayDecimal } from "../../helpers/Helpers";
->>>>>>> 6b9e229a
 import DatePickerModal from "../datePickerModal/DatePickerModal";
 import { DateIntervalsSelection } from "../../enums";
 import {
   GasRoyaltiesCollectionFocus,
   GasRoyaltiesHeader,
   GasRoyaltiesTokenImage,
-<<<<<<< HEAD
-} from "./GasRoyalties";
-import { useRouter } from "next/router";
-import Breadcrumb, { Crumb } from "../breadcrumb/Breadcrumb";
-=======
   getUrlParams,
 } from "./GasRoyalties";
 import { useRouter } from "next/router";
->>>>>>> 6b9e229a
 
 export default function Gas() {
   const router = useRouter();
 
-<<<<<<< HEAD
-  const [breadcrumbs, setBreadcrumbs] = useState<Crumb[]>([]);
-
-=======
->>>>>>> 6b9e229a
   const [fetching, setFetching] = useState(true);
 
   const [collectionFocus, setCollectionFocus] =
@@ -60,8 +41,6 @@
 
   const [selectedArtist, setSelectedArtist] = useState<string>("");
 
-  const [selectedArtist, setSelectedArtist] = useState<string>("");
-
   const [fromDate, setFromDate] = useState<Date>();
   const [toDate, setToDate] = useState<Date>();
 
@@ -74,15 +53,6 @@
   const [isPrimary, setIsPrimary] = useState<boolean>(false);
 
   function getUrl() {
-<<<<<<< HEAD
-    const dateFilters = getDateFilters(dateSelection, fromDate, toDate);
-    const collection =
-      collectionFocus === GasRoyaltiesCollectionFocus.MEMELAB
-        ? "memelab"
-        : "memes";
-    const artistFilter = selectedArtist ? `&artist=${selectedArtist}` : "";
-    return `${process.env.API_ENDPOINT}/api/gas/collection/${collection}?${dateFilters}${artistFilter}`;
-=======
     return getUrlParams(
       "gas",
       isPrimary,
@@ -92,19 +62,13 @@
       toDate,
       selectedArtist
     );
->>>>>>> 6b9e229a
   }
 
   function fetchGas() {
     setFetching(true);
     fetchUrl(getUrl()).then((res: Gas[]) => {
       res.forEach((r) => {
-<<<<<<< HEAD
-        r.primary_gas = Math.round(r.primary_gas * 100000) / 100000;
-        r.secondary_gas = Math.round(r.secondary_gas * 100000) / 100000;
-=======
         r.gas = Math.round(r.gas * 100000) / 100000;
->>>>>>> 6b9e229a
       });
       setGas(res);
       setSumGas(res.map((g) => g.gas).reduce((a, b) => a + b, 0));
@@ -116,11 +80,7 @@
     if (collectionFocus) {
       fetchGas();
     }
-<<<<<<< HEAD
-  }, [dateSelection, fromDate, toDate, selectedArtist]);
-=======
   }, [dateSelection, fromDate, toDate, selectedArtist, isPrimary]);
->>>>>>> 6b9e229a
 
   useEffect(() => {
     if (collectionFocus) {
@@ -129,56 +89,12 @@
     }
   }, [collectionFocus]);
 
-<<<<<<< HEAD
-  useEffect(() => {
-    if (collectionFocus) {
-      setBreadcrumbs([
-        { display: "Home", href: "/" },
-        { display: "Gas" },
-        {
-          display: capitalizeEveryWord(collectionFocus.replaceAll("-", " ")),
-        },
-      ]);
-      router.push(
-        {
-          pathname: router.pathname,
-          query: {
-            focus: collectionFocus,
-          },
-        },
-        undefined,
-        { shallow: true }
-      );
-    }
-  }, [collectionFocus]);
-
-=======
->>>>>>> 6b9e229a
   if (!collectionFocus) {
     return <></>;
   }
 
   return (
     <>
-<<<<<<< HEAD
-      <Breadcrumb breadcrumbs={breadcrumbs} />
-      <Container className={`no-padding pt-4`}>
-        <GasRoyaltiesHeader
-          title={"GAS"}
-          fetching={fetching}
-          results_count={gas.length}
-          date_selection={dateSelection}
-          selected_artist={selectedArtist}
-          from_date={fromDate}
-          to_date={toDate}
-          focus={collectionFocus}
-          setFocus={setCollectionFocus}
-          getUrl={getUrl}
-          setSelectedArtist={setSelectedArtist}
-          setDateSelection={setDateSelection}
-          setShowDatePicker={setShowDatePicker}
-        />
-=======
       <GasRoyaltiesHeader
         title={"Gas"}
         fetching={fetching}
@@ -200,7 +116,6 @@
         setShowDatePicker={setShowDatePicker}
       />
       <Container className={`no-padding pt-4`}>
->>>>>>> 6b9e229a
         <Row className={`pt-3 ${styles.scrollContainer}`}>
           <Col>
             {gas.length > 0 && (
@@ -209,12 +124,7 @@
                   <tr>
                     <th>Meme Card (x{gas.length})</th>
                     <th>Artist</th>
-<<<<<<< HEAD
-                    <th className="text-center">Gas Primary (ETH)</th>
-                    <th className="text-center">Gas Secondary (ETH)</th>
-=======
                     <th className="text-center">Gas (ETH)</th>
->>>>>>> 6b9e229a
                   </tr>
                 </thead>
                 <tbody>
@@ -235,29 +145,13 @@
                       </td>
                       <td>{g.artist}</td>
                       <td className="text-center">
-<<<<<<< HEAD
-                        {displayDecimal(g.primary_gas, 5)}
-                      </td>
-                      <td className="text-center">
-                        {displayDecimal(g.secondary_gas, 5)}
-=======
                         {displayDecimal(g.gas, 5)}
->>>>>>> 6b9e229a
                       </td>
                     </tr>
                   ))}
                   <tr key={`gas-total`}>
                     <td colSpan={2} className="text-right">
                       <b>TOTAL</b>
-<<<<<<< HEAD
-                    </td>
-                    <td className="text-center">
-                      {displayDecimal(sumPrimary, 5)}
-                    </td>
-                    <td className="text-center">
-                      {displayDecimal(sumSecondary, 5)}
-=======
->>>>>>> 6b9e229a
                     </td>
                     <td className="text-center">{displayDecimal(sumGas, 5)}</td>
                   </tr>
