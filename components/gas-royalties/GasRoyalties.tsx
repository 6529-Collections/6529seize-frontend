--- conflicted
+++ resolved
@@ -7,13 +7,10 @@
 import Tippy from "@tippyjs/react";
 import { useState, useEffect } from "react";
 import { fetchUrl } from "../../services/6529api";
-<<<<<<< HEAD
-=======
 import { capitalizeEveryWord, getDateFilters } from "../../helpers/Helpers";
 import Breadcrumb, { Crumb } from "../breadcrumb/Breadcrumb";
 import router from "next/router";
 import { FontAwesomeIcon } from "@fortawesome/react-fontawesome";
->>>>>>> 6b9e229a
 
 export enum GasRoyaltiesCollectionFocus {
   MEMES = "the-memes",
@@ -27,20 +24,14 @@
   results_count: number;
   date_selection: DateIntervalsSelection;
   selected_artist: string;
-<<<<<<< HEAD
-=======
   is_primary: boolean;
->>>>>>> 6b9e229a
   from_date?: Date;
   to_date?: Date;
   focus: GasRoyaltiesCollectionFocus;
   setFocus: (focus: GasRoyaltiesCollectionFocus) => void;
   getUrl: () => string;
   setSelectedArtist: (artist: string) => void;
-<<<<<<< HEAD
-=======
   setIsPrimary: (isPrimary: boolean) => void;
->>>>>>> 6b9e229a
   setDateSelection: (dateSelection: DateIntervalsSelection) => void;
   setShowDatePicker: (showDatePicker: boolean) => void;
 }
@@ -77,8 +68,6 @@
     []
   );
 
-<<<<<<< HEAD
-=======
   const [breadcrumbs, setBreadcrumbs] = useState<Crumb[]>([]);
 
   useEffect(() => {
@@ -103,7 +92,6 @@
     }
   }, [props.focus]);
 
->>>>>>> 6b9e229a
   useEffect(() => {
     const path =
       props.focus === GasRoyaltiesCollectionFocus.MEMES ? "memes" : "memelab";
@@ -119,130 +107,6 @@
     );
   }, [props.focus]);
 
-<<<<<<< HEAD
-  return (
-    <>
-      <Row className="d-flex align-items-center">
-        <Col className="d-flex align-items-center justify-content-between">
-          <span className="d-flex align-items-center gap-2">
-            <h1>
-              {props.title.toUpperCase()} {props.fetching && <DotLoader />}
-            </h1>
-          </span>
-          <span className="d-flex align-items-center gap-3">
-            <span
-              className={`font-larger font-bolder font-color-h ${
-                props.focus === GasRoyaltiesCollectionFocus.MEMES
-                  ? styles.collectionFocusActive
-                  : styles.collectionFocus
-              }`}
-              onClick={() => props.setFocus(GasRoyaltiesCollectionFocus.MEMES)}
-              onKeyDown={(e) => {
-                if (e.key === "Enter" || e.key === " ") {
-                  props.setFocus(GasRoyaltiesCollectionFocus.MEMES);
-                }
-              }}
-              tabIndex={0}
-              aria-label="The Memes">
-              The Memes
-            </span>
-            <span
-              className={`font-larger font-bolder font-color-h ${
-                props.focus === GasRoyaltiesCollectionFocus.MEMELAB
-                  ? styles.collectionFocusActive
-                  : styles.collectionFocus
-              }`}
-              onClick={() =>
-                props.setFocus(GasRoyaltiesCollectionFocus.MEMELAB)
-              }
-              onKeyDown={(e) => {
-                if (e.key === "Enter" || e.key === " ") {
-                  props.setFocus(GasRoyaltiesCollectionFocus.MEMELAB);
-                }
-              }}
-              tabIndex={0}
-              aria-label="Meme Lab">
-              Meme Lab
-            </span>
-          </span>
-        </Col>
-      </Row>
-      {props.description && (
-        <Row className="pt-3">
-          <Col>{props.description}</Col>
-        </Row>
-      )}
-      <Row className="pt-3">
-        <Col className="d-flex align-items-center justify-content-between">
-          <span>
-            {!props.fetching && props.results_count > 0 && (
-              <DownloadUrlWidget
-                preview=""
-                name={`${props.title.toLowerCase().replaceAll(" ", "-")}_${
-                  props.focus
-                }_${props.date_selection.toLowerCase().replaceAll(" ", "-")}`}
-                url={`${props.getUrl()}&download=true`}
-              />
-            )}
-          </span>
-          <span className="d-flex align-items-center gap-5">
-            <Dropdown className={styles.filterDropdown} drop={"down"}>
-              <Dropdown.Toggle disabled={props.fetching}>
-                Artist: {props.selected_artist || "All"}
-              </Dropdown.Toggle>
-              <Dropdown.Menu>
-                <Dropdown.Item
-                  onClick={() => {
-                    props.setSelectedArtist("");
-                  }}>
-                  All
-                </Dropdown.Item>
-                {artists.map((a) => (
-                  <Dropdown.Item
-                    key={`artist-${a.name.replaceAll(" ", "-")}`}
-                    onClick={() => {
-                      props.setSelectedArtist(a.name);
-                    }}>
-                    {a.name}
-                  </Dropdown.Item>
-                ))}
-              </Dropdown.Menu>
-            </Dropdown>
-            <Dropdown className={styles.filterDropdown} drop={"down"}>
-              <Dropdown.Toggle disabled={props.fetching}>
-                {props.date_selection == DateIntervalsSelection.CUSTOM ? (
-                  <span>
-                    {props.from_date &&
-                      `from: ${props.from_date
-                        .toISOString()
-                        .slice(0, 10)}`}{" "}
-                    {props.to_date &&
-                      `to: ${props.to_date.toISOString().slice(0, 10)}`}
-                  </span>
-                ) : (
-                  props.date_selection
-                )}
-              </Dropdown.Toggle>
-              <Dropdown.Menu>
-                {Object.values(DateIntervalsSelection).map((dateSelection) => (
-                  <Dropdown.Item
-                    key={dateSelection}
-                    onClick={() => {
-                      if (dateSelection !== DateIntervalsSelection.CUSTOM) {
-                        props.setDateSelection(dateSelection);
-                      } else {
-                        props.setShowDatePicker(true);
-                      }
-                    }}>
-                    {dateSelection}
-                  </Dropdown.Item>
-                ))}
-              </Dropdown.Menu>
-            </Dropdown>
-          </span>
-        </Col>
-      </Row>
-=======
   function getDateSelectionLabel() {
     let label = "";
     if (props.date_selection == DateIntervalsSelection.CUSTOM) {
@@ -383,7 +247,6 @@
           </Col>
         </Row>
       </Container>
->>>>>>> 6b9e229a
     </>
   );
 }
@@ -402,11 +265,7 @@
       href={`/${props.path}/${props.token_id}`}
       target="_blank"
       rel="noreferrer">
-<<<<<<< HEAD
-      <span className="d-flex justify-content-center aling-items-center gap-2">
-=======
       <span className="d-flex justify-content-center aling-items-center gap-3">
->>>>>>> 6b9e229a
         <span>{props.token_id} -</span>
         <Tippy
           content={`${props.name}`}
@@ -423,8 +282,6 @@
             className={styles.nftImage}
           />
         </Tippy>
-<<<<<<< HEAD
-=======
         {props.note && (
           <Tippy content={props.note} placement={"auto"} theme={"light"}>
             <span>
@@ -434,7 +291,6 @@
             </span>
           </Tippy>
         )}
->>>>>>> 6b9e229a
       </span>
     </a>
   );
