import { ProfileActivityLogType } from "../../../entities/IProfile";
import ProfileActivityLogsFilterListItem from "./ProfileActivityLogsFilterListItem";

const DISABLED_LOG_TYPES = [
  ProfileActivityLogType.DROP_COMMENT,
  ProfileActivityLogType.DROP_RATING_EDIT,
  ProfileActivityLogType.DROP_CREATED,
];

export default function UserPageIdentityActivityLogFilterList({
  selected,
  setSelected,
  user,
}: {
  readonly selected: ProfileActivityLogType[];
  readonly setSelected: (selected: ProfileActivityLogType) => void;
  readonly user: string | null;
}) {
  const logTypes = Object.values(ProfileActivityLogType).filter(
    (logType) => !DISABLED_LOG_TYPES.includes(logType)
  );
  return (
    <div className="tw-origin-top-right tw-absolute tw-right-0 tw-mt-1 tw-w-full tw-rounded-lg tw-shadow-xl tw-bg-iron-800 tw-ring-1 tw-ring-black tw-ring-opacity-5">
<<<<<<< HEAD
      <ul className="tw-max-h-[calc(24rem+_-10svh)] tw-absolute tw-z-10 tw-pl-1.5 tw-pr-1.5 tw-list-none tw-mt-1 tw-w-full tw-overflow-auto tw-rounded-lg tw-bg-iron-800 tw-py-2 tw-text-base tw-shadow-xl tw-ring-1 tw-ring-inset tw-ring-white/10 focus:tw-outline-none sm:tw-text-sm">
        {Object.values(ProfileActivityLogType).map((itemType) => (
=======
      <ul className="tw-max-h-[calc(20rem+_-10svh)] tw-absolute tw-z-10 tw-pl-1.5 tw-pr-1.5 tw-list-none tw-mt-1 tw-w-full tw-overflow-auto tw-rounded-lg tw-bg-iron-800 tw-py-2 tw-text-base tw-shadow-xl tw-ring-1 tw-ring-inset tw-ring-white/10 focus:tw-outline-none sm:tw-text-sm">
        {logTypes.map((itemType) => (
>>>>>>> 817f14bf
          <ProfileActivityLogsFilterListItem
            key={itemType}
            itemType={itemType}
            selectedItems={selected}
            setSelected={setSelected}
            user={user}
          />
        ))}
      </ul>
    </div>
  );
}<|MERGE_RESOLUTION|>--- conflicted
+++ resolved
@@ -21,13 +21,8 @@
   );
   return (
     <div className="tw-origin-top-right tw-absolute tw-right-0 tw-mt-1 tw-w-full tw-rounded-lg tw-shadow-xl tw-bg-iron-800 tw-ring-1 tw-ring-black tw-ring-opacity-5">
-<<<<<<< HEAD
-      <ul className="tw-max-h-[calc(24rem+_-10svh)] tw-absolute tw-z-10 tw-pl-1.5 tw-pr-1.5 tw-list-none tw-mt-1 tw-w-full tw-overflow-auto tw-rounded-lg tw-bg-iron-800 tw-py-2 tw-text-base tw-shadow-xl tw-ring-1 tw-ring-inset tw-ring-white/10 focus:tw-outline-none sm:tw-text-sm">
-        {Object.values(ProfileActivityLogType).map((itemType) => (
-=======
       <ul className="tw-max-h-[calc(20rem+_-10svh)] tw-absolute tw-z-10 tw-pl-1.5 tw-pr-1.5 tw-list-none tw-mt-1 tw-w-full tw-overflow-auto tw-rounded-lg tw-bg-iron-800 tw-py-2 tw-text-base tw-shadow-xl tw-ring-1 tw-ring-inset tw-ring-white/10 focus:tw-outline-none sm:tw-text-sm">
         {logTypes.map((itemType) => (
->>>>>>> 817f14bf
           <ProfileActivityLogsFilterListItem
             key={itemType}
             itemType={itemType}
