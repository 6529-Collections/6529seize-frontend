--- conflicted
+++ resolved
@@ -6,35 +6,16 @@
   PROFILE_ACTIVITY_TYPE_TO_TEXT,
   ProfileActivityLogType,
 } from "../../../entities/IProfile";
-<<<<<<< HEAD
-import { GeneralFilter } from "../../filters/FilterBuilder";
-import FiltersButton from "../../filters/FiltersButton";
-=======
 import { GeneralFilter } from "../../../helpers/filters/Filters.types";
->>>>>>> 598c242f
 
 export default function ProfileActivityLogsFilter({
   user,
   selected,
-  filters,
-  isFiltersOpen,
   setSelected,
-<<<<<<< HEAD
-  setFilters,
-  setIsFiltersOpen,
-=======
->>>>>>> 598c242f
 }: {
   readonly user: string | null;
   readonly selected: ProfileActivityLogType[];
-  readonly filters: GeneralFilter;
-  readonly isFiltersOpen: boolean;
   readonly setSelected: (selected: ProfileActivityLogType) => void;
-<<<<<<< HEAD
-  readonly setFilters: (filters: GeneralFilter) => void;
-  readonly setIsFiltersOpen: (isOpen: boolean) => void;
-=======
->>>>>>> 598c242f
 }) {
   const [isOpen, setIsOpen] = useState(false);
   const [iconScope, animateIcon] = useAnimate();
@@ -64,15 +45,6 @@
 
   return (
     <div className="tw-flex tw-w-full tw-space-x-4 tw-items-center">
-<<<<<<< HEAD
-      <FiltersButton
-        filters={filters}
-        onFilters={setFilters}
-        isOpen={isFiltersOpen}
-        setIsOpen={setIsFiltersOpen}
-      />
-=======
->>>>>>> 598c242f
       <div className="tw-w-full">
         <div
           ref={listRef}
