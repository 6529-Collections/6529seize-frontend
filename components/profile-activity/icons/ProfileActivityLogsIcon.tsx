import { ProfileActivityLogType } from "../../../entities/IProfile";
import { assertUnreachable } from "../../../helpers/AllowlistToolHelpers";
import ProfileActivityLogsCICRatingIcon from "./ProfileActivityLogsCICRatingIcon";
import ProfileActivityLogsCertificateIcon from "./ProfileActivityLogsCertificateIcon";
import ProfileActivityLogsContactIcon from "./ProfileActivityLogsContactIcon";
import ProfileActivityLogsHandleIcon from "./ProfileActivityLogsHandleIcon";
import ProfileActivityLogsPrimaryWalletIcon from "./ProfileActivityLogsPrimaryWalletIcon";
import ProfileActivityLogsProfileImageIcon from "./ProfileActivityLogsProfileImageIcon";
import ProfileActivityLogsSocialMediaAccountIcon from "./ProfileActivityLogsSocialMediaAccountIcon";
import ProfileActivityLogsSocialMediaVerificationPostIcon from "./ProfileActivityLogsSocialMediaVerificationPostIcon";
import ProfileActivityLogsBannerIcon from "./ProfileActivityLogsBannerIcon";
import ProfileActivityLogsProfileArchivedIcon from "./ProfileActivityLogsProfileArchivedIcon";
import ProfileActivityLogsGeneralCICStatementIcon from "./ProfileActivityLogsGeneralCICStatementIcon";
import ProfileActivityLogsNFTAccountStatementIcon from "./ProfileActivityLogsNFTAccountStatementIcon";
<<<<<<< HEAD
=======
import DropIcon from "../../drops/view/item/action/DropIcon";
import ProfileActivityLogsRepClapIcon from "./ProfileActivityLogsRepClapIcon";
import ProfileActivityLogsDiscussIcon from "./ProfileActivityLogsDiscussIcon";
import ProfileActivityLogsDropIcon from "./ProfileActivityLogsDropIcon";
>>>>>>> b71cb250

export default function ProfileActivityLogsIcon({
  logType,
}: {
  readonly logType: ProfileActivityLogType;
}) {
  switch (logType) {
    case ProfileActivityLogType.RATING_EDIT:
      return <ProfileActivityLogsCICRatingIcon />;
    case ProfileActivityLogType.HANDLE_EDIT:
      return <ProfileActivityLogsHandleIcon />;
    case ProfileActivityLogType.PRIMARY_WALLET_EDIT:
      return <ProfileActivityLogsPrimaryWalletIcon />;
    case ProfileActivityLogType.SOCIALS_EDIT:
      return <ProfileActivityLogsSocialMediaAccountIcon />;
    case ProfileActivityLogType.CONTACTS_EDIT:
      return <ProfileActivityLogsContactIcon />;
    case ProfileActivityLogType.SOCIAL_VERIFICATION_POST_EDIT:
      return <ProfileActivityLogsSocialMediaVerificationPostIcon />;
    case ProfileActivityLogType.CLASSIFICATION_EDIT:
      return <ProfileActivityLogsCertificateIcon />;
    case ProfileActivityLogType.BANNER_1_EDIT:
      return <ProfileActivityLogsBannerIcon />;
    case ProfileActivityLogType.BANNER_2_EDIT:
      return <ProfileActivityLogsBannerIcon />;
    case ProfileActivityLogType.PFP_EDIT:
      return <ProfileActivityLogsProfileImageIcon />;
    case ProfileActivityLogType.PROFILE_ARCHIVED:
      return <ProfileActivityLogsProfileArchivedIcon />;
    case ProfileActivityLogType.GENERAL_CIC_STATEMENT_EDIT:
      return <ProfileActivityLogsGeneralCICStatementIcon />;
    case ProfileActivityLogType.NFT_ACCOUNTS_EDIT:
      return <ProfileActivityLogsNFTAccountStatementIcon />;
<<<<<<< HEAD
    // TODO
    case ProfileActivityLogType.DROP_REP_EDIT:
    case ProfileActivityLogType.DROP_COMMENT:
    case ProfileActivityLogType.DROP_CREATED:
      return <ProfileActivityLogsCICRatingIcon />;
=======
    case ProfileActivityLogType.DROP_REP_EDIT:
      return <ProfileActivityLogsRepClapIcon />;
    case ProfileActivityLogType.DROP_COMMENT:
      return <ProfileActivityLogsDiscussIcon />;
    case ProfileActivityLogType.DROP_CREATED:
      return <ProfileActivityLogsDropIcon />;
>>>>>>> b71cb250
    default:
      assertUnreachable(logType);
  }
}<|MERGE_RESOLUTION|>--- conflicted
+++ resolved
@@ -12,13 +12,10 @@
 import ProfileActivityLogsProfileArchivedIcon from "./ProfileActivityLogsProfileArchivedIcon";
 import ProfileActivityLogsGeneralCICStatementIcon from "./ProfileActivityLogsGeneralCICStatementIcon";
 import ProfileActivityLogsNFTAccountStatementIcon from "./ProfileActivityLogsNFTAccountStatementIcon";
-<<<<<<< HEAD
-=======
 import DropIcon from "../../drops/view/item/action/DropIcon";
 import ProfileActivityLogsRepClapIcon from "./ProfileActivityLogsRepClapIcon";
 import ProfileActivityLogsDiscussIcon from "./ProfileActivityLogsDiscussIcon";
 import ProfileActivityLogsDropIcon from "./ProfileActivityLogsDropIcon";
->>>>>>> b71cb250
 
 export default function ProfileActivityLogsIcon({
   logType,
@@ -52,20 +49,12 @@
       return <ProfileActivityLogsGeneralCICStatementIcon />;
     case ProfileActivityLogType.NFT_ACCOUNTS_EDIT:
       return <ProfileActivityLogsNFTAccountStatementIcon />;
-<<<<<<< HEAD
-    // TODO
-    case ProfileActivityLogType.DROP_REP_EDIT:
-    case ProfileActivityLogType.DROP_COMMENT:
-    case ProfileActivityLogType.DROP_CREATED:
-      return <ProfileActivityLogsCICRatingIcon />;
-=======
     case ProfileActivityLogType.DROP_REP_EDIT:
       return <ProfileActivityLogsRepClapIcon />;
     case ProfileActivityLogType.DROP_COMMENT:
       return <ProfileActivityLogsDiscussIcon />;
     case ProfileActivityLogType.DROP_CREATED:
       return <ProfileActivityLogsDropIcon />;
->>>>>>> b71cb250
     default:
       assertUnreachable(logType);
   }
