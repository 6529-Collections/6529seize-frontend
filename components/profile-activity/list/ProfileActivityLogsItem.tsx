import {
  ProfileActivityLog,
  ProfileActivityLogType,
} from "../../../entities/IProfile";
import { assertUnreachable } from "../../../helpers/AllowlistToolHelpers";
import ProfileActivityLogBanner from "./items/ProfileActivityLogBanner";
import ProfileActivityLogClassification from "./items/ProfileActivityLogClassification";
import ProfileActivityLogContact from "./items/ProfileActivityLogContact";
import ProfileActivityLogDropCommented from "./items/ProfileActivityLogDropCommented";
import ProfileActivityLogDropCreated from "./items/ProfileActivityLogDropCreated";
import ProfileActivityLogDropRepEdit from "./items/ProfileActivityLogDropRepEdit";
import ProfileActivityLogGeneralStatement from "./items/ProfileActivityLogGeneralStatement";
import ProfileActivityLogHandle from "./items/ProfileActivityLogHandle";
import ProfileActivityLogNFTAccount from "./items/ProfileActivityLogNFTAccount";
import ProfileActivityLogPfp from "./items/ProfileActivityLogPfp";
import ProfileActivityLogProfileArchived from "./items/ProfileActivityLogProfileArchived";
import ProfileActivityLogProxy from "./items/ProfileActivityLogProxy";
import ProfileActivityLogProxyAction from "./items/ProfileActivityLogProxyAction";
import ProfileActivityLogProxyActionChange from "./items/ProfileActivityLogProxyActionChange";
import ProfileActivityLogProxyActionState from "./items/ProfileActivityLogProxyActionState";
import ProfileActivityLogRate from "./items/ProfileActivityLogRate";
import ProfileActivityLogSocialMedia from "./items/ProfileActivityLogSocialMedia";
import ProfileActivityLogSocialMediaVerificationPost from "./items/ProfileActivityLogSocialMediaVerificationPost";

export default function UserPageIdentityActivityLogItem({
  log,
}: {
  readonly log: ProfileActivityLog;
}) {
  const logType = log.type;
  switch (logType) {
    case ProfileActivityLogType.RATING_EDIT:
      return <ProfileActivityLogRate log={log} />;
    case ProfileActivityLogType.HANDLE_EDIT:
      return <ProfileActivityLogHandle log={log} />;
    case ProfileActivityLogType.SOCIALS_EDIT:
      return <ProfileActivityLogSocialMedia log={log} />;
    case ProfileActivityLogType.CONTACTS_EDIT:
      return <ProfileActivityLogContact log={log} />;
    case ProfileActivityLogType.SOCIAL_VERIFICATION_POST_EDIT:
      return <ProfileActivityLogSocialMediaVerificationPost log={log} />;
    case ProfileActivityLogType.CLASSIFICATION_EDIT:
      return <ProfileActivityLogClassification log={log} />;
    case ProfileActivityLogType.BANNER_1_EDIT:
      return <ProfileActivityLogBanner log={log} />;
    case ProfileActivityLogType.BANNER_2_EDIT:
      return <ProfileActivityLogBanner log={log} />;
    case ProfileActivityLogType.PFP_EDIT:
      return <ProfileActivityLogPfp log={log} />;
    case ProfileActivityLogType.PROFILE_ARCHIVED:
      return <ProfileActivityLogProfileArchived log={log} />;
    case ProfileActivityLogType.GENERAL_CIC_STATEMENT_EDIT:
      return <ProfileActivityLogGeneralStatement log={log} />;
    case ProfileActivityLogType.NFT_ACCOUNTS_EDIT:
      return <ProfileActivityLogNFTAccount log={log} />;
<<<<<<< HEAD
    case ProfileActivityLogType.DROP_REP_EDIT:
      return <ProfileActivityLogDropRepEdit log={log} />;
    case ProfileActivityLogType.DROP_COMMENT:
      return <ProfileActivityLogDropCommented log={log} />;
    case ProfileActivityLogType.DROP_CREATED:
      return <ProfileActivityLogDropCreated log={log} />;
=======
    case ProfileActivityLogType.PROXY_CREATED:
      return <ProfileActivityLogProxy log={log} />;
    case ProfileActivityLogType.PROXY_ACTION_CREATED:
      return <ProfileActivityLogProxyAction log={log} />;
    case ProfileActivityLogType.PROXY_ACTION_STATE_CHANGED:
      return <ProfileActivityLogProxyActionState log={log} />;
    case ProfileActivityLogType.PROXY_ACTION_CHANGED:
      return <ProfileActivityLogProxyActionChange log={log} />;
    case ProfileActivityLogType.DROP_COMMENT:
    case ProfileActivityLogType.DROP_RATING_EDIT:
    case ProfileActivityLogType.DROP_CREATED:
      return <></>;
>>>>>>> 817f14bf
    default:
      assertUnreachable(logType);
  }
}<|MERGE_RESOLUTION|>--- conflicted
+++ resolved
@@ -53,14 +53,6 @@
       return <ProfileActivityLogGeneralStatement log={log} />;
     case ProfileActivityLogType.NFT_ACCOUNTS_EDIT:
       return <ProfileActivityLogNFTAccount log={log} />;
-<<<<<<< HEAD
-    case ProfileActivityLogType.DROP_REP_EDIT:
-      return <ProfileActivityLogDropRepEdit log={log} />;
-    case ProfileActivityLogType.DROP_COMMENT:
-      return <ProfileActivityLogDropCommented log={log} />;
-    case ProfileActivityLogType.DROP_CREATED:
-      return <ProfileActivityLogDropCreated log={log} />;
-=======
     case ProfileActivityLogType.PROXY_CREATED:
       return <ProfileActivityLogProxy log={log} />;
     case ProfileActivityLogType.PROXY_ACTION_CREATED:
@@ -73,7 +65,6 @@
     case ProfileActivityLogType.DROP_RATING_EDIT:
     case ProfileActivityLogType.DROP_CREATED:
       return <></>;
->>>>>>> 817f14bf
     default:
       assertUnreachable(logType);
   }
