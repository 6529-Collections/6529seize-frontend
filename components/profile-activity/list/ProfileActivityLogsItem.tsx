import {
  ProfileActivityLog,
  ProfileActivityLogType,
} from "../../../entities/IProfile";
import { assertUnreachable } from "../../../helpers/AllowlistToolHelpers";
import ProfileActivityLogBanner from "./items/ProfileActivityLogBanner";
import ProfileActivityLogClassification from "./items/ProfileActivityLogClassification";
import ProfileActivityLogContact from "./items/ProfileActivityLogContact";
<<<<<<< HEAD
=======
import ProfileActivityLogDropCommented from "./items/ProfileActivityLogDropCommented";
import ProfileActivityLogDropCreated from "./items/ProfileActivityLogDropCreated";
>>>>>>> b71cb250
import ProfileActivityLogDropRepEdit from "./items/ProfileActivityLogDropRepEdit";
import ProfileActivityLogGeneralStatement from "./items/ProfileActivityLogGeneralStatement";
import ProfileActivityLogHandle from "./items/ProfileActivityLogHandle";
import ProfileActivityLogNFTAccount from "./items/ProfileActivityLogNFTAccount";
import ProfileActivityLogPfp from "./items/ProfileActivityLogPfp";
import ProfileActivityLogPrimaryWallet from "./items/ProfileActivityLogPrimaryWallet";
import ProfileActivityLogProfileArchived from "./items/ProfileActivityLogProfileArchived";
import ProfileActivityLogRate from "./items/ProfileActivityLogRate";
import ProfileActivityLogSocialMedia from "./items/ProfileActivityLogSocialMedia";
import ProfileActivityLogSocialMediaVerificationPost from "./items/ProfileActivityLogSocialMediaVerificationPost";

export default function UserPageIdentityActivityLogItem({
  log,
}: {
  readonly log: ProfileActivityLog;
}) {
  const logType = log.type;
  switch (logType) {
    case ProfileActivityLogType.RATING_EDIT:
      return <ProfileActivityLogRate log={log} />;
    case ProfileActivityLogType.HANDLE_EDIT:
      return <ProfileActivityLogHandle log={log} />;
    case ProfileActivityLogType.PRIMARY_WALLET_EDIT:
      return <ProfileActivityLogPrimaryWallet log={log} />;
    case ProfileActivityLogType.SOCIALS_EDIT:
      return <ProfileActivityLogSocialMedia log={log} />;
    case ProfileActivityLogType.CONTACTS_EDIT:
      return <ProfileActivityLogContact log={log} />;
    case ProfileActivityLogType.SOCIAL_VERIFICATION_POST_EDIT:
      return <ProfileActivityLogSocialMediaVerificationPost log={log} />;
    case ProfileActivityLogType.CLASSIFICATION_EDIT:
      return <ProfileActivityLogClassification log={log} />;
    case ProfileActivityLogType.BANNER_1_EDIT:
      return <ProfileActivityLogBanner log={log} />;
    case ProfileActivityLogType.BANNER_2_EDIT:
      return <ProfileActivityLogBanner log={log} />;
    case ProfileActivityLogType.PFP_EDIT:
      return <ProfileActivityLogPfp log={log} />;
    case ProfileActivityLogType.PROFILE_ARCHIVED:
      return <ProfileActivityLogProfileArchived log={log} />;
    case ProfileActivityLogType.GENERAL_CIC_STATEMENT_EDIT:
      return <ProfileActivityLogGeneralStatement log={log} />;
    case ProfileActivityLogType.NFT_ACCOUNTS_EDIT:
      return <ProfileActivityLogNFTAccount log={log} />;
    case ProfileActivityLogType.DROP_REP_EDIT:
      return <ProfileActivityLogDropRepEdit log={log} />;
    case ProfileActivityLogType.DROP_COMMENT:
<<<<<<< HEAD
      // TODO: Implement
      return <div>Drop comment (TODO)</div>;
    case ProfileActivityLogType.DROP_CREATED:
      // TODO: Implement
      return <div>Drop created (TODO)</div>;
=======
      return <ProfileActivityLogDropCommented log={log} />;
    case ProfileActivityLogType.DROP_CREATED:
      return <ProfileActivityLogDropCreated log={log} />;
>>>>>>> b71cb250
    default:
      console.log("logType", logType);
      assertUnreachable(logType);
  }
}<|MERGE_RESOLUTION|>--- conflicted
+++ resolved
@@ -6,11 +6,8 @@
 import ProfileActivityLogBanner from "./items/ProfileActivityLogBanner";
 import ProfileActivityLogClassification from "./items/ProfileActivityLogClassification";
 import ProfileActivityLogContact from "./items/ProfileActivityLogContact";
-<<<<<<< HEAD
-=======
 import ProfileActivityLogDropCommented from "./items/ProfileActivityLogDropCommented";
 import ProfileActivityLogDropCreated from "./items/ProfileActivityLogDropCreated";
->>>>>>> b71cb250
 import ProfileActivityLogDropRepEdit from "./items/ProfileActivityLogDropRepEdit";
 import ProfileActivityLogGeneralStatement from "./items/ProfileActivityLogGeneralStatement";
 import ProfileActivityLogHandle from "./items/ProfileActivityLogHandle";
@@ -58,17 +55,9 @@
     case ProfileActivityLogType.DROP_REP_EDIT:
       return <ProfileActivityLogDropRepEdit log={log} />;
     case ProfileActivityLogType.DROP_COMMENT:
-<<<<<<< HEAD
-      // TODO: Implement
-      return <div>Drop comment (TODO)</div>;
-    case ProfileActivityLogType.DROP_CREATED:
-      // TODO: Implement
-      return <div>Drop created (TODO)</div>;
-=======
       return <ProfileActivityLogDropCommented log={log} />;
     case ProfileActivityLogType.DROP_CREATED:
       return <ProfileActivityLogDropCreated log={log} />;
->>>>>>> b71cb250
     default:
       console.log("logType", logType);
       assertUnreachable(logType);
