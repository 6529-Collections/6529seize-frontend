import {
  ProfileActivityLog,
  ProfileActivityLogType,
} from "../../../entities/IProfile";
import { assertUnreachable } from "../../../helpers/AllowlistToolHelpers";
import ProfileActivityLogBanner from "./items/ProfileActivityLogBanner";
import ProfileActivityLogClassification from "./items/ProfileActivityLogClassification";
import ProfileActivityLogContact from "./items/ProfileActivityLogContact";
import ProfileActivityLogDropRepEdit from "./items/ProfileActivityLogDropRepEdit";
import ProfileActivityLogGeneralStatement from "./items/ProfileActivityLogGeneralStatement";
import ProfileActivityLogHandle from "./items/ProfileActivityLogHandle";
import ProfileActivityLogNFTAccount from "./items/ProfileActivityLogNFTAccount";
import ProfileActivityLogPfp from "./items/ProfileActivityLogPfp";
import ProfileActivityLogPrimaryWallet from "./items/ProfileActivityLogPrimaryWallet";
import ProfileActivityLogProfileArchived from "./items/ProfileActivityLogProfileArchived";
import ProfileActivityLogRate from "./items/ProfileActivityLogRate";
import ProfileActivityLogSocialMedia from "./items/ProfileActivityLogSocialMedia";
import ProfileActivityLogSocialMediaVerificationPost from "./items/ProfileActivityLogSocialMediaVerificationPost";

export default function UserPageIdentityActivityLogItem({
  log,
}: {
  readonly log: ProfileActivityLog;
}) {
  const logType = log.type;
  switch (logType) {
    case ProfileActivityLogType.RATING_EDIT:
      return <ProfileActivityLogRate log={log} />;
    case ProfileActivityLogType.HANDLE_EDIT:
      return <ProfileActivityLogHandle log={log} />;
    case ProfileActivityLogType.PRIMARY_WALLET_EDIT:
      return <ProfileActivityLogPrimaryWallet log={log} />;
    case ProfileActivityLogType.SOCIALS_EDIT:
      return <ProfileActivityLogSocialMedia log={log} />;
    case ProfileActivityLogType.CONTACTS_EDIT:
      return <ProfileActivityLogContact log={log} />;
    case ProfileActivityLogType.SOCIAL_VERIFICATION_POST_EDIT:
      return <ProfileActivityLogSocialMediaVerificationPost log={log} />;
    case ProfileActivityLogType.CLASSIFICATION_EDIT:
      return <ProfileActivityLogClassification log={log} />;
    case ProfileActivityLogType.BANNER_1_EDIT:
      return <ProfileActivityLogBanner log={log} />;
    case ProfileActivityLogType.BANNER_2_EDIT:
      return <ProfileActivityLogBanner log={log} />;
    case ProfileActivityLogType.PFP_EDIT:
      return <ProfileActivityLogPfp log={log} />;
    case ProfileActivityLogType.PROFILE_ARCHIVED:
      return <ProfileActivityLogProfileArchived log={log} />;
    case ProfileActivityLogType.GENERAL_CIC_STATEMENT_EDIT:
      return <ProfileActivityLogGeneralStatement log={log} />;
    case ProfileActivityLogType.NFT_ACCOUNTS_EDIT:
      return <ProfileActivityLogNFTAccount log={log} />;
    case ProfileActivityLogType.DROP_REP_EDIT:
      return <ProfileActivityLogDropRepEdit log={log} />;
    case ProfileActivityLogType.DROP_COMMENT:
      // TODO: Implement
      return <div>Drop comment (TODO)</div>;
<<<<<<< HEAD
=======
    case ProfileActivityLogType.DROP_CREATED:
      // TODO: Implement
      return <div>Drop created (TODO)</div>;
>>>>>>> cf6bf07c
    default:
      console.log("logType", logType);
      assertUnreachable(logType);
  }
}<|MERGE_RESOLUTION|>--- conflicted
+++ resolved
@@ -55,12 +55,9 @@
     case ProfileActivityLogType.DROP_COMMENT:
       // TODO: Implement
       return <div>Drop comment (TODO)</div>;
-<<<<<<< HEAD
-=======
     case ProfileActivityLogType.DROP_CREATED:
       // TODO: Implement
       return <div>Drop created (TODO)</div>;
->>>>>>> cf6bf07c
     default:
       console.log("logType", logType);
       assertUnreachable(logType);
