--- conflicted
+++ resolved
@@ -7,15 +7,12 @@
 import { Page } from "../../helpers/Types";
 import { keepPreviousData, useQuery } from "@tanstack/react-query";
 import { QueryKey } from "../react-query-wrapper/ReactQueryWrapper";
-import { commonApiPost } from "../../services/api/common-api";
+import { commonApiFetch } from "../../services/api/common-api";
 import ProfileActivityLogsFilter from "./filter/ProfileActivityLogsFilter";
 import ProfileActivityLogsList from "./list/ProfileActivityLogsList";
 import CommonFilterTargetSelect, {
   FilterTargetType,
 } from "../utils/CommonFilterTargetSelect";
-import { FilterDirection, GeneralFilter } from "../filters/FilterBuilder";
-import CommonCardSkeleton from "../utils/animation/CommonCardSkeleton";
-import CommonTableSimplePagination from "../utils/table/paginator/CommonTableSimplePagination";
 
 import CommonCardSkeleton from "../utils/animation/CommonCardSkeleton";
 import CommonTablePagination from "../utils/table/paginator/CommonTablePagination";
@@ -154,59 +151,23 @@
     activeCurationFilterId,
   ]);
 
-  const [filters, setFilters] = useState<GeneralFilter>({
-    tdh: { min: null, max: null },
-    rep: {
-      min: null,
-      max: null,
-      direction: FilterDirection.RECEIVED,
-      user: null,
-      category: null,
-    },
-    cic: {
-      min: null,
-      max: null,
-      direction: FilterDirection.RECEIVED,
-      user: null,
-    },
-    level: { min: null, max: null },
-  });
-
-  const [isFiltersOpen, setIsFiltersOpen] = useState(false);
-
   const { isLoading, data: logs } = useQuery<Page<ProfileActivityLog>>({
     queryKey: [
       QueryKey.PROFILE_LOGS,
       {
         ...params,
-<<<<<<< HEAD
-        ...filters,
-=======
->>>>>>> 598c242f
       },
     ],
     queryFn: async () =>
-      await commonApiPost<
-        GeneralFilter,
+      await commonApiFetch<
         Page<ProfileActivityLog>,
         ActivityLogParamsConverted
       >({
         endpoint: `profile-logs`,
         params: params,
-        body: filters,
       }),
     placeholderData: keepPreviousData,
-    enabled: !isFiltersOpen,
   });
-<<<<<<< HEAD
-
-  const [showPaginator, setShowPaginator] = useState(false);
-
-  useEffect(() => {
-    setShowPaginator(!!(logs?.page && logs?.page > 1) || !!logs?.next);
-  }, [logs]);
-
-=======
   const [totalPages, setTotalPages] = useState<number>(1);
   useEffect(() => {
     if (isLoading) return;
@@ -217,7 +178,6 @@
     }
     setTotalPages(Math.ceil(logs.count / initialParams.pageSize));
   }, [logs?.count, logs?.page, isLoading]);
->>>>>>> 598c242f
   return (
     <div className={`${initialParams.handleOrWallet ? "" : "tw-mt-2"}  `}>
       <div className="tw-w-full tw-flex tw-flex-col min-[1200px]:tw-flex-row tw-gap-y-8 min-[1200px]:tw-gap-x-16 min-[1200px]:tw-justify-between min-[1200px]:tw-items-center">
@@ -230,14 +190,7 @@
               <ProfileActivityLogsFilter
                 user={initialParams.handleOrWallet}
                 selected={selectedFilters}
-                filters={filters}
-                isFiltersOpen={isFiltersOpen}
-                setFilters={setFilters}
                 setSelected={onFilter}
-<<<<<<< HEAD
-                setIsFiltersOpen={setIsFiltersOpen}
-=======
->>>>>>> 598c242f
               />
             </div>
           </div>
@@ -257,22 +210,12 @@
                 logs={logs.data}
                 user={initialParams.handleOrWallet}
               />
-<<<<<<< HEAD
-              {showPaginator && (
-                <CommonTableSimplePagination
-                  currentPage={currentPage}
-                  setCurrentPage={setCurrentPage}
-                  showNextPage={!!logs.next}
-                  small={false}
-                  loading={isLoading}
-=======
               {totalPages > 1 && (
                 <CommonTablePagination
                   currentPage={currentPage}
                   setCurrentPage={setCurrentPage}
                   totalPages={totalPages}
                   small={!!initialParams.handleOrWallet}
->>>>>>> 598c242f
                 />
               )}
             </div>
