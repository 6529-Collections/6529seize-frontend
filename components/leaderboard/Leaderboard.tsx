"use client";

import Link from "next/link";
import { publicEnv } from "@/config/env";
import { LeaderboardFocus } from "@/enums";
import { useEffect, useState } from "react";
import { Col, Container, Dropdown, Row } from "react-bootstrap";
import { DBResponse } from "@/entities/IDBResponse";
import { MemeSeason } from "@/entities/ISeason";
import { GlobalTDHHistory, TDHCalc } from "@/entities/ITDH";
import { ApiBlocksPage } from "@/generated/models/ApiBlocksPage";
import { numberWithCommas } from "@/helpers/Helpers";
import { fetchUrl } from "@/services/6529api";
import { commonApiFetch } from "@/services/api/common-api";
import DotLoader, { Spinner } from "../dotLoader/DotLoader";
import {
  SearchModalDisplay,
  SearchWalletsDisplay,
} from "../searchModal/SearchModal";
import styles from "./Leaderboard.module.scss";
import LeaderboardCardsCollectedComponent from "./LeaderboardCardsCollected";
import LeaderboardInteractionsComponent from "./LeaderboardInteractions";

export enum Content {
  ALL = "All",
  MEMES = "Memes",
  GRADIENTS = "Gradient",
  MEMELAB = "MemeLab",
  NEXTGEN = "NextGen",
}

export enum Collector {
  ALL = "All",
  MEMES = "Memes",
  MEMES_SETS = "Meme SZN Set",
  GENESIS = "Genesis Set",
  GRADIENTS = "Gradient",
  MEMELAB = "MemeLab",
  NEXTGEN = "NextGen",
}

export default function Leaderboard(
  props: Readonly<{
    focus: LeaderboardFocus;
    setFocus: (focus: LeaderboardFocus) => void;
  }>
) {
  const [content, setContent] = useState<Content>(Content.ALL);
  const [collector, setCollector] = useState<Collector>(Collector.ALL);
  const [seasons, setSeasons] = useState<MemeSeason[]>([]);
  const [selectedSeason, setSelectedSeason] = useState<number>(0);

  const [lastTDH, setLastTDH] = useState<TDHCalc>();

  const showViewAll = !window.location.pathname.includes("network");

  const [showSearchModal, setShowSearchModal] = useState(false);
  const [searchWallets, setSearchWallets] = useState<string[]>([]);

  const [globalTdhHistory, setGlobalTdhHistory] = useState<GlobalTDHHistory>();
  const [globalTdhRateChange, setGlobalTdhRateChange] = useState<number>();

  const [isLoading, setIsLoading] = useState<boolean>(true);

  useEffect(() => {
    if (
      content !== Content.MEMES &&
      collector !== Collector.MEMES &&
      collector !== Collector.MEMES_SETS
    ) {
      setSelectedSeason(0);
    }
  }, [content, collector]);

  useEffect(() => {
    fetchUrl(`${publicEnv.API_ENDPOINT}/api/blocks?page_size=${1}`)
      .then((response: ApiBlocksPage) => {
        if (response.data.length > 0) {
          setLastTDH({
            block: response.data[0].block_number,
            date: new Date(response.data[0].timestamp),
          });
        }
      })
      .catch((error) => {
        console.error("Failed to fetch latest TDH block", error);
        setLastTDH(undefined);
      });

    commonApiFetch<MemeSeason[]>({
      endpoint: "new_memes_seasons",
    }).then((response) => {
      setSeasons(response);
    });
  }, []);

  useEffect(() => {
    let url = `${publicEnv.API_ENDPOINT}/api/tdh_global_history?page_size=${1}`;
    fetchUrl(url)
      .then((response: DBResponse) => {
        const tdhH = response.data[0];
        setGlobalTdhHistory(tdhH);
        const change = (tdhH.net_boosted_tdh / tdhH.total_boosted_tdh) * 100;
        setGlobalTdhRateChange(change);
      })
      .catch((error) => {
        console.error("Failed to fetch global TDH history", error);
        setGlobalTdhHistory(undefined);
        setGlobalTdhRateChange(undefined);
      });
  }, []);

  function printCollectorsDropdown() {
    return (
      <Dropdown className={styles["contentDropdown"]} drop={"down-centered"}>
        <Dropdown.Toggle>Collectors: {collector}</Dropdown.Toggle>
        <Dropdown.Menu>
          {Object.values(Collector).map((collector) => (
            <Dropdown.Item
              key={collector}
              onClick={() => setCollector(collector)}
            >
              {[Collector.MEMES_SETS, Collector.GENESIS].includes(collector) ? (
                <>&nbsp;&nbsp;{collector}</>
              ) : (
                collector
              )}
            </Dropdown.Item>
          ))}
        </Dropdown.Menu>
      </Dropdown>
    );
  }

  function printCollectionsDropdown() {
    return (
      <Dropdown className={styles["contentDropdown"]} drop={"down-centered"}>
        <Dropdown.Toggle>Collection: {content}</Dropdown.Toggle>
        <Dropdown.Menu>
          {Object.values(Content).map((content) => (
            <Dropdown.Item key={content} onClick={() => setContent(content)}>
              {content}
            </Dropdown.Item>
          ))}
        </Dropdown.Menu>
      </Dropdown>
    );
  }

  function printSeasonsDropdown() {
    return (
      <Dropdown className={styles["contentDropdown"]} drop={"down-centered"}>
        <Dropdown.Toggle
          disabled={
            content != Content.MEMES &&
            collector != Collector.MEMES &&
            collector != Collector.MEMES_SETS
          }
        >
          SZN: {selectedSeason > 0 ? selectedSeason : "All"}
        </Dropdown.Toggle>
        <Dropdown.Menu>
          <Dropdown.Item onClick={() => setSelectedSeason(0)}>
            All
          </Dropdown.Item>
          {seasons.map((season) => (
            <Dropdown.Item
              key={season.display}
              onClick={() => setSelectedSeason(season.id)}
            >
              {season.display}
            </Dropdown.Item>
          ))}
        </Dropdown.Menu>
      </Dropdown>
    );
  }

  return (
    <Container className={`pt-4`}>
      <Row className="pb-3">
        <Col
          className={`d-flex align-items-center`}
          xs={{ span: showViewAll ? 12 : 6 }}
          sm={{ span: 6 }}
        >
          <h1>
            Network{" "}
            {showViewAll && (
              <Link href="/network/nerd">
                <span className={styles["viewAllLink"]}>View All</span>
              </Link>
            )}
          </h1>
        </Col>
        {lastTDH && (
          <Col
            className={
              "no-padding d-flex flex-column align-items-end justify-content-center"
            }
<<<<<<< HEAD
            xs={{ span: 6 }}
          >
            <div className={styles.statsContainer}>
=======
            xs={{ span: 6 }}>
            <div className={styles["statsContainer"]}>
>>>>>>> 5974cd4b
              <span>
                TDH Block&nbsp;
                <a
                  href={`https://etherscan.io/block/${lastTDH.block}`}
                  rel="noopener noreferrer"
                  target="_blank"
                >
                  {lastTDH.block}
                </a>
              </span>
              <span>
                Network TDH:{" "}
                {globalTdhHistory ? (
                  numberWithCommas(globalTdhHistory.total_boosted_tdh)
                ) : (
                  <DotLoader />
                )}
              </span>
              <span>
                Daily Change:{" "}
                {globalTdhHistory ? (
                  <>
                    {numberWithCommas(globalTdhHistory.net_boosted_tdh)}{" "}
                    <span className="font-smaller">
                      (
                      {(
                        (globalTdhHistory.net_boosted_tdh /
                          globalTdhHistory.total_boosted_tdh) *
                        100
                      ).toFixed(2)}
                      %)
                    </span>
                  </>
                ) : (
                  <DotLoader />
                )}
              </span>
            </div>
          </Col>
        )}
      </Row>
      {!showViewAll && (
        <>
          <Row className="pt-2 pb-2" id={`leaderboard-page`}>
            <Col
              className="d-flex justify-content-start gap-5 align-items-center"
              sm={{ span: 12 }}
              md={{ span: 9 }}
            >
              {printCollectorsDropdown()}
              {printCollectionsDropdown()}
              {printSeasonsDropdown()}
            </Col>
            <Col
              className={`${styles["pageHeader"]}`}
              sm={{ span: 12 }}
              md={{ span: 3 }}
            >
              <div
<<<<<<< HEAD
                className={`${styles.headerMenuFocus} d-flex justify-content-center align-items-center`}
              >
=======
                className={`${styles["headerMenuFocus"]} d-flex justify-content-center align-items-center`}>
>>>>>>> 5974cd4b
                <span>
                  <span
                    onClick={() => props.setFocus(LeaderboardFocus.TDH)}
                    className={`${styles["focus"]} ${
                      props.focus === LeaderboardFocus.TDH
                        ? ""
<<<<<<< HEAD
                        : styles.disabled
                    }`}
                  >
=======
                        : styles["disabled"]
                    }`}>
>>>>>>> 5974cd4b
                    {LeaderboardFocus.TDH}
                  </span>
                </span>
                &nbsp;&nbsp;|&nbsp;&nbsp;
                <span>
                  <span
                    onClick={() =>
                      props.setFocus(LeaderboardFocus.INTERACTIONS)
                    }
                    className={`${styles["focus"]} ${
                      props.focus === LeaderboardFocus.INTERACTIONS
                        ? ""
<<<<<<< HEAD
                        : styles.disabled
                    }`}
                  >
=======
                        : styles["disabled"]
                    }`}>
>>>>>>> 5974cd4b
                    {LeaderboardFocus.INTERACTIONS}
                  </span>
                </span>
              </div>
            </Col>
          </Row>
          <Row className="pt-1 pb-1 d-flex align-items-center">
            <Col xs={1}>{isLoading && <Spinner dimension={30} />}</Col>
            <Col
              xs={11}
              className={`d-flex justify-content-end align-items-center`}
            >
              <SearchWalletsDisplay
                searchWallets={searchWallets}
                setSearchWallets={setSearchWallets}
                setShowSearchModal={setShowSearchModal}
              />
            </Col>
          </Row>
        </>
      )}
      <Row className={`${styles["scrollContainer"]} pt-2`}>
        <Col>
          {props.focus === LeaderboardFocus.TDH && (
            <LeaderboardCardsCollectedComponent
              block={lastTDH?.block}
              content={content}
              collector={collector}
              selectedSeason={selectedSeason}
              searchWallets={searchWallets}
              globalTdhRateChange={globalTdhRateChange}
              seasons={seasons}
              isLoading={isLoading}
              setIsLoading={setIsLoading}
            />
          )}
          {props.focus === LeaderboardFocus.INTERACTIONS && (
            <LeaderboardInteractionsComponent
              block={lastTDH?.block}
              content={content}
              collector={collector}
              selectedSeason={selectedSeason}
              searchWallets={searchWallets}
              seasons={seasons}
              isLoading={isLoading}
              setIsLoading={setIsLoading}
            />
          )}
        </Col>
      </Row>
      <SearchModalDisplay
        show={showSearchModal}
        setShow={setShowSearchModal}
        searchWallets={searchWallets}
        setSearchWallets={setSearchWallets}
      />
    </Container>
  );
}<|MERGE_RESOLUTION|>--- conflicted
+++ resolved
@@ -198,14 +198,9 @@
             className={
               "no-padding d-flex flex-column align-items-end justify-content-center"
             }
-<<<<<<< HEAD
             xs={{ span: 6 }}
           >
-            <div className={styles.statsContainer}>
-=======
-            xs={{ span: 6 }}>
             <div className={styles["statsContainer"]}>
->>>>>>> 5974cd4b
               <span>
                 TDH Block&nbsp;
                 <a
@@ -265,26 +260,17 @@
               md={{ span: 3 }}
             >
               <div
-<<<<<<< HEAD
-                className={`${styles.headerMenuFocus} d-flex justify-content-center align-items-center`}
+                className={`${styles["headerMenuFocus"]} d-flex justify-content-center align-items-center`}
               >
-=======
-                className={`${styles["headerMenuFocus"]} d-flex justify-content-center align-items-center`}>
->>>>>>> 5974cd4b
                 <span>
                   <span
                     onClick={() => props.setFocus(LeaderboardFocus.TDH)}
                     className={`${styles["focus"]} ${
                       props.focus === LeaderboardFocus.TDH
                         ? ""
-<<<<<<< HEAD
-                        : styles.disabled
+                        : styles["disabled"]
                     }`}
                   >
-=======
-                        : styles["disabled"]
-                    }`}>
->>>>>>> 5974cd4b
                     {LeaderboardFocus.TDH}
                   </span>
                 </span>
@@ -297,14 +283,9 @@
                     className={`${styles["focus"]} ${
                       props.focus === LeaderboardFocus.INTERACTIONS
                         ? ""
-<<<<<<< HEAD
-                        : styles.disabled
+                        : styles["disabled"]
                     }`}
                   >
-=======
-                        : styles["disabled"]
-                    }`}>
->>>>>>> 5974cd4b
                     {LeaderboardFocus.INTERACTIONS}
                   </span>
                 </span>
