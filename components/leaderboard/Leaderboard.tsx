--- conflicted
+++ resolved
@@ -276,16 +276,10 @@
       `${process.env.API_ENDPOINT}/api/memes_extended_data?contract=${MEMES_CONTRACT}`
     ).then((newNfts: MemesExtendedData[]) => {
       setMemesCount(newNfts.length);
-<<<<<<< HEAD
       setMemesCountS1([...newNfts].filter((n) => n.season === 1).length);
       setMemesCountS2([...newNfts].filter((n) => n.season === 2).length);
       setMemesCountS3([...newNfts].filter((n) => n.season === 3).length);
-=======
-      setMemesCountS1([...newNfts].filter((n) => n.season == 1).length);
-      setMemesCountS2([...newNfts].filter((n) => n.season == 2).length);
-      setMemesCountS3([...newNfts].filter((n) => n.season == 3).length);
-      setMemesCountS4([...newNfts].filter((n) => n.season == 4).length);
->>>>>>> 79fc80e6
+      setMemesCountS4([...newNfts].filter((n) => n.season === 4).length);
     });
   }, []);
 
@@ -1326,7 +1320,7 @@
               </Row>
             </Container>
           )}
-          {leaderboard && leaderboard.length == 0 && (
+          {leaderboard && leaderboard.length === 0 && (
             <Container>
               <Row>
                 <Col>No results found. Change filters and try again.</Col>
@@ -1657,7 +1651,7 @@
                             ? "SZN2"
                             : content === Content.MEMES3
                             ? "SZN3"
-                            : content == Content.MEMES4
+                            : content === Content.MEMES4
                             ? "SZN4"
                             : "Meme"}{" "}
                           Sets&nbsp;
