--- conflicted
+++ resolved
@@ -54,14 +54,10 @@
           <SingleWaveDropClose onClose={onClose} />
         </div>
         <div className="tw-flex tw-flex-col">
-<<<<<<< HEAD
-          <div className="tw-flex tw-flex-col tw-gap-y-2 tw-px-6">
-=======
           <div className="tw-px-6 tw-pb-4">
             {drop?.drop_type === ApiDropType.Participatory && (
               <SingleWaveDropPosition rank={drop.rank} />
             )}
->>>>>>> 8535f8a8
             {isWinner && <WinnerBadge drop={drop} showBadge={true} />}
           </div>
           <div className="tw-flex tw-flex-row tw-items-center tw-gap-x-3 tw-px-6">
@@ -71,12 +67,7 @@
               {title}
             </h3>
           </div>
-<<<<<<< HEAD
           <div className="tw-px-6 tw-mt-2">
-=======
-
-          <div className="tw-px-6 tw-pt-4 tw-pb-4">
->>>>>>> 8535f8a8
             <SingleWaveDropVotes drop={drop} />
           </div>
           <div className="tw-mt-4">
