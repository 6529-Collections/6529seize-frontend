"use client";

import React, { useMemo, useRef, useState } from "react";
import { ApiDrop, ApiWave } from "../../../generated/models/ObjectSerializer";
import useDeviceInfo from "../../../hooks/useDeviceInfo";
import WaveDropsAll from "../drops/WaveDropsAll";
import {
  CreateDropWaveWrapper,
  CreateDropWaveWrapperContext,
} from "../CreateDropWaveWrapper";
import {
  ActiveDropAction,
  ActiveDropState,
} from "../../../types/dropInteractionTypes";
import PrivilegedDropCreator, { DropMode } from "../PrivilegedDropCreator";
import { useLayout } from "../../../components/brain/my-stream/layout/LayoutContext";

interface SingleWaveDropChatProps {
  readonly wave: ApiWave;
  readonly drop: ApiDrop;
}

export const SingleWaveDropChat: React.FC<SingleWaveDropChatProps> = ({
  wave,
  drop,
}) => {
  const contentWrapperRef = useRef<HTMLDivElement | null>(null);
  const { isApp } = useDeviceInfo();
  const { spaces } = useLayout();

  const containerStyle = useMemo(() => {
    if (!spaces.measurementsComplete) {
      return {};
    }
    return {
      height: `calc(100vh - ${spaces.headerSpace}px - var(--tab-height, 47px))`,
    };
  }, [spaces.measurementsComplete, spaces.headerSpace]);

  const containerClassName = useMemo(() => {
    return `tw-w-full tw-flex tw-flex-col lg:[--tab-height:0px]`;
  }, []);

  // On mobile app, start with null to match native app behavior
  // On desktop/web, pre-set reply for convenience
  const [activeDrop, setActiveDrop] = useState<ActiveDropState | null>(
    isApp
      ? null
      : {
          action: ActiveDropAction.REPLY,
          drop: drop,
          partId: 1,
        }
  );

  const handleDropAction = ({
    drop,
    partId,
    action,
  }: {
    drop: ApiDrop;
    partId: number;
    action: ActiveDropAction;
  }) => {
    setActiveDrop({ action, drop, partId });
  };

  const resetActiveDrop = () => {
    if (isApp) {
      // Mobile app: Set to null to prevent keyboard issues
      setActiveDrop(null);
    } else {
      // Desktop/web: Reset to replying to main drop for convenience
      setActiveDrop({
        action: ActiveDropAction.REPLY,
        drop: drop,
        partId: 1,
      });
    }
  };

  return (
    <div className="tw-flex-1">
      <div
        ref={contentWrapperRef}
        className="tw-h-full tw-overflow-hidden tw-bg-iron-950 tw-relative">
        <div className="tw-relative tw-h-full">
          <div className="tw-h-full tw-w-full tw-flex tw-items-stretch">
            <div className={containerClassName} style={containerStyle}>
              <div className={`tw-flex-1 tw-min-h-0 ${isApp ? "tw-mb-20" : ""}`}>
                <WaveDropsAll
                  waveId={wave.id}
                  onReply={({
                    drop,
                    partId,
                  }: {
                    drop: ApiDrop;
                    partId: number;
                  }) =>
                    handleDropAction({
                      drop,
                      partId,
                      action: ActiveDropAction.REPLY,
                    })
                  }
                  onQuote={({
                    drop,
                    partId,
                  }: {
                    drop: ApiDrop;
                    partId: number;
                  }) =>
                    handleDropAction({
                      drop,
                      partId,
                      action: ActiveDropAction.QUOTE,
                    })
                  }
                  activeDrop={activeDrop}
                  initialDrop={null}
                  dropId={drop.id}
                />
              </div>
              <div
                style={{
                  paddingBottom: "calc(env(safe-area-inset-bottom))",
                }}
<<<<<<< HEAD
                className="tw-mt-auto">
=======
                className={`${
                  isApp
                    ? "tw-fixed tw-bottom-0 tw-left-0 tw-right-0 tw-bg-iron-950 tw-z-10"
                    : "tw-mt-auto"
                }`}
              >
>>>>>>> 176e0e39
                <CreateDropWaveWrapper
                  context={CreateDropWaveWrapperContext.SINGLE_DROP}>
                  <PrivilegedDropCreator
                    activeDrop={activeDrop}
                    onCancelReplyQuote={resetActiveDrop}
                    onDropAddedToQueue={resetActiveDrop}
                    wave={wave}
                    dropId={drop.id}
                    fixedDropMode={DropMode.BOTH}
                  />
                </CreateDropWaveWrapper>
              </div>
            </div>
          </div>
        </div>
      </div>
    </div>
  );
};<|MERGE_RESOLUTION|>--- conflicted
+++ resolved
@@ -87,7 +87,8 @@
         <div className="tw-relative tw-h-full">
           <div className="tw-h-full tw-w-full tw-flex tw-items-stretch">
             <div className={containerClassName} style={containerStyle}>
-              <div className={`tw-flex-1 tw-min-h-0 ${isApp ? "tw-mb-20" : ""}`}>
+              <div
+                className={`tw-flex-1 tw-min-h-0 ${isApp ? "tw-mb-20" : ""}`}>
                 <WaveDropsAll
                   waveId={wave.id}
                   onReply={({
@@ -125,16 +126,11 @@
                 style={{
                   paddingBottom: "calc(env(safe-area-inset-bottom))",
                 }}
-<<<<<<< HEAD
-                className="tw-mt-auto">
-=======
                 className={`${
                   isApp
                     ? "tw-fixed tw-bottom-0 tw-left-0 tw-right-0 tw-bg-iron-950 tw-z-10"
                     : "tw-mt-auto"
-                }`}
-              >
->>>>>>> 176e0e39
+                }`}>
                 <CreateDropWaveWrapper
                   context={CreateDropWaveWrapperContext.SINGLE_DROP}>
                   <PrivilegedDropCreator
