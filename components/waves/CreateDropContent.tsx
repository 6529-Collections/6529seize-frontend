--- conflicted
+++ resolved
@@ -362,13 +362,8 @@
       authenticated_user_eligible_to_chat:
         wave.chat.authenticated_user_eligible,
       voting_credit_type: wave.voting.credit_type,
-<<<<<<< HEAD
       voting_period_start: wave.voting.period?.min ?? null,
       voting_period_end: wave.voting.period?.max ?? null,
-=======
-      voting_period_start: null,
-      voting_period_end: null,
->>>>>>> ed6acccc
     },
     author: {
       id: connectedProfile.profile.external_id,
