import React, { useContext } from "react";
import { ApiWave } from "../../../generated/models/ApiWave";
import { getTimeAgo, numberWithCommas } from "../../../helpers/Helpers";
import WaveHeaderFollow from "./WaveHeaderFollow";
import { AuthContext } from "../../auth/Auth";
import { getScaledImageUri, ImageScale } from "../../../helpers/image.helpers";
import WaveHeaderOptions from "./options/WaveHeaderOptions";
import WaveHeaderName from "./name/WaveHeaderName";
import WaveHeaderFollowers from "./WaveHeaderFollowers";
import WaveHeaderPinned from "./WaveHeaderPinned";
import { ApiWaveType } from "../../../generated/models/ObjectSerializer";
import Link from "next/link";
import WavePicture from "../WavePicture";
import { Time } from "../../../helpers/time";
import WaveNotificationSettings from "../specs/WaveNotificationSettings";

export enum WaveHeaderPinnedSide {
  LEFT = "LEFT",
  RIGHT = "RIGHT",
}

interface WaveHeaderProps {
  readonly wave: ApiWave;
  readonly onFollowersClick: () => void;
  readonly useRing?: boolean;
  readonly useRounded?: boolean;
  readonly pinnedSide?: WaveHeaderPinnedSide;
}

export default function WaveHeader({
  wave,
  onFollowersClick,
  useRing = true,
  useRounded = true,
  pinnedSide = WaveHeaderPinnedSide.RIGHT,
}: WaveHeaderProps) {
  const { connectedProfile, activeProfileProxy } = useContext(AuthContext);
  const created = getTimeAgo(wave.created_at);
  const firstXContributors = wave.contributors_overview.slice(0, 10);
  const isDropWave = wave.wave.type !== ApiWaveType.Chat;

  const ringClasses = useRing
<<<<<<< HEAD
    ? "tw-rounded-xl tw-ring-1 tw-ring-inset tw-ring-iron-800"
=======
    ? "tw-rounded-xl tw-ring-1 tw-ring-inset tw-ring-iron-800/60 tw-shadow-sm"
>>>>>>> de7f9ac3
    : useRounded
    ? "tw-rounded-t-xl lg:tw-rounded-t-none"
    : "";

  return (
    <div>
      <div
        className={`tw-h-full tw-bg-iron-950 tw-relative tw-overflow-auto ${ringClasses}`}
      >
        <div
          className={`${
            useRounded
              ? "tw-rounded-t-xl tw-ring-1 tw-ring-inset tw-ring-iron-800/70"
              : ""
          } tw-overflow-hidden`}
        >
          <div
            className="tw-h-14 tw-w-full tw-object-cover tw-rounded-t-xl lg:tw-rounded-t-none"
            style={{
<<<<<<< HEAD
              background: `linear-gradient(45deg, ${wave.author.banner1_color} 0%, ${wave.author.banner2_color} 100%)`,
=======
              background: `linear-gradient(60deg, ${wave.author.banner1_color} 0%, ${wave.author.banner2_color} 100%)`,
              boxShadow: "inset 0 -4px 12px rgba(0,0,0,0.15)",
>>>>>>> de7f9ac3
            }}
          ></div>
        </div>

        <div className="-tw-mt-6 tw-px-4 tw-flex tw-space-x-5">
          <div className="tw-flex">
            <div className="tw-relative tw-size-20">
              <div
<<<<<<< HEAD
                className={`tw-absolute tw-inset-0 tw-rounded-full tw-bg-iron-900 tw-overflow-hidden ${
                  isDropWave ? "tw-ring-2 tw-ring-primary-400" : ""
                }`}
              >
                <WavePicture
                  name={wave.name}
                  picture={wave.picture}
                  contributors={wave.contributors_overview.map((c) => ({
                    pfp: c.contributor_pfp,
                  }))}
                />
=======
                className={`tw-absolute tw-inset-0 tw-rounded-full tw-bg-iron-900 tw-overflow-hidden tw-shadow-md ${
                  isDropWave ? "tw-ring-2 tw-ring-primary-400/90" : ""
                }`}
              >
                <WavePicture wave={wave} />
>>>>>>> de7f9ac3
              </div>
              {isDropWave && (
                <div className="tw-absolute tw-bottom-0 tw-right-0 tw-size-6 tw-flex tw-items-center tw-justify-center tw-bg-iron-950 tw-rounded-full tw-shadow-md tw-border tw-border-iron-800/50">
                  <svg
                    className="tw-size-4 tw-flex-shrink-0 tw-text-[#E8D48A]"
                    aria-hidden="true"
                    xmlns="http://www.w3.org/2000/svg"
                    viewBox="0 0 576 512"
                  >
                    <path
                      fill="currentColor"
                      d="M400 0L176 0c-26.5 0-48.1 21.8-47.1 48.2c.2 5.3 .4 10.6 .7 15.8L24 64C10.7 64 0 74.7 0 88c0 92.6 33.5 157 78.5 200.7c44.3 43.1 98.3 64.8 138.1 75.8c23.4 6.5 39.4 26 39.4 45.6c0 20.9-17 37.9-37.9 37.9L192 448c-17.7 0-32 14.3-32 32s14.3 32 32 32l192 0c17.7 0 32-14.3 32-32s-14.3-32-32-32l-26.1 0C337 448 320 431 320 410.1c0-19.6 15.9-39.2 39.4-45.6c39.9-11 93.9-32.7 138.2-75.8C542.5 245 576 180.6 576 88c0-13.3-10.7-24-24-24L446.4 64c.3-5.2 .5-10.4 .7-15.8C448.1 21.8 426.5 0 400 0zM48.9 112l84.4 0c9.1 90.1 29.2 150.3 51.9 190.6c-24.9-11-50.8-26.5-73.2-48.3c-32-31.1-58-76-63-142.3zM464.1 254.3c-22.4 21.8-48.3 37.3-73.2 48.3c22.7-40.3 42.8-100.5 51.9-190.6l84.4 0c-5.1 66.3-31.1 111.2-63 142.3z"
                    />
                  </svg>
                </div>
              )}
            </div>
          </div>

          <div className="tw-mt-10 tw-flex tw-min-w-0 tw-flex-1 tw-items-center tw-justify-end tw-gap-x-3 tw-pb-1">
            <div className="tw-min-w-0 tw-flex-1">
              <div className="tw-flex tw-flex-col tw-items-end">
                {!!connectedProfile?.profile?.handle && !activeProfileProxy && (
                  <div className="tw-inline-flex tw-space-x-2 tw-items-center">
                    <WaveNotificationSettings wave={wave} />
                    <WaveHeaderFollow wave={wave} />
                  </div>
                )}
              </div>
            </div>
          </div>
        </div>

        <div className="tw-px-4 tw-pb-4 tw-mt-2 tw-min-w-0 tw-flex-1">
          <div className="tw-flex tw-justify-between">
            <WaveHeaderName wave={wave} />
            {!!connectedProfile?.profile?.handle && !activeProfileProxy && (
              <div>
                {connectedProfile.profile.handle === wave.author.handle && (
                  <WaveHeaderOptions wave={wave} />
                )}
              </div>
            )}
          </div>
          <div className="tw-flex tw-items-center tw-mt-1">
            <div className="tw-text-sm">
              <span className="tw-font-normal tw-text-iron-400/90">
                Created {created} ·{" "}
                {Time.millis(wave.created_at).toDate().toLocaleDateString()}
              </span>
            </div>
          </div>
          <div className="tw-mt-3 tw-flex tw-flex-col tw-gap-y-3">
            <div className="tw-flex tw-gap-x-4 tw-items-center tw-justify-between">
              <div className="tw-flex tw-items-center tw-gap-x-4">
                <WaveHeaderFollowers
                  wave={wave}
                  onFollowersClick={onFollowersClick}
                />
                {!!firstXContributors.length && (
                  <div className="tw-flex tw-items-center">
                    <span className="tw-font-normal tw-ml-2.5 tw-text-iron-400 tw-text-sm">
                      <span className="tw-text-iron-50 tw-pr-0.5 tw-font-medium">
                        {numberWithCommas(wave.metrics.drops_count)}
                      </span>
                      {wave.metrics.drops_count === 1 ? "Post" : "Posts"}
                    </span>
                  </div>
                )}
              </div>
              <WaveHeaderPinned wave={wave} side={pinnedSide} />
            </div>
          </div>
        </div>
<<<<<<< HEAD
        {isDropWave && (
          <div className="tw-flex tw-items-center tw-text-xs tw-text-iron-300 tw-px-4 tw-pb-4">
            <span>
              Rank is in testing mode. Please report bugs in the{" "}
              <Link
                href="/my-stream?wave=dc6e0569-e4a3-4122-bc20-ee66c76981f5"
                className="tw-underline tw-text-iron-50 tw-transition-all tw-duration-300"
              >
                Rank Alpha Debugging
              </Link>{" "}
              wave.
            </span>
          </div>
        )}
=======
>>>>>>> de7f9ac3
      </div>
    </div>
  );
}<|MERGE_RESOLUTION|>--- conflicted
+++ resolved
@@ -3,13 +3,11 @@
 import { getTimeAgo, numberWithCommas } from "../../../helpers/Helpers";
 import WaveHeaderFollow from "./WaveHeaderFollow";
 import { AuthContext } from "../../auth/Auth";
-import { getScaledImageUri, ImageScale } from "../../../helpers/image.helpers";
 import WaveHeaderOptions from "./options/WaveHeaderOptions";
 import WaveHeaderName from "./name/WaveHeaderName";
 import WaveHeaderFollowers from "./WaveHeaderFollowers";
 import WaveHeaderPinned from "./WaveHeaderPinned";
 import { ApiWaveType } from "../../../generated/models/ObjectSerializer";
-import Link from "next/link";
 import WavePicture from "../WavePicture";
 import { Time } from "../../../helpers/time";
 import WaveNotificationSettings from "../specs/WaveNotificationSettings";
@@ -40,11 +38,7 @@
   const isDropWave = wave.wave.type !== ApiWaveType.Chat;
 
   const ringClasses = useRing
-<<<<<<< HEAD
-    ? "tw-rounded-xl tw-ring-1 tw-ring-inset tw-ring-iron-800"
-=======
     ? "tw-rounded-xl tw-ring-1 tw-ring-inset tw-ring-iron-800/60 tw-shadow-sm"
->>>>>>> de7f9ac3
     : useRounded
     ? "tw-rounded-t-xl lg:tw-rounded-t-none"
     : "";
@@ -64,12 +58,8 @@
           <div
             className="tw-h-14 tw-w-full tw-object-cover tw-rounded-t-xl lg:tw-rounded-t-none"
             style={{
-<<<<<<< HEAD
-              background: `linear-gradient(45deg, ${wave.author.banner1_color} 0%, ${wave.author.banner2_color} 100%)`,
-=======
               background: `linear-gradient(60deg, ${wave.author.banner1_color} 0%, ${wave.author.banner2_color} 100%)`,
               boxShadow: "inset 0 -4px 12px rgba(0,0,0,0.15)",
->>>>>>> de7f9ac3
             }}
           ></div>
         </div>
@@ -78,9 +68,8 @@
           <div className="tw-flex">
             <div className="tw-relative tw-size-20">
               <div
-<<<<<<< HEAD
-                className={`tw-absolute tw-inset-0 tw-rounded-full tw-bg-iron-900 tw-overflow-hidden ${
-                  isDropWave ? "tw-ring-2 tw-ring-primary-400" : ""
+                className={`tw-absolute tw-inset-0 tw-rounded-full tw-bg-iron-900 tw-overflow-hidden tw-shadow-md ${
+                  isDropWave ? "tw-ring-2 tw-ring-primary-400/90" : ""
                 }`}
               >
                 <WavePicture
@@ -90,13 +79,6 @@
                     pfp: c.contributor_pfp,
                   }))}
                 />
-=======
-                className={`tw-absolute tw-inset-0 tw-rounded-full tw-bg-iron-900 tw-overflow-hidden tw-shadow-md ${
-                  isDropWave ? "tw-ring-2 tw-ring-primary-400/90" : ""
-                }`}
-              >
-                <WavePicture wave={wave} />
->>>>>>> de7f9ac3
               </div>
               {isDropWave && (
                 <div className="tw-absolute tw-bottom-0 tw-right-0 tw-size-6 tw-flex tw-items-center tw-justify-center tw-bg-iron-950 tw-rounded-full tw-shadow-md tw-border tw-border-iron-800/50">
@@ -171,23 +153,6 @@
             </div>
           </div>
         </div>
-<<<<<<< HEAD
-        {isDropWave && (
-          <div className="tw-flex tw-items-center tw-text-xs tw-text-iron-300 tw-px-4 tw-pb-4">
-            <span>
-              Rank is in testing mode. Please report bugs in the{" "}
-              <Link
-                href="/my-stream?wave=dc6e0569-e4a3-4122-bc20-ee66c76981f5"
-                className="tw-underline tw-text-iron-50 tw-transition-all tw-duration-300"
-              >
-                Rank Alpha Debugging
-              </Link>{" "}
-              wave.
-            </span>
-          </div>
-        )}
-=======
->>>>>>> de7f9ac3
       </div>
     </div>
   );
