import { FC, useEffect, useState } from "react";
import { motion, AnimatePresence } from "framer-motion";
import { ApiWaveOutcome } from "../../../../generated/models/ApiWaveOutcome";
import { formatNumberWithCommas } from "../../../../helpers/Helpers";

interface WaveDetailedRepOutcomeProps {
  readonly outcome: ApiWaveOutcome;
}

const DEFAULT_AMOUNTS_TO_SHOW = 3;

export const WaveDetailedRepOutcome: FC<WaveDetailedRepOutcomeProps> = ({
  outcome,
}) => {
  const [isOpen, setIsOpen] = useState(false);
  const winnersCount = outcome.distribution?.filter((d) => !!d).length ?? 0;
  const totalCount = outcome.distribution?.length ?? 0;
  const [showAll, setShowAll] = useState(false);

  const getAmounts = (): number[] => {
    if (showAll) {
      return outcome.distribution?.map((d) => d ?? 0) ?? [];
    }
    return outcome.distribution?.slice(0, DEFAULT_AMOUNTS_TO_SHOW) ?? [];
  };
  const [amounts, setAmounts] = useState<number[]>(getAmounts());

  useEffect(() => {
    setAmounts(getAmounts());
  }, [showAll]);

  return (
    <div className="tw-overflow-hidden tw-rounded-lg tw-border tw-border-solid tw-border-iron-800 tw-transition-all tw-duration-300 hover:tw-border-iron-700/50">
      <button
        type="button"
        onClick={() => setIsOpen(!isOpen)}
        className="tw-w-full tw-border-0 tw-px-4 tw-py-3 tw-bg-iron-900/80 tw-transition-colors tw-duration-300 hover:tw-bg-iron-800/50"
      >
        <div className="tw-flex tw-items-center tw-justify-between">
          <div className="tw-flex tw-items-center tw-gap-3">
            <div className="tw-flex tw-items-center tw-justify-center tw-size-8 tw-rounded-lg tw-bg-[#C3B5D9]/10">
              <svg
                xmlns="http://www.w3.org/2000/svg"
                fill="none"
                viewBox="0 0 24 24"
                strokeWidth="1.5"
                stroke="currentColor"
<<<<<<< HEAD
=======
                aria-hidden="true"
>>>>>>> 6fa26c7b
                className="tw-size-5 tw-text-[#C3B5D9]"
              >
                <path
                  strokeLinecap="round"
                  strokeLinejoin="round"
                  d="M11.48 3.499a.562.562 0 0 1 1.04 0l2.125 5.111a.563.563 0 0 0 .475.345l5.518.442c.499.04.701.663.321.988l-4.204 3.602a.563.563 0 0 0-.182.557l1.285 5.385a.562.562 0 0 1-.84.61l-4.725-2.885a.562.562 0 0 0-.586 0L6.982 20.54a.562.562 0 0 1-.84-.61l1.285-5.386a.562.562 0 0 0-.182-.557l-4.204-3.602a.562.562 0 0 1 .321-.988l5.518-.442a.563.563 0 0 0 .475-.345L11.48 3.5Z"
                />
              </svg>
            </div>
            <div className="tw-text-left">
              <div className="tw-text-sm tw-font-medium tw-text-[#C3B5D9]">
                Rep
              </div>
              <div className="tw-text-xs tw-text-iron-400">
                {formatNumberWithCommas(winnersCount)}{" "}
                {winnersCount === 1 ? "Winner" : "Winners"}
              </div>
            </div>
          </div>
          <div className="tw-flex tw-items-center tw-gap-3">
            <div className="tw-text-right">
              <div className="tw-text-base tw-font-semibold tw-text-[#C3B5D9]">
                {formatNumberWithCommas(outcome.amount ?? 0)}
              </div>
              <div className="tw-text-xs tw-text-iron-400">total pool</div>
            </div>
            <motion.svg
              xmlns="http://www.w3.org/2000/svg"
              fill="none"
              viewBox="0 0 24 24"
              strokeWidth="2"
              stroke="currentColor"
              aria-hidden="true"
              className="tw-flex-shrink-0 tw-size-4 tw-text-iron-400"
              animate={{ rotate: isOpen ? 0 : -90 }}
              transition={{ duration: 0.2 }}
            >
              <path
                strokeLinecap="round"
                strokeLinejoin="round"
                d="m19.5 8.25-7.5 7.5-7.5-7.5"
              />
            </motion.svg>
          </div>
        </div>
        <div className="tw-mt-2 tw-flex tw-flex-col tw-items-start tw-border-t tw-border-solid tw-border-iron-800 tw-pt-2 tw-border-x-0 tw-border-b-0">
          <div className="tw-text-iron-400 tw-text-xs tw-mb-1">Category</div>
          <div className="tw-text-iron-300 tw-text-sm tw-break-words tw-line-clamp-3">
            {outcome.rep_category}
          </div>
        </div>
      </button>

      <AnimatePresence initial={false}>
        {isOpen && (
          <motion.div
            initial={{ height: 0, opacity: 0 }}
            animate={{ height: "auto", opacity: 1 }}
            exit={{ height: 0, opacity: 0 }}
            transition={{ duration: 0.2 }}
            className="tw-overflow-hidden"
          >
            <div className="tw-divide-y tw-divide-iron-900 tw-divide-solid tw-divide-x-0">
              {amounts.map((amount, i) => (
                <div
                  key={`wave-detailed-rep-outcome-row-${i}`}
                  className="tw-px-4 tw-py-2 tw-bg-iron-900/30"
                >
                  <div className="tw-flex tw-items-center tw-gap-3">
                    <span className="tw-flex tw-items-center tw-justify-center tw-size-6 tw-rounded-full tw-bg-[#C3B5D9]/5 tw-text-[#C3B5D9] tw-text-xs tw-font-medium">
                      {i + 1}
                    </span>
                    <span className="tw-whitespace-nowrap tw-text-[#C3B5D9] tw-text-sm tw-font-medium">
                      {formatNumberWithCommas(amount)} Rep
                    </span>
                  </div>
                </div>
              ))}

              {totalCount > DEFAULT_AMOUNTS_TO_SHOW && !showAll && (
                <button
                  className="tw-border-0 tw-w-full tw-px-4 tw-py-2 tw-text-left tw-bg-iron-900/20 tw-text-primary-300/80 tw-text-xs hover:tw-text-primary-300 tw-transition-colors tw-duration-200 hover:tw-bg-iron-900/30"
                  onClick={() => setShowAll(true)}
                >
                  <span>View more</span>
                  <span className="tw-ml-1 tw-text-iron-400">•</span>
                  <span className="tw-ml-1 tw-text-iron-400">
                    {totalCount - DEFAULT_AMOUNTS_TO_SHOW} more
                  </span>
                </button>
              )}
            </div>
          </motion.div>
        )}
      </AnimatePresence>
    </div>
  );
};<|MERGE_RESOLUTION|>--- conflicted
+++ resolved
@@ -45,10 +45,7 @@
                 viewBox="0 0 24 24"
                 strokeWidth="1.5"
                 stroke="currentColor"
-<<<<<<< HEAD
-=======
                 aria-hidden="true"
->>>>>>> 6fa26c7b
                 className="tw-size-5 tw-text-[#C3B5D9]"
               >
                 <path
