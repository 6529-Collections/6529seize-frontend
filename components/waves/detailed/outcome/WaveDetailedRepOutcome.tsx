import { FC, useEffect, useState } from "react";
import { motion, AnimatePresence } from "framer-motion";
import { ApiWaveOutcome } from "../../../../generated/models/ApiWaveOutcome";
import { formatNumberWithCommas } from "../../../../helpers/Helpers";

interface WaveDetailedRepOutcomeProps {
  readonly outcome: ApiWaveOutcome;
}

const DEFAULT_AMOUNTS_TO_SHOW = 3;

export const WaveDetailedRepOutcome: FC<WaveDetailedRepOutcomeProps> = ({
  outcome,
}) => {
  const [isOpen, setIsOpen] = useState(false);
  const winnersCount = outcome.distribution?.filter((d) => !!d).length ?? 0;
  const totalCount = outcome.distribution?.length ?? 0;
  const [showAll, setShowAll] = useState(false);

  const getAmounts = (): number[] => {
    if (showAll) {
      return outcome.distribution?.map((d) => d ?? 0) ?? [];
    }
    return outcome.distribution?.slice(0, DEFAULT_AMOUNTS_TO_SHOW) ?? [];
  };
  const [amounts, setAmounts] = useState<number[]>(getAmounts());

  useEffect(() => {
    setAmounts(getAmounts());
  }, [showAll]);

  return (
    <div className="tw-overflow-hidden tw-rounded-lg tw-border tw-border-solid tw-border-iron-800 tw-transition-all tw-duration-300 hover:tw-border-iron-700/50">
      <button
        type="button"
        onClick={() => setIsOpen(!isOpen)}
        className="tw-w-full tw-border-0 tw-px-4 tw-py-3 tw-bg-iron-900/80 tw-transition-colors tw-duration-300 hover:tw-bg-iron-800/50"
      >
        <div className="tw-flex tw-items-center tw-justify-between">
          <div className="tw-flex tw-items-center tw-gap-3">
<<<<<<< HEAD
            <div className="tw-flex tw-items-center tw-justify-center tw-size-8 tw-rounded-lg tw-bg-blue-400/10">
              <svg
                className="tw-size-5 tw-text-[#86efac]"
                viewBox="0 0 24 24"
                fill="none"
                aria-hidden="true"
=======
            <div className="tw-flex tw-items-center tw-justify-center tw-size-8 tw-rounded-lg tw-bg-[#C3B5D9]/10">
              <svg
>>>>>>> 4f2690fb
                xmlns="http://www.w3.org/2000/svg"
                fill="none"
                viewBox="0 0 24 24"
                strokeWidth="1.5"
                stroke="currentColor"
                className="tw-size-5 tw-text-[#C3B5D9]"
              >
                <path
                  strokeLinecap="round"
                  strokeLinejoin="round"
                  d="M11.48 3.499a.562.562 0 0 1 1.04 0l2.125 5.111a.563.563 0 0 0 .475.345l5.518.442c.499.04.701.663.321.988l-4.204 3.602a.563.563 0 0 0-.182.557l1.285 5.385a.562.562 0 0 1-.84.61l-4.725-2.885a.562.562 0 0 0-.586 0L6.982 20.54a.562.562 0 0 1-.84-.61l1.285-5.386a.562.562 0 0 0-.182-.557l-4.204-3.602a.562.562 0 0 1 .321-.988l5.518-.442a.563.563 0 0 0 .475-.345L11.48 3.5Z"
                />
              </svg>
            </div>
            <div className="tw-text-left">
<<<<<<< HEAD
              <div className="tw-text-sm tw-font-medium tw-text-[#86efac]">
=======
              <div className="tw-text-sm tw-font-medium tw-text-[#C3B5D9]">
>>>>>>> 4f2690fb
                Rep
              </div>
              <div className="tw-text-xs tw-text-iron-400">
                {formatNumberWithCommas(winnersCount)}{" "}
                {winnersCount === 1 ? "Winner" : "Winners"}
              </div>
            </div>
          </div>
          <div className="tw-flex tw-items-center tw-gap-3">
            <div className="tw-text-right">
<<<<<<< HEAD
              <div className="tw-text-base tw-font-semibold tw-text-[#86efac]">
                {formatNumberWithCommas(outcome.amount ?? 0)}
              </div>
              <div className="tw-text-xs tw-text-iron-400">
                total pool
              </div>
=======
              <div className="tw-text-base tw-font-semibold tw-text-[#C3B5D9]">
                {formatNumberWithCommas(outcome.amount ?? 0)}
              </div>
              <div className="tw-text-xs tw-text-iron-400">total pool</div>
>>>>>>> 4f2690fb
            </div>
            <motion.svg
              xmlns="http://www.w3.org/2000/svg"
              fill="none"
              viewBox="0 0 24 24"
              strokeWidth="2"
              stroke="currentColor"
              aria-hidden="true"
              className="tw-flex-shrink-0 tw-size-4 tw-text-iron-400"
              animate={{ rotate: isOpen ? 0 : -90 }}
              transition={{ duration: 0.2 }}
            >
              <path
                strokeLinecap="round"
                strokeLinejoin="round"
                d="m19.5 8.25-7.5 7.5-7.5-7.5"
              />
            </motion.svg>
          </div>
        </div>
        <div className="tw-mt-2 tw-flex tw-flex-col tw-items-start tw-border-t tw-border-solid tw-border-iron-800 tw-pt-2 tw-border-x-0 tw-border-b-0">
          <div className="tw-text-iron-400 tw-text-xs tw-mb-1">Category</div>
          <div className="tw-text-iron-300 tw-text-sm tw-break-words tw-line-clamp-3">
            {outcome.rep_category}
          </div>
        </div>
      </button>

      <AnimatePresence initial={false}>
        {isOpen && (
          <motion.div
            initial={{ height: 0, opacity: 0 }}
            animate={{ height: "auto", opacity: 1 }}
            exit={{ height: 0, opacity: 0 }}
            transition={{ duration: 0.2 }}
            className="tw-overflow-hidden"
          >
            <div className="tw-divide-y tw-divide-iron-900 tw-divide-solid tw-divide-x-0">
              {amounts.map((amount, i) => (
                <div
                  key={`wave-detailed-rep-outcome-row-${i}`}
                  className="tw-px-4 tw-py-2 tw-bg-iron-900/30"
                >
                  <div className="tw-flex tw-items-center tw-gap-3">
<<<<<<< HEAD
                    <span className="tw-flex tw-items-center tw-justify-center tw-size-6 tw-rounded-full tw-bg-[#75E0A7]/5 tw-text-[#86efac] tw-text-xs tw-font-medium">
                      {i + 1}
                    </span>
                    <span className="tw-whitespace-nowrap tw-text-[#86efac] tw-text-sm tw-font-medium">
=======
                    <span className="tw-flex tw-items-center tw-justify-center tw-size-6 tw-rounded-full tw-bg-[#C3B5D9]/5 tw-text-[#C3B5D9] tw-text-xs tw-font-medium">
                      {i + 1}
                    </span>
                    <span className="tw-whitespace-nowrap tw-text-[#C3B5D9] tw-text-sm tw-font-medium">
>>>>>>> 4f2690fb
                      {formatNumberWithCommas(amount)} Rep
                    </span>
                  </div>
                </div>
              ))}

              {totalCount > DEFAULT_AMOUNTS_TO_SHOW && !showAll && (
                <button
                  className="tw-border-0 tw-w-full tw-px-4 tw-py-2 tw-text-left tw-bg-iron-900/20 tw-text-primary-300/80 tw-text-xs hover:tw-text-primary-300 tw-transition-colors tw-duration-200 hover:tw-bg-iron-900/30"
                  onClick={() => setShowAll(true)}
                >
                  <span>View more</span>
                  <span className="tw-ml-1 tw-text-iron-400">•</span>
                  <span className="tw-ml-1 tw-text-iron-400">
                    {totalCount - DEFAULT_AMOUNTS_TO_SHOW} more
                  </span>
                </button>
              )}
            </div>
          </motion.div>
        )}
      </AnimatePresence>
    </div>
  );
};<|MERGE_RESOLUTION|>--- conflicted
+++ resolved
@@ -38,17 +38,8 @@
       >
         <div className="tw-flex tw-items-center tw-justify-between">
           <div className="tw-flex tw-items-center tw-gap-3">
-<<<<<<< HEAD
-            <div className="tw-flex tw-items-center tw-justify-center tw-size-8 tw-rounded-lg tw-bg-blue-400/10">
-              <svg
-                className="tw-size-5 tw-text-[#86efac]"
-                viewBox="0 0 24 24"
-                fill="none"
-                aria-hidden="true"
-=======
             <div className="tw-flex tw-items-center tw-justify-center tw-size-8 tw-rounded-lg tw-bg-[#C3B5D9]/10">
               <svg
->>>>>>> 4f2690fb
                 xmlns="http://www.w3.org/2000/svg"
                 fill="none"
                 viewBox="0 0 24 24"
@@ -64,11 +55,7 @@
               </svg>
             </div>
             <div className="tw-text-left">
-<<<<<<< HEAD
-              <div className="tw-text-sm tw-font-medium tw-text-[#86efac]">
-=======
               <div className="tw-text-sm tw-font-medium tw-text-[#C3B5D9]">
->>>>>>> 4f2690fb
                 Rep
               </div>
               <div className="tw-text-xs tw-text-iron-400">
@@ -79,19 +66,10 @@
           </div>
           <div className="tw-flex tw-items-center tw-gap-3">
             <div className="tw-text-right">
-<<<<<<< HEAD
-              <div className="tw-text-base tw-font-semibold tw-text-[#86efac]">
-                {formatNumberWithCommas(outcome.amount ?? 0)}
-              </div>
-              <div className="tw-text-xs tw-text-iron-400">
-                total pool
-              </div>
-=======
               <div className="tw-text-base tw-font-semibold tw-text-[#C3B5D9]">
                 {formatNumberWithCommas(outcome.amount ?? 0)}
               </div>
               <div className="tw-text-xs tw-text-iron-400">total pool</div>
->>>>>>> 4f2690fb
             </div>
             <motion.svg
               xmlns="http://www.w3.org/2000/svg"
@@ -136,17 +114,10 @@
                   className="tw-px-4 tw-py-2 tw-bg-iron-900/30"
                 >
                   <div className="tw-flex tw-items-center tw-gap-3">
-<<<<<<< HEAD
-                    <span className="tw-flex tw-items-center tw-justify-center tw-size-6 tw-rounded-full tw-bg-[#75E0A7]/5 tw-text-[#86efac] tw-text-xs tw-font-medium">
-                      {i + 1}
-                    </span>
-                    <span className="tw-whitespace-nowrap tw-text-[#86efac] tw-text-sm tw-font-medium">
-=======
                     <span className="tw-flex tw-items-center tw-justify-center tw-size-6 tw-rounded-full tw-bg-[#C3B5D9]/5 tw-text-[#C3B5D9] tw-text-xs tw-font-medium">
                       {i + 1}
                     </span>
                     <span className="tw-whitespace-nowrap tw-text-[#C3B5D9] tw-text-sm tw-font-medium">
->>>>>>> 4f2690fb
                       {formatNumberWithCommas(amount)} Rep
                     </span>
                   </div>
