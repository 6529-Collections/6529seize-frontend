import { FC, useEffect, useState } from "react";
import { ApiWaveOutcome } from "../../../../generated/models/ApiWaveOutcome";
import { formatNumberWithCommas } from "../../../../helpers/Helpers";
import { motion, AnimatePresence } from "framer-motion";

interface WaveDetailedNICOutcomeProps {
  readonly outcome: ApiWaveOutcome;
}

const DEFAULT_AMOUNTS_TO_SHOW = 3;

export const WaveDetailedNICOutcome: FC<WaveDetailedNICOutcomeProps> = ({
  outcome,
}) => {
  const [isOpen, setIsOpen] = useState(false);
  const [showAll, setShowAll] = useState(false);
  const winnersCount = outcome.distribution?.filter((d) => !!d).length ?? 0;
  const totalCount = outcome.distribution?.length ?? 0;

  const getAmounts = (): number[] => {
    if (showAll) {
      return outcome.distribution?.map((d) => d ?? 0) ?? [];
    }
    return outcome.distribution?.slice(0, DEFAULT_AMOUNTS_TO_SHOW) ?? [];
  };
  const [amounts, setAmounts] = useState<number[]>(getAmounts());

  useEffect(() => {
    setAmounts(getAmounts());
  }, [showAll]);

  return (
    <div className="tw-overflow-hidden tw-rounded-lg tw-border tw-border-solid tw-border-iron-800 tw-transition-all tw-duration-300 desktop-hover:hover:tw-border-iron-700/50">
      <button
        type="button"
        onClick={() => setIsOpen(!isOpen)}
<<<<<<< HEAD
        className="tw-w-full tw-border-0 tw-px-4 tw-py-3 tw-bg-iron-900/80 tw-transition-colors tw-duration-300 hover:tw-bg-iron-800/50"
=======
        className="tw-w-full tw-border-0 tw-px-4 tw-py-3 tw-bg-iron-900/80 tw-transition-colors tw-duration-300 desktop-hover:hover:tw-bg-iron-800/50"
>>>>>>> 6fa26c7b
      >
        <div className="tw-flex tw-items-center tw-justify-between">
          <div className="tw-flex tw-items-center tw-gap-3">
            <div className="tw-flex tw-items-center tw-justify-center tw-size-8 tw-rounded-lg tw-bg-blue-400/10">
              <svg
                className="tw-size-5 tw-flex-shrink-0 tw-text-[#A4C2DB]"
                viewBox="0 0 24 24"
                fill="none"
<<<<<<< HEAD
=======
                aria-hidden="true"
>>>>>>> 6fa26c7b
              >
                <path
                  d="M9 6.75H15M9 12H15M9 17.25H12M3.75 19.5H20.25C21.0784 19.5 21.75 18.8284 21.75 18V6C21.75 5.17157 21.0784 4.5 20.25 4.5H3.75C2.92157 4.5 2.25 5.17157 2.25 6V18C2.25 18.8284 2.92157 19.5 3.75 19.5Z"
                  stroke="currentColor"
                  strokeWidth="1.5"
                  strokeLinecap="round"
                  strokeLinejoin="round"
                />
              </svg>
            </div>
            <div className="tw-text-left">
              <div className="tw-text-sm tw-font-medium tw-text-[#A4C2DB]">
                NIC
              </div>
              <div className="tw-text-xs tw-text-iron-400">
                {formatNumberWithCommas(winnersCount)}{" "}
                {winnersCount === 1 ? "Winner" : "Winners"}
              </div>
            </div>
          </div>

          <div className="tw-flex tw-items-center tw-gap-3">
            <div className="tw-text-right">
              <div className="tw-text-base tw-font-semibold tw-text-[#A4C2DB]">
                {formatNumberWithCommas(outcome.amount ?? 0)}
              </div>
              <div className="tw-text-xs tw-text-iron-400">total pool</div>
            </div>
            <motion.svg
              xmlns="http://www.w3.org/2000/svg"
              fill="none"
              viewBox="0 0 24 24"
              strokeWidth="2"
              stroke="currentColor"
              aria-hidden="true"
              className="tw-flex-shrink-0 tw-size-4 tw-text-iron-400"
              animate={{ rotate: isOpen ? 0 : -90 }}
              transition={{ duration: 0.2 }}
            >
              <path
                strokeLinecap="round"
                strokeLinejoin="round"
                d="m19.5 8.25-7.5 7.5-7.5-7.5"
              />
            </motion.svg>
          </div>
        </div>
      </button>

      <AnimatePresence initial={false}>
        {isOpen && (
          <motion.div
            initial={{ height: 0, opacity: 0 }}
            animate={{ height: "auto", opacity: 1 }}
            exit={{ height: 0, opacity: 0 }}
            transition={{ duration: 0.2 }}
            className="tw-overflow-hidden"
          >
            <div className="tw-divide-y tw-divide-iron-900 tw-divide-solid tw-divide-x-0">
              {amounts.map((amount, index) => (
                <div
                  key={`wave-detailed-nic-outcome-row-${index}`}
                  className="tw-px-4 tw-py-2 tw-flex tw-items-center tw-justify-between tw-bg-iron-900/30"
                >
                  <div className="tw-flex tw-items-center tw-gap-3">
                    <span className="tw-flex tw-items-center tw-justify-center tw-size-6 tw-rounded-full tw-bg-blue-400/5 tw-text-[#A4C2DB] tw-text-xs tw-font-medium">
                      {index + 1}
                    </span>
                    <span className="tw-text-[#A4C2DB] tw-text-sm tw-font-medium">
                      {formatNumberWithCommas(amount)} NIC
                    </span>
                  </div>
                </div>
              ))}
              {!showAll && totalCount > DEFAULT_AMOUNTS_TO_SHOW && (
                <button
                  onClick={() => setShowAll(true)}
                  className="tw-border-0 tw-w-full tw-px-4 tw-py-2 tw-text-left tw-bg-iron-900/20 tw-text-primary-300/80 tw-text-xs desktop-hover:hover:tw-text-primary-300 tw-transition-colors tw-duration-200 desktop-hover:hover:tw-bg-iron-900/30"
                >
                  <span>View more</span>
                  <span className="tw-ml-1 tw-text-iron-400">•</span>
                  <span className="tw-ml-1 tw-text-iron-400">
                    {totalCount - DEFAULT_AMOUNTS_TO_SHOW} more
                  </span>
                </button>
              )}
            </div>
          </motion.div>
        )}
      </AnimatePresence>
    </div>
  );
};<|MERGE_RESOLUTION|>--- conflicted
+++ resolved
@@ -34,11 +34,7 @@
       <button
         type="button"
         onClick={() => setIsOpen(!isOpen)}
-<<<<<<< HEAD
-        className="tw-w-full tw-border-0 tw-px-4 tw-py-3 tw-bg-iron-900/80 tw-transition-colors tw-duration-300 hover:tw-bg-iron-800/50"
-=======
         className="tw-w-full tw-border-0 tw-px-4 tw-py-3 tw-bg-iron-900/80 tw-transition-colors tw-duration-300 desktop-hover:hover:tw-bg-iron-800/50"
->>>>>>> 6fa26c7b
       >
         <div className="tw-flex tw-items-center tw-justify-between">
           <div className="tw-flex tw-items-center tw-gap-3">
@@ -47,10 +43,7 @@
                 className="tw-size-5 tw-flex-shrink-0 tw-text-[#A4C2DB]"
                 viewBox="0 0 24 24"
                 fill="none"
-<<<<<<< HEAD
-=======
                 aria-hidden="true"
->>>>>>> 6fa26c7b
               >
                 <path
                   d="M9 6.75H15M9 12H15M9 17.25H12M3.75 19.5H20.25C21.0784 19.5 21.75 18.8284 21.75 18V6C21.75 5.17157 21.0784 4.5 20.25 4.5H3.75C2.92157 4.5 2.25 5.17157 2.25 6V18C2.25 18.8284 2.92157 19.5 3.75 19.5Z"
