import { FC, useEffect, useState } from "react";
import { ApiWaveOutcome } from "../../../../generated/models/ApiWaveOutcome";
import { formatNumberWithCommas } from "../../../../helpers/Helpers";
import { motion, AnimatePresence } from "framer-motion";

interface WaveDetailedNICOutcomeProps {
  readonly outcome: ApiWaveOutcome;
}

const DEFAULT_AMOUNTS_TO_SHOW = 3;

export const WaveDetailedNICOutcome: FC<WaveDetailedNICOutcomeProps> = ({
  outcome,
}) => {
  const [isOpen, setIsOpen] = useState(false);
  const [showAll, setShowAll] = useState(false);
  const winnersCount = outcome.distribution?.filter((d) => !!d).length ?? 0;
  const totalCount = outcome.distribution?.length ?? 0;

  const getAmounts = (): number[] => {
    if (showAll) {
      return outcome.distribution?.map((d) => d ?? 0) ?? [];
    }
    return outcome.distribution?.slice(0, DEFAULT_AMOUNTS_TO_SHOW) ?? [];
  };
  const [amounts, setAmounts] = useState<number[]>(getAmounts());

  useEffect(() => {
    setAmounts(getAmounts());
  }, [showAll]);

  return (
    <div className="tw-overflow-hidden tw-rounded-lg tw-border tw-border-solid tw-border-iron-800 tw-transition-all tw-duration-300 hover:tw-border-iron-700/50">
      <button
        type="button"
        onClick={() => setIsOpen(!isOpen)}
        className="tw-w-full tw-border-0 tw-px-4 tw-py-3 tw-bg-iron-900/80 tw-transition-colors tw-duration-300 hover:tw-bg-iron-800/50"
      >
        <div className="tw-flex tw-items-center tw-justify-between">
          <div className="tw-flex tw-items-center tw-gap-3">
            <div className="tw-flex tw-items-center tw-justify-center tw-size-8 tw-rounded-lg tw-bg-blue-400/10">
              <svg
<<<<<<< HEAD
                xmlns="http://www.w3.org/2000/svg"
                fill="none"
                viewBox="0 0 24 24"
                strokeWidth="1.5"
                stroke="currentColor"
                aria-hidden="true"
                className="tw-size-5 tw-text-blue-300"
              >
                <path
                  strokeLinecap="round"
                  strokeLinejoin="round"
                  d="M9 12.75 11.25 15 15 9.75M21 12c0 1.268-.63 2.39-1.593 3.068a3.745 3.745 0 0 1-1.043 3.296 3.745 3.745 0 0 1-3.296 1.043A3.745 3.745 0 0 1 12 21c-1.268 0-2.39-.63-3.068-1.593a3.746 3.746 0 0 1-3.296-1.043 3.745 3.745 0 0 1-1.043-3.296A3.745 3.745 0 0 1 3 12c0-1.268.63-2.39 1.593-3.068a3.745 3.745 0 0 1 1.043-3.296 3.746 3.746 0 0 1 3.296-1.043A3.746 3.746 0 0 1 12 3c1.268 0 2.39.63 3.068 1.593a3.746 3.746 0 0 1 3.296 1.043 3.746 3.746 0 0 1 1.043 3.296A3.745 3.745 0 0 1 21 12Z"
=======
                className="tw-size-5 tw-flex-shrink-0 tw-text-[#A4C2DB]"
                viewBox="0 0 24 24"
                fill="none"
              >
                <path
                  d="M9 6.75H15M9 12H15M9 17.25H12M3.75 19.5H20.25C21.0784 19.5 21.75 18.8284 21.75 18V6C21.75 5.17157 21.0784 4.5 20.25 4.5H3.75C2.92157 4.5 2.25 5.17157 2.25 6V18C2.25 18.8284 2.92157 19.5 3.75 19.5Z"
                  stroke="currentColor"
                  strokeWidth="1.5"
                  strokeLinecap="round"
                  strokeLinejoin="round"
>>>>>>> 4f2690fb
                />
              </svg>
            </div>
            <div className="tw-text-left">
<<<<<<< HEAD
              <div className="tw-text-sm tw-font-medium tw-text-blue-300">
=======
              <div className="tw-text-sm tw-font-medium tw-text-[#A4C2DB]">
>>>>>>> 4f2690fb
                NIC
              </div>
              <div className="tw-text-xs tw-text-iron-400">
                {formatNumberWithCommas(winnersCount)}{" "}
                {winnersCount === 1 ? "Winner" : "Winners"}
              </div>
            </div>
          </div>

          <div className="tw-flex tw-items-center tw-gap-3">
            <div className="tw-text-right">
<<<<<<< HEAD
              <div className="tw-text-base tw-font-semibold tw-text-blue-300">
=======
              <div className="tw-text-base tw-font-semibold tw-text-[#A4C2DB]">
>>>>>>> 4f2690fb
                {formatNumberWithCommas(outcome.amount ?? 0)}
              </div>
              <div className="tw-text-xs tw-text-iron-400">total pool</div>
            </div>
            <motion.svg
              xmlns="http://www.w3.org/2000/svg"
              fill="none"
              viewBox="0 0 24 24"
              strokeWidth="2"
              stroke="currentColor"
              aria-hidden="true"
              className="tw-flex-shrink-0 tw-size-4 tw-text-iron-400"
              animate={{ rotate: isOpen ? 0 : -90 }}
              transition={{ duration: 0.2 }}
            >
              <path
                strokeLinecap="round"
                strokeLinejoin="round"
                d="m19.5 8.25-7.5 7.5-7.5-7.5"
              />
            </motion.svg>
          </div>
        </div>
      </button>

      <AnimatePresence initial={false}>
        {isOpen && (
          <motion.div
            initial={{ height: 0, opacity: 0 }}
            animate={{ height: "auto", opacity: 1 }}
            exit={{ height: 0, opacity: 0 }}
            transition={{ duration: 0.2 }}
            className="tw-overflow-hidden"
          >
            <div className="tw-divide-y tw-divide-iron-900 tw-divide-solid tw-divide-x-0">
              {amounts.map((amount, index) => (
                <div
                  key={`wave-detailed-nic-outcome-row-${index}`}
                  className="tw-px-4 tw-py-2 tw-flex tw-items-center tw-justify-between tw-bg-iron-900/30"
                >
                  <div className="tw-flex tw-items-center tw-gap-3">
                    <span className="tw-flex tw-items-center tw-justify-center tw-size-6 tw-rounded-full tw-bg-blue-400/5 tw-text-[#A4C2DB] tw-text-xs tw-font-medium">
                      {index + 1}
                    </span>
                    <span className="tw-text-[#A4C2DB] tw-text-sm tw-font-medium">
                      {formatNumberWithCommas(amount)} NIC
                    </span>
                  </div>
                </div>
              ))}
              {!showAll && totalCount > DEFAULT_AMOUNTS_TO_SHOW && (
                <button
                  onClick={() => setShowAll(true)}
                  className="tw-border-0 tw-w-full tw-px-4 tw-py-2 tw-text-left tw-bg-iron-900/20 tw-text-primary-300/80 tw-text-xs hover:tw-text-primary-300 tw-transition-colors tw-duration-200 hover:tw-bg-iron-900/30"
                >
                  <span>View more</span>
                  <span className="tw-ml-1 tw-text-iron-400">•</span>
                  <span className="tw-ml-1 tw-text-iron-400">
                    {totalCount - DEFAULT_AMOUNTS_TO_SHOW} more
                  </span>
                </button>
              )}
            </div>
          </motion.div>
        )}
      </AnimatePresence>
    </div>
  );
};<|MERGE_RESOLUTION|>--- conflicted
+++ resolved
@@ -40,20 +40,6 @@
           <div className="tw-flex tw-items-center tw-gap-3">
             <div className="tw-flex tw-items-center tw-justify-center tw-size-8 tw-rounded-lg tw-bg-blue-400/10">
               <svg
-<<<<<<< HEAD
-                xmlns="http://www.w3.org/2000/svg"
-                fill="none"
-                viewBox="0 0 24 24"
-                strokeWidth="1.5"
-                stroke="currentColor"
-                aria-hidden="true"
-                className="tw-size-5 tw-text-blue-300"
-              >
-                <path
-                  strokeLinecap="round"
-                  strokeLinejoin="round"
-                  d="M9 12.75 11.25 15 15 9.75M21 12c0 1.268-.63 2.39-1.593 3.068a3.745 3.745 0 0 1-1.043 3.296 3.745 3.745 0 0 1-3.296 1.043A3.745 3.745 0 0 1 12 21c-1.268 0-2.39-.63-3.068-1.593a3.746 3.746 0 0 1-3.296-1.043 3.745 3.745 0 0 1-1.043-3.296A3.745 3.745 0 0 1 3 12c0-1.268.63-2.39 1.593-3.068a3.745 3.745 0 0 1 1.043-3.296 3.746 3.746 0 0 1 3.296-1.043A3.746 3.746 0 0 1 12 3c1.268 0 2.39.63 3.068 1.593a3.746 3.746 0 0 1 3.296 1.043 3.746 3.746 0 0 1 1.043 3.296A3.745 3.745 0 0 1 21 12Z"
-=======
                 className="tw-size-5 tw-flex-shrink-0 tw-text-[#A4C2DB]"
                 viewBox="0 0 24 24"
                 fill="none"
@@ -64,16 +50,11 @@
                   strokeWidth="1.5"
                   strokeLinecap="round"
                   strokeLinejoin="round"
->>>>>>> 4f2690fb
                 />
               </svg>
             </div>
             <div className="tw-text-left">
-<<<<<<< HEAD
-              <div className="tw-text-sm tw-font-medium tw-text-blue-300">
-=======
               <div className="tw-text-sm tw-font-medium tw-text-[#A4C2DB]">
->>>>>>> 4f2690fb
                 NIC
               </div>
               <div className="tw-text-xs tw-text-iron-400">
@@ -85,11 +66,7 @@
 
           <div className="tw-flex tw-items-center tw-gap-3">
             <div className="tw-text-right">
-<<<<<<< HEAD
-              <div className="tw-text-base tw-font-semibold tw-text-blue-300">
-=======
               <div className="tw-text-base tw-font-semibold tw-text-[#A4C2DB]">
->>>>>>> 4f2690fb
                 {formatNumberWithCommas(outcome.amount ?? 0)}
               </div>
               <div className="tw-text-xs tw-text-iron-400">total pool</div>
