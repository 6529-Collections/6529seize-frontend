import { Wave } from "../../../generated/models/Wave";
import WaveHeader from "./header/WaveHeader";
import WaveLeaderboard from "./leaderboard/WaveLeaderboard";
import WaveOutcomes from "./outcome/WaveOutcomes";
import WaveSpecs from "./specs/WaveSpecs";
import WaveGroups from "./groups/WaveGroups";
import { useContext, useEffect, useRef, useState } from "react";
import { AuthContext } from "../../auth/Auth";
import { useQuery } from "@tanstack/react-query";
import { ProfileAvailableDropRateResponse } from "../../../entities/IProfile";
import { QueryKey } from "../../react-query-wrapper/ReactQueryWrapper";
import { commonApiFetch } from "../../../services/api/common-api";
import { useSearchParams } from "next/navigation";
import { useRouter } from "next/router";
import WaveDetailedFollowers from "./followers/WaveDetailedFollowers";
import WaveDetailedContent from "./WaveDetailedContent";

enum WaveDetailedView {
  CONTENT = "CONTENT",
  FOLLOWERS = "FOLLOWERS",
}

export default function WaveDetailed({ wave }: { readonly wave: Wave }) {
  const { connectedProfile, activeProfileProxy, showWaves } =
    useContext(AuthContext);
  const router = useRouter();
  const searchParams = useSearchParams();

  const getActiveDropId = (): string | null => {
    const dropId = searchParams.get("drop");
    return dropId ?? null;
  };

  const [activeDropId, setActiveDropId] = useState<string | null>(
    getActiveDropId()
  );
  useEffect(() => setActiveDropId(getActiveDropId()), [searchParams]);

  const { data: availableRateResponse } =
    useQuery<ProfileAvailableDropRateResponse>({
      queryKey: [
        QueryKey.PROFILE_AVAILABLE_DROP_RATE,
        connectedProfile?.profile?.handle,
      ],
      queryFn: async () =>
        await commonApiFetch<ProfileAvailableDropRateResponse>({
          endpoint: `profiles/${connectedProfile?.profile?.handle}/drops/available-credit-for-rating`,
        }),
      enabled: !!connectedProfile?.profile?.handle && !activeProfileProxy,
    });

  const onBackToList = () => {
    const updatedQuery = { ...router.query };
    delete updatedQuery.drop;
    router.replace(
      {
        pathname: router.pathname,
        query: updatedQuery,
      },
      undefined,
      { shallow: true }
    );
  };

  const contentWrapperRef = useRef<HTMLDivElement | null>(null);

  useEffect(() => {
    const container = contentWrapperRef.current;

    if (container) {
      const rect = container.getBoundingClientRect();
      if (rect.top < 0) {
        container.scrollIntoView({
          behavior: "smooth",
          block: "start",
          inline: "center",
        });
      }
    }
  }, [activeDropId]);

  const [activeView, setActiveView] = useState<WaveDetailedView>(
    WaveDetailedView.CONTENT
  );

  const components: Record<WaveDetailedView, JSX.Element> = {
    [WaveDetailedView.CONTENT]: (
      <WaveDetailedContent
        activeDropId={activeDropId}
        wave={wave}
        availableRateResponse={availableRateResponse}
        onBackToList={onBackToList}
      />
    ),
    [WaveDetailedView.FOLLOWERS]: (
      <WaveDetailedFollowers
        wave={wave}
        onBackClick={() => setActiveView(WaveDetailedView.CONTENT)}
      />
    ),
  };

  if (!showWaves) {
    return null;
  }

  return (
    <div className="tailwind-scope tw-bg-iron-950 tw-min-h-screen">
      <WaveHeader
        wave={wave}
        onFollowersClick={() => setActiveView(WaveDetailedView.FOLLOWERS)}
      />
      <div className="tw-mt-6 md:tw-mt-12 tw-pb-16 lg:tw-pb-20 tw-max-w-5xl tw-mx-auto tw-px-4 xl:tw-px-0">
        <div className="tw-flex tw-items-start tw-justify-center tw-gap-x-6">
          <div className="tw-hidden tw-flex-1 lg:tw-flex tw-flex-col tw-gap-y-4">
            <WaveSpecs wave={wave} />
            <WaveGroups wave={wave} />
            {false && (
              <>
                <WaveLeaderboard wave={wave} />
                <WaveOutcomes wave={wave} />{" "}
              </>
            )}
          </div>

          <div
            className="tw-w-[672px] tw-overflow-hidden"
            ref={contentWrapperRef}
          >
<<<<<<< HEAD
           {/*  <WaveDetailedFollowers /> */}

            {activeDropId ? (
              <WaveSingleDrop
                dropId={activeDropId}
                availableCredit={
                  availableRateResponse?.available_credit_for_rating ?? null
                }
                onBackToList={onBackToList}
              />
            ) : (
              <>
                <WaveCreateDrop wave={wave} />
                <WaveDescriptionDrop
                  wave={wave}
                  availableCredit={
                    availableRateResponse?.available_credit_for_rating ?? null
                  }
                />
                <WaveDrops
                  wave={wave}
                  availableCredit={
                    availableRateResponse?.available_credit_for_rating ?? null
                  }
                />
              </>
            )}
=======
            {components[activeView]}
>>>>>>> 8a58bec9
          </div>
        </div>
      </div>
    </div>
  );
}<|MERGE_RESOLUTION|>--- conflicted
+++ resolved
@@ -127,37 +127,7 @@
             className="tw-w-[672px] tw-overflow-hidden"
             ref={contentWrapperRef}
           >
-<<<<<<< HEAD
-           {/*  <WaveDetailedFollowers /> */}
-
-            {activeDropId ? (
-              <WaveSingleDrop
-                dropId={activeDropId}
-                availableCredit={
-                  availableRateResponse?.available_credit_for_rating ?? null
-                }
-                onBackToList={onBackToList}
-              />
-            ) : (
-              <>
-                <WaveCreateDrop wave={wave} />
-                <WaveDescriptionDrop
-                  wave={wave}
-                  availableCredit={
-                    availableRateResponse?.available_credit_for_rating ?? null
-                  }
-                />
-                <WaveDrops
-                  wave={wave}
-                  availableCredit={
-                    availableRateResponse?.available_credit_for_rating ?? null
-                  }
-                />
-              </>
-            )}
-=======
             {components[activeView]}
->>>>>>> 8a58bec9
           </div>
         </div>
       </div>
