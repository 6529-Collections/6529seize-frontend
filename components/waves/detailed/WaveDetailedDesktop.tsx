import { ApiWave } from "../../../generated/models/ApiWave";
import { useContext, useEffect, useState } from "react";
import { AuthContext } from "../../auth/Auth";
import WaveDetailedFollowers from "./followers/WaveDetailedFollowers";
import { WaveDetailedView } from "./WaveDetailed";
import WaveDetailedAbout from "./WaveDetailedAbout";
import { WaveChat } from "./chat/WaveChat";
import { WaveLeaderboard } from "./leaderboard/WaveLeaderboard";
import { WaveDetailedDesktopTabs } from "./WaveDetailedDesktopTabs";
import { WaveDrop } from "./drop/WaveDrop";
import { ExtendedDrop } from "../../../helpers/waves/drop.helpers";
import { AnimatePresence, motion } from "framer-motion";

interface WaveDetailedDesktopProps {
  readonly wave: ApiWave;
  readonly view: WaveDetailedView;
  readonly activeDrop: ExtendedDrop | null;
  readonly setView: (view: WaveDetailedView) => void;
  readonly onWaveChange: (wave: ApiWave) => void;
  readonly setIsLoading: (isLoading: boolean) => void;
  readonly setActiveDrop: (drop: ExtendedDrop | null) => void;
}

const WaveDetailedDesktop: React.FC<WaveDetailedDesktopProps> = ({
  wave,
  view,
  setView,
  onWaveChange,
  setIsLoading,
  activeDrop,
  setActiveDrop,
}) => {

  const { connectedProfile, activeProfileProxy, showWaves } =
    useContext(AuthContext);

  const getIsAuthorAndNotProxy = () =>
    connectedProfile?.profile?.handle === wave.author.handle &&
    !activeProfileProxy;

  const [isAuthorAndNotProxy, setIsAuthorAndNotProxy] = useState(
    getIsAuthorAndNotProxy()
  );

  useEffect(
    () => setIsAuthorAndNotProxy(getIsAuthorAndNotProxy()),
    [connectedProfile, wave]
  );

  const getShowRequiredMetadata = () =>
    isAuthorAndNotProxy || !!wave.participation.required_metadata.length;

  const [showRequiredMetadata, setShowRequiredMetadata] = useState(
    getShowRequiredMetadata()
  );

  const getShowRequiredTypes = () =>
    isAuthorAndNotProxy || !!wave.participation.required_media.length;

  const [showRequiredTypes, setShowRequiredTypes] = useState(
    getShowRequiredTypes()
  );

  useEffect(() => {
    setShowRequiredMetadata(getShowRequiredMetadata());
    setShowRequiredTypes(getShowRequiredTypes());
  }, [wave, isAuthorAndNotProxy]);

<<<<<<< HEAD
  const [activeDrop, setActiveDrop] = useState<ExtendedDrop | null>(null);

=======
>>>>>>> 6fa26c7b
  const components: Record<WaveDetailedView, JSX.Element> = {
    [WaveDetailedView.CHAT]: (
      <WaveChat
        wave={wave}
        activeTab={view}
        setActiveTab={setView}
        onDropClick={setActiveDrop}
      />
    ),
    [WaveDetailedView.LEADERBOARD]: (
      <WaveLeaderboard wave={wave} setActiveDrop={setActiveDrop}>
        <WaveDetailedDesktopTabs activeTab={view} setActiveTab={setView} />
      </WaveLeaderboard>
    ),
    [WaveDetailedView.FOLLOWERS]: (
      <WaveDetailedFollowers
        wave={wave}
        onBackClick={() => setView(WaveDetailedView.CHAT)}
      />
    ),
  };

  if (!showWaves) {
    return null;
  }

  return (
    <div className="tailwind-scope tw-bg-black">
<<<<<<< HEAD
      <div className="tw-pl-4">
        <div className="tw-flex tw-items-start tw-gap-x-4 tw-relative">
          <div className="tw-fixed tw-inset-y-0 tw-left-0 tw-pl-4 tw-overflow-y-auto no-scrollbar tw-mt-28 lg:tw-w-[21.5rem] tw-w-full">
            <div className="tw-flex tw-flex-1 tw-flex-col">
              <WaveDetailedAbout
                wave={wave}
                setView={setView}
                showRequiredMetadata={showRequiredMetadata}
                showRequiredTypes={showRequiredTypes}
                onWaveChange={onWaveChange}
                setIsLoading={setIsLoading}
              />
            </div>
          </div>
          <AnimatePresence>
            {activeDrop && (
              <motion.div
                initial={{ opacity: 0, x: 20 }}
                animate={{ opacity: 1, x: 0 }}
                exit={{ opacity: 0, x: 20 }}
                transition={{ duration: 0.3, ease: "easeOut" }}
                className="tw-absolute tw-ml-[21.5rem] tw-inset-0 tw-z-1000"
              >
                <WaveDrop
                  wave={wave}
                  drop={activeDrop}
                  onClose={() => setActiveDrop(null)}
                />
              </motion.div>
            )}
          </AnimatePresence>
          {components[view]}
=======
      <div className="tw-flex tw-items-start tw-gap-x-4 tw-relative">
        <div
          className={`${
            activeDrop && "tw-hidden xl:tw-block"
          } tw-fixed tw-inset-y-0 tw-left-0 tw-pl-4 tw-overflow-y-auto no-scrollbar tw-mt-28 lg:tw-w-[21.5rem] tw-w-full`}
        >
          <div className="tw-flex tw-flex-1 tw-flex-col">
            <WaveDetailedAbout
              wave={wave}
              setView={setView}
              showRequiredMetadata={showRequiredMetadata}
              showRequiredTypes={showRequiredTypes}
              onWaveChange={onWaveChange}
              setIsLoading={setIsLoading}
            />
          </div>
>>>>>>> 6fa26c7b
        </div>
        <AnimatePresence>
          {activeDrop && (
            <motion.div
              initial={{ opacity: 0, x: 20 }}
              animate={{ opacity: 1, x: 0 }}
              exit={{ opacity: 0, x: 20 }}
              transition={{ duration: 0.3, ease: "easeOut" }}
              className="tw-absolute xl:tw-ml-[21.5rem] tw-inset-0 tw-z-[100] xl:tw-pl-4"
            >
              <WaveDrop
                drop={activeDrop}
                onClose={() => setActiveDrop(null)}
              />
            </motion.div>
          )}
        </AnimatePresence>
        {components[view]}
      </div>
    </div>
  );
};

export default WaveDetailedDesktop;<|MERGE_RESOLUTION|>--- conflicted
+++ resolved
@@ -30,7 +30,6 @@
   activeDrop,
   setActiveDrop,
 }) => {
-
   const { connectedProfile, activeProfileProxy, showWaves } =
     useContext(AuthContext);
 
@@ -66,11 +65,6 @@
     setShowRequiredTypes(getShowRequiredTypes());
   }, [wave, isAuthorAndNotProxy]);
 
-<<<<<<< HEAD
-  const [activeDrop, setActiveDrop] = useState<ExtendedDrop | null>(null);
-
-=======
->>>>>>> 6fa26c7b
   const components: Record<WaveDetailedView, JSX.Element> = {
     [WaveDetailedView.CHAT]: (
       <WaveChat
@@ -99,40 +93,6 @@
 
   return (
     <div className="tailwind-scope tw-bg-black">
-<<<<<<< HEAD
-      <div className="tw-pl-4">
-        <div className="tw-flex tw-items-start tw-gap-x-4 tw-relative">
-          <div className="tw-fixed tw-inset-y-0 tw-left-0 tw-pl-4 tw-overflow-y-auto no-scrollbar tw-mt-28 lg:tw-w-[21.5rem] tw-w-full">
-            <div className="tw-flex tw-flex-1 tw-flex-col">
-              <WaveDetailedAbout
-                wave={wave}
-                setView={setView}
-                showRequiredMetadata={showRequiredMetadata}
-                showRequiredTypes={showRequiredTypes}
-                onWaveChange={onWaveChange}
-                setIsLoading={setIsLoading}
-              />
-            </div>
-          </div>
-          <AnimatePresence>
-            {activeDrop && (
-              <motion.div
-                initial={{ opacity: 0, x: 20 }}
-                animate={{ opacity: 1, x: 0 }}
-                exit={{ opacity: 0, x: 20 }}
-                transition={{ duration: 0.3, ease: "easeOut" }}
-                className="tw-absolute tw-ml-[21.5rem] tw-inset-0 tw-z-1000"
-              >
-                <WaveDrop
-                  wave={wave}
-                  drop={activeDrop}
-                  onClose={() => setActiveDrop(null)}
-                />
-              </motion.div>
-            )}
-          </AnimatePresence>
-          {components[view]}
-=======
       <div className="tw-flex tw-items-start tw-gap-x-4 tw-relative">
         <div
           className={`${
@@ -149,7 +109,6 @@
               setIsLoading={setIsLoading}
             />
           </div>
->>>>>>> 6fa26c7b
         </div>
         <AnimatePresence>
           {activeDrop && (
