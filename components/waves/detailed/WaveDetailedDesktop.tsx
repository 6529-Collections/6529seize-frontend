--- conflicted
+++ resolved
@@ -2,14 +2,6 @@
 import { useContext, useEffect, useState } from "react";
 import { AuthContext } from "../../auth/Auth";
 import WaveDetailedFollowers from "./followers/WaveDetailedFollowers";
-<<<<<<< HEAD
-import WaveDetailedContent from "./WaveDetailedContent";
-import { WaveDetailedDropsSortBy, WaveDetailedDropsView, WaveDetailedView } from "./WaveDetailed";
-import WaveDetailedAbout from "./WaveDetailedAbout";
-import WaveDetailedRightSidebar from "./WaveDetailedRightSidebar";
-import { ApiWaveType } from "../../../generated/models/ApiWaveType";
-import WaveDetailedDropsHeaderNav from "./WaveDetailedDropsHeaderNav";
-=======
 import { WaveDetailedView } from "./WaveDetailed";
 import WaveDetailedAbout from "./WaveDetailedAbout";
 import { WaveChat } from "./chat/WaveChat";
@@ -18,16 +10,11 @@
 import { WaveDrop } from "./drop/WaveDrop";
 import { ExtendedDrop } from "../../../helpers/waves/drop.helpers";
 import { AnimatePresence, motion } from "framer-motion";
->>>>>>> 4f2690fb
 
 interface WaveDetailedDesktopProps {
   readonly wave: ApiWave;
   readonly view: WaveDetailedView;
-  readonly dropsView: WaveDetailedDropsView;
-  readonly dropsSortBy: WaveDetailedDropsSortBy;
   readonly setView: (view: WaveDetailedView) => void;
-  readonly setDropsView: (view: WaveDetailedDropsView) => void;
-  readonly setDropsSortBy: (sortBy: WaveDetailedDropsSortBy) => void;
   readonly onWaveChange: (wave: ApiWave) => void;
   readonly setIsLoading: (isLoading: boolean) => void;
 }
@@ -35,23 +22,13 @@
 const WaveDetailedDesktop: React.FC<WaveDetailedDesktopProps> = ({
   wave,
   view,
-  dropsView,
-  dropsSortBy,
   setView,
-  setDropsView,
-  setDropsSortBy,
   onWaveChange,
   setIsLoading,
 }) => {
   const { connectedProfile, activeProfileProxy, showWaves } =
     useContext(AuthContext);
 
-<<<<<<< HEAD
-
-  const contentWrapperRef = useRef<HTMLDivElement | null>(null);
-
-=======
->>>>>>> 4f2690fb
   const getIsAuthorAndNotProxy = () =>
     connectedProfile?.profile?.handle === wave.author.handle &&
     !activeProfileProxy;
@@ -90,14 +67,9 @@
     [WaveDetailedView.CHAT]: (
       <WaveChat
         wave={wave}
-<<<<<<< HEAD
-        dropsView={dropsView}
-        dropsSortBy={dropsSortBy}
-=======
         activeTab={view}
         setActiveTab={setView}
         onDropClick={setActiveDrop}
->>>>>>> 4f2690fb
       />
     ),
     [WaveDetailedView.LEADERBOARD]: (
@@ -113,11 +85,6 @@
     ),
   };
 
-<<<<<<< HEAD
-  const isNotChatWave = wave.wave.type !== ApiWaveType.Chat;
-
-=======
->>>>>>> 4f2690fb
   if (!showWaves) {
     return null;
   }
@@ -138,45 +105,6 @@
               />
             </div>
           </div>
-<<<<<<< HEAD
-          <div
-            className={`tw-flex-1 tw-ml-[21.5rem] ${
-              isSidebarOpen && isNotChatWave ? "tw-mr-[19.5rem]" : ""
-            } tw-transition-all tw-duration-300`}
-          >
-            <div
-              ref={contentWrapperRef}
-              className="tw-rounded-xl tw-overflow-hidden tw-bg-iron-950 tw-ring-1 tw-ring-iron-800 tw-relative"
-            >
-              <AnimatePresence mode="wait">
-                <motion.div
-                  key={view}
-                  initial={{ opacity: 0 }}
-                  animate={{ opacity: 1 }}
-                  exit={{ opacity: 0 }}
-                  transition={{ duration: 0.3 }}
-                >
-                  {isNotChatWave && (
-                    <WaveDetailedDropsHeaderNav
-                      dropsView={dropsView}
-                      setDropsView={setDropsView}
-                      dropsSortBy={dropsSortBy}
-                      setDropsSortBy={setDropsSortBy}
-                    />
-                  )}
-                  {components[view]}
-                </motion.div>
-              </AnimatePresence>
-            </div>
-          </div>
-          {isNotChatWave && (
-            <WaveDetailedRightSidebar
-              isOpen={isSidebarOpen}
-              wave={wave}
-              onToggle={() => setIsSidebarOpen(!isSidebarOpen)}
-            />
-          )}
-=======
           <AnimatePresence>
             {activeDrop && (
               <motion.div
@@ -195,7 +123,6 @@
             )}
           </AnimatePresence>
           {components[view]}
->>>>>>> 4f2690fb
         </div>
       </div>
     </div>
