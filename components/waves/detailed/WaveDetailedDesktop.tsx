--- conflicted
+++ resolved
@@ -76,13 +76,9 @@
     ),
     [WaveDetailedView.LEADERBOARD]: (
       <WaveLeaderboard wave={wave} setActiveDrop={setActiveDrop}>
-<<<<<<< HEAD
-        <WaveDetailedDesktopTabs activeTab={view} setActiveTab={setView} />
-=======
         <div className="tw-ml-4">
           <WaveDetailedDesktopTabs activeTab={view} setActiveTab={setView} />
         </div>
->>>>>>> 26420d01
       </WaveLeaderboard>
     ),
     [WaveDetailedView.FOLLOWERS]: (
@@ -125,14 +121,7 @@
               transition={{ duration: 0.3, ease: "easeOut" }}
               className="tw-absolute xl:tw-ml-[21.5rem] tw-inset-0 tw-z-[100] xl:tw-pl-4"
             >
-<<<<<<< HEAD
-              <WaveDrop
-                drop={activeDrop}
-                onClose={() => setActiveDrop(null)}
-              />
-=======
               <WaveDrop drop={activeDrop} onClose={() => setActiveDrop(null)} />
->>>>>>> 26420d01
             </motion.div>
           )}
         </AnimatePresence>
