import React from "react";
import { motion } from "framer-motion";
import { ApiWave } from "../../../generated/models/ObjectSerializer";
import { WaveDetailedOutcomes } from "./outcome/WaveDetailedOutcomes";
import { WaveDetailedSmallLeaderboard } from "./small-leaderboard/WaveDetailedSmallLeaderboard";
import { ExtendedDrop } from "../../../helpers/waves/drop.helpers";
import { useState } from "react";
import { WaveDetailedRightSidebarTabs } from "./WaveDetailedRightSidebarTabs";
import WaveDetailedRightSidebarToggle from "./WaveDetailedRightSidebarToggle";

interface WaveDetailedRightSidebarProps {
  readonly isOpen: boolean;
  readonly wave: ApiWave;
  readonly onToggle: () => void;
  readonly onDropClick: (drop: ExtendedDrop) => void;
}

export enum WaveDetailedRightSidebarTab {
  Leaderboard = "Leaderboard",
  Outcomes = "Outcomes",
}

const WaveDetailedRightSidebar: React.FC<WaveDetailedRightSidebarProps> = ({
  isOpen,
  wave,
  onToggle,
  onDropClick,
}) => {
  const [activeTab, setActiveTab] = useState<WaveDetailedRightSidebarTab>(
    WaveDetailedRightSidebarTab.Leaderboard
  );

  const components: Record<WaveDetailedRightSidebarTab, React.ReactNode> = {
    [WaveDetailedRightSidebarTab.Leaderboard]: (
      <WaveDetailedSmallLeaderboard wave={wave} onDropClick={onDropClick} />
    ),
    [WaveDetailedRightSidebarTab.Outcomes]: (
      <WaveDetailedOutcomes wave={wave} />
    ),
  };

  return (
    <motion.div
      className="tw-fixed tw-right-0 tw-top-0 tw-h-screen tw-z-40 tw-bg-iron-950 tw-flex tw-flex-col tw-w-full lg:tw-w-[20.5rem] 3xl:tw-w-[28rem] tw-border-solid tw-border-l-2 tw-border-iron-800 tw-border-y-0 tw-border-b-0 tw-border-r-0"
      initial={false}
      animate={{ x: isOpen ? 0 : "100%" }}
      transition={{ duration: 0.3, ease: "easeInOut" }}
    >
<<<<<<< HEAD
      <WaveDetailedRightSidebarToggle isOpen={isOpen} onToggle={onToggle} />
=======
      <div className="tw-hidden lg:tw-block">
        <WaveDetailedRightSidebarToggle isOpen={isOpen} onToggle={onToggle} />
      </div>
>>>>>>> 6fa26c7b
      <div className="tw-pt-[5.6rem] xl:tw-pt-[6.25rem] tw-text-iron-500 tw-text-sm tw-overflow-y-auto horizontal-menu-hide-scrollbar tw-h-full">
        <WaveDetailedRightSidebarTabs
          activeTab={activeTab}
          setActiveTab={setActiveTab}
        />
        <motion.div
          key={activeTab}
          initial={{ opacity: 0 }}
          animate={{ opacity: 1 }}
          exit={{ opacity: 0 }}
          transition={{ duration: 0.3, ease: "easeInOut" }}
          className="tw-h-full"
        >
          {components[activeTab]}
        </motion.div>
      </div>
    </motion.div>
  );
};

export default WaveDetailedRightSidebar;<|MERGE_RESOLUTION|>--- conflicted
+++ resolved
@@ -46,13 +46,9 @@
       animate={{ x: isOpen ? 0 : "100%" }}
       transition={{ duration: 0.3, ease: "easeInOut" }}
     >
-<<<<<<< HEAD
-      <WaveDetailedRightSidebarToggle isOpen={isOpen} onToggle={onToggle} />
-=======
       <div className="tw-hidden lg:tw-block">
         <WaveDetailedRightSidebarToggle isOpen={isOpen} onToggle={onToggle} />
       </div>
->>>>>>> 6fa26c7b
       <div className="tw-pt-[5.6rem] xl:tw-pt-[6.25rem] tw-text-iron-500 tw-text-sm tw-overflow-y-auto horizontal-menu-hide-scrollbar tw-h-full">
         <WaveDetailedRightSidebarTabs
           activeTab={activeTab}
