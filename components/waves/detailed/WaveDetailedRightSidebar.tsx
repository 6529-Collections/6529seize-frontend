--- conflicted
+++ resolved
@@ -2,13 +2,9 @@
 import { motion } from "framer-motion";
 import { ApiWave } from "../../../generated/models/ObjectSerializer";
 import { WaveDetailedOutcomes } from "./outcome/WaveDetailedOutcomes";
-<<<<<<< HEAD
-import { WaveDetailedLeaderboard } from "./leaderboard/WaveDetailedLeaderboard";
-=======
 import { WaveDetailedSmallLeaderboard } from "./small-leaderboard/WaveDetailedSmallLeaderboard";
 import { ExtendedDrop } from "../../../helpers/waves/drop.helpers";
 import { useState } from "react";
->>>>>>> 4f2690fb
 
 interface WaveDetailedRightSidebarProps {
   readonly isOpen: boolean;
@@ -56,11 +52,6 @@
         </motion.svg>
       </button>
       <div className="tw-pt-[5.6rem] xl:tw-pt-[6.25rem] tw-text-iron-500 tw-text-sm tw-overflow-y-auto horizontal-menu-hide-scrollbar tw-h-full">
-<<<<<<< HEAD
-        <div className="tw-h-full tw-divide-y tw-divide-solid tw-divide-iron-800 tw-divide-x-0">
-          <WaveDetailedLeaderboard wave={wave} />
-          <WaveDetailedOutcomes wave={wave} />
-=======
         <div className="tw-px-4 tw-pt-4">
           <div className="tw-p-0.5 tw-relative tw-ring-1 tw-ring-inset tw-bg-iron-950 tw-ring-iron-700 tw-inline-flex tw-rounded-lg tw-gap-x-0.5">
             <div
@@ -107,7 +98,6 @@
           ) : (
             <WaveDetailedOutcomes wave={wave} />
           )}
->>>>>>> 4f2690fb
         </div>
       </div>
     </motion.div>
