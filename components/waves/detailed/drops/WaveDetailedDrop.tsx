--- conflicted
+++ resolved
@@ -56,26 +56,6 @@
   rank,
   isDrop,
 }: {
-<<<<<<< HEAD
-  readonly isActiveDrop: boolean;
-  readonly rank: number | null;
-  readonly isDrop: boolean;
-}): string => {
-  if (isActiveDrop) {
-    return "tw-bg-[#3CCB7F]/10 tw-border-l-2 tw-border-l-[#3CCB7F] tw-border-solid tw-border-y-0 tw-border-r-0";
-  }
-  if (!isDrop) return "tw-bg-iron-950";
-  if (rank === 1) {
-    return "tw-bg-[linear-gradient(90deg,rgba(31,31,37,0.6)_3.5%,rgba(45,40,35,0.75)_100%)] tw-ring-1 tw-ring-inset tw-ring-[#D9A962]/20 tw-shadow-[inset_0_0_12px_rgba(217,169,98,0.05)]";
-  }
-  if (rank === 2) {
-    return "tw-bg-[linear-gradient(90deg,rgba(31,31,37,0.8)_3.5%,rgba(35,35,36,0.9)_100%)] tw-ring-1 tw-ring-inset tw-ring-[#DDDDDD]/20 tw-shadow-[inset_0_0_16px_rgba(221,221,221,0.08)]";
-  }
-  if (rank === 3) {
-    return "tw-bg-[linear-gradient(90deg,rgba(31,31,37,0.6)_3.5%,rgba(45,40,35,0.75)_100%)] tw-ring-1 tw-ring-inset tw-ring-[#D9A962]/20 tw-shadow-[inset_0_0_12px_rgba(217,169,98,0.05)]";
-  }
-  return "tw-bg-[#19191D] tw-ring-1 tw-ring-inset tw-ring-iron-800";
-=======
   isActiveDrop: boolean;
   rank: number | null;
   isDrop: boolean;
@@ -94,7 +74,6 @@
     : "tw-border tw-border-solid tw-border tw-border-iron-600/40 tw-bg-[linear-gradient(90deg,rgba(31,31,37,0.95)_0%,rgba(35,35,40,0.98)_100%)] tw-shadow-[inset_0_0_16px_rgba(255,255,255,0.03)] hover:tw-shadow-[inset_0_0_20px_rgba(255,255,255,0.05)]";
 
   return ` ${rankClass} tw-transition-shadow tw-duration-300`.trim();
->>>>>>> 26420d01
 };
 
 const getDropClasses = (
@@ -111,19 +90,12 @@
     !isDrop && "tw-ring-1 tw-ring-inset tw-ring-iron-800"
   }`;
 
-<<<<<<< HEAD
-  const rankClasses = getColorClasses({ isActiveDrop, rank, isDrop });
-
-  return `${baseClasses} ${groupingClass} ${
-    location === DropLocation.MY_STREAM ? streamClasses : ""
-=======
   const chatDropClasses = isDrop ? "tw-rounded-lg tw-my-0.5" : "";
 
   const rankClasses = getColorClasses({ isActiveDrop, rank, isDrop });
 
   return `${baseClasses} ${groupingClass} ${
     location === DropLocation.MY_STREAM ? streamClasses : chatDropClasses
->>>>>>> 26420d01
   } ${rankClasses}`.trim();
 };
 
@@ -245,17 +217,7 @@
     };
   }, []);
 
-<<<<<<< HEAD
-  const dropClasses = getDropClasses(
-    isActiveDrop,
-    groupingClass,
-    location,
-    drop.rank,
-    isDrop
-  );
-=======
   const dropClasses = getDropClasses(isActiveDrop, groupingClass, location, drop.rank, isDrop);
->>>>>>> 26420d01
 
   const onContainerClick = () => {
     if (drop.drop_type === ApiDropType.Participatory) {
@@ -265,11 +227,7 @@
 
   return (
     <div
-<<<<<<< HEAD
-      className={isDrop && location === DropLocation.WAVE ? "tw-py-0.5" : ""}
-=======
       className={`${isDrop && location === DropLocation.WAVE ? "tw-py-0.5 tw-px-4" : ""} tw-w-full`}
->>>>>>> 26420d01
     >
       <div
         className={dropClasses}
@@ -293,11 +251,7 @@
           )}
         <div
           onClick={onContainerClick}
-<<<<<<< HEAD
-          className={`tw-flex tw-gap-x-3 ${
-=======
           className={`tw-flex tw-gap-x-3 tw-relative tw-z-10 ${
->>>>>>> 26420d01
             drop.drop_type === ApiDropType.Participatory
               ? "tw-cursor-pointer"
               : ""
