import { memo, useCallback, useEffect, useState, useRef } from "react";
import WaveDetailedDropActions from "./WaveDetailedDropActions";
import WaveDetailedDropReply from "./WaveDetailedDropReply";
import WaveDetailedDropContent from "./WaveDetailedDropContent";
import WaveDetailedDropHeader from "./WaveDetailedDropHeader";
import WaveDetailedDropAuthorPfp from "./WaveDetailedDropAuthorPfp";
import WaveDetailedDropRatings from "./WaveDetailedDropRatings";
import { ExtendedDrop } from "../../../../helpers/waves/drop.helpers";
import WaveDetailedDropMetadata from "./WaveDetailedDropMetadata";
import { ApiDrop } from "../../../../generated/models/ApiDrop";
import useIsMobileDevice from "../../../../hooks/isMobileDevice";
import WaveDetailedDropMobileMenu from "./WaveDetailedDropMobileMenu";
import { ApiDropType } from "../../../../generated/models/ApiDropType";
import { ActiveDropState } from "../chat/WaveChat";
<<<<<<< HEAD
import { DropInteractionParams } from "./Drop";
import { DropLocation } from "./Drop";
=======
import { DropInteractionParams, DropLocation } from "./Drop";
>>>>>>> c537bf6d


enum GroupingThreshold {
  TIME_DIFFERENCE = 60000,
}

const shouldGroupWithDrop = (
  currentDrop: ExtendedDrop,
  otherDrop: ExtendedDrop | null
): boolean => {
  if (!otherDrop || currentDrop.parts.length > 1) {
    return false;
  }

  const isSameAuthor = currentDrop.author.handle === otherDrop.author.handle;
  const isWithinTimeThreshold =
    Math.abs(currentDrop.created_at - otherDrop.created_at) <=
    GroupingThreshold.TIME_DIFFERENCE;

  if (!isSameAuthor || !isWithinTimeThreshold) {
    return false;
  }

  const bothNotReplies = !currentDrop.reply_to && !otherDrop.reply_to;
  const repliesInSameThread =
    currentDrop.reply_to?.drop_id === otherDrop.reply_to?.drop_id;

  return bothNotReplies || repliesInSameThread;
};

const RANK_STYLES = {
  1: "tw-border tw-border-solid tw-border-[#E8D48A]/40 tw-bg-[linear-gradient(90deg,rgba(31,31,37,0.9)_0%,rgba(66,56,41,0.95)_100%)] tw-shadow-[inset_0_0_20px_rgba(217,169,98,0.15)] hover:tw-shadow-[inset_0_0_25px_rgba(217,169,98,0.2)]",
  2: "tw-border tw-border-solid tw-border-[#DDDDDD]/40 tw-bg-[linear-gradient(90deg,rgba(31,31,37,0.9)_0%,rgba(45,45,50,0.95)_100%)] tw-shadow-[inset_0_0_20px_rgba(192,192,192,0.1)] hover:tw-shadow-[inset_0_0_25px_rgba(192,192,192,0.15)]",
  3: "tw-border tw-border-solid tw-border-[#CD7F32]/40 tw-bg-[linear-gradient(90deg,rgba(31,31,37,0.9)_0%,rgba(60,46,36,0.95)_100%)] tw-shadow-[inset_0_0_20px_rgba(205,127,50,0.1)] hover:tw-shadow-[inset_0_0_25px_rgba(205,127,50,0.15)]",
  default:
    "tw-border tw-border-solid tw-border tw-border-iron-600/40 tw-bg-[linear-gradient(90deg,rgba(31,31,37,0.95)_0%,rgba(35,35,40,0.98)_100%)] tw-shadow-[inset_0_0_16px_rgba(255,255,255,0.03)] hover:tw-shadow-[inset_0_0_20px_rgba(255,255,255,0.05)]",
} as const;

const getColorClasses = ({
  isActiveDrop,
  rank,
  isDrop,
}: {
  isActiveDrop: boolean;
  rank: number | null;
  isDrop: boolean;
}): string => {
  if (isActiveDrop) {
    return "tw-bg-[#3CCB7F]/10 tw-border-l-2 tw-border-l-[#3CCB7F] tw-border-solid tw-border-y-0 tw-border-r-0";
  }
  if (!isDrop) return "tw-bg-iron-950";

  const rankClass =
    RANK_STYLES[rank as keyof typeof RANK_STYLES] ?? RANK_STYLES.default;
  return ` ${rankClass} tw-transition-shadow tw-duration-300`.trim();
};

const getDropClasses = (
  isActiveDrop: boolean,
  groupingClass: string,
  location: DropLocation,
  rank: number | null,
  isDrop: boolean
): string => {
  const baseClasses =
    "tw-relative tw-group tw-w-full tw-flex tw-flex-col tw-px-4 tw-transition-colors tw-duration-300";

  const streamClasses = `tw-rounded-xl ${
    !isDrop && "tw-ring-1 tw-ring-inset tw-ring-iron-800"
  }`;

  const chatDropClasses = isDrop ? "tw-rounded-lg tw-my-0.5" : "";

  const rankClasses = getColorClasses({ isActiveDrop, rank, isDrop });

  return `${baseClasses} ${groupingClass} ${
    location === DropLocation.MY_STREAM ? streamClasses : chatDropClasses
  } ${rankClasses}`.trim();
};

interface WaveDetailedDropProps {
  readonly drop: ExtendedDrop;
  readonly previousDrop: ExtendedDrop | null;
  readonly nextDrop: ExtendedDrop | null;
  readonly showWaveInfo: boolean;
  readonly activeDrop: ActiveDropState | null;
  readonly showReplyAndQuote: boolean;
  readonly location: DropLocation;
  readonly dropViewDropId: string | null;
  readonly onReply: (param: DropInteractionParams) => void;
  readonly onQuote: (param: DropInteractionParams) => void;
  readonly onReplyClick: (serialNo: number) => void;
  readonly onQuoteClick: (drop: ApiDrop) => void;
  readonly onDropClick: (drop: ExtendedDrop) => void;
  readonly parentContainerRef?: React.RefObject<HTMLElement>;
}

const WaveDetailedDrop = ({
  drop,
  previousDrop,
  nextDrop,
  showWaveInfo,
  activeDrop,
  location,
  dropViewDropId,
  onReply,
  onQuote,
  onReplyClick,
  onQuoteClick,
  onDropClick,
  showReplyAndQuote,
  parentContainerRef,
}: WaveDetailedDropProps) => {
  const [activePartIndex, setActivePartIndex] = useState<number>(0);
  const [isSlideUp, setIsSlideUp] = useState(false);
  const [longPressTriggered, setLongPressTriggered] = useState(false);
  const longPressTimeoutRef = useRef<NodeJS.Timeout | null>(null);
  const touchStartPosition = useRef<{ x: number; y: number } | null>(null);
  const isActiveDrop = activeDrop?.drop.id === drop.id;
  const isStorm = drop.parts.length > 1;
  const isDrop = drop.drop_type === ApiDropType.Participatory;

  const shouldGroupWithPreviousDrop =
    !isDrop && shouldGroupWithDrop(drop, previousDrop);
  const shouldGroupWithNextDrop =
    !isDrop && shouldGroupWithDrop(drop, nextDrop);

  const isMobile = useIsMobileDevice();

  const getGroupingClass = () => {
    if (shouldGroupWithPreviousDrop) return "";
    if (shouldGroupWithNextDrop) return "tw-pt-4";
    return "tw-py-4";
  };

  const groupingClass = getGroupingClass();

  const handleLongPress = useCallback(() => {
    if (!isMobile) return;
    setLongPressTriggered(true);
    setIsSlideUp(true);
  }, [isMobile]);

  const handleTouchStart = useCallback(
    (e: React.TouchEvent) => {
      if (!isMobile) return;
      const touch = e.touches[0];
      touchStartPosition.current = { x: touch.clientX, y: touch.clientY };
      longPressTimeoutRef.current = setTimeout(handleLongPress, 500);
    },
    [isMobile, handleLongPress]
  );

  const handleTouchEnd = useCallback((e: React.TouchEvent) => {
    if (longPressTimeoutRef.current) {
      clearTimeout(longPressTimeoutRef.current);
    }
    touchStartPosition.current = null;
  }, []);

  const handleTouchMove = useCallback((e: React.TouchEvent) => {
    if (!touchStartPosition.current) return;

    const touch = e.touches[0];
    const moveThreshold = 10; // pixels

    const deltaX = Math.abs(touch.clientX - touchStartPosition.current.x);
    const deltaY = Math.abs(touch.clientY - touchStartPosition.current.y);

    if (deltaX > moveThreshold || deltaY > moveThreshold) {
      if (longPressTimeoutRef.current) {
        clearTimeout(longPressTimeoutRef.current);
      }
    }
  }, []);

  const handleDropClick = useCallback(() => {
    onDropClick(drop);
  }, [onDropClick, drop]);

  const handleOnReply = useCallback(() => {
    setIsSlideUp(false);
    onReply({ drop, partId: drop.parts[activePartIndex].part_id });
  }, [onReply, drop, activePartIndex]);

  const handleOnQuote = useCallback(() => {
    setIsSlideUp(false);
    onQuote({ drop, partId: drop.parts[activePartIndex].part_id });
  }, [onQuote, drop, activePartIndex]);

  useEffect(() => {
    return () => {
      if (longPressTimeoutRef.current) {
        clearTimeout(longPressTimeoutRef.current);
      }
    };
  }, []);

  const dropClasses = getDropClasses(
    isActiveDrop,
    groupingClass,
    location,
    drop.rank,
    isDrop
  );

  const onContainerClick = () => {
    if (drop.drop_type === ApiDropType.Participatory) {
      onDropClick(drop);
    }
  };

  return (
    <div
      className={`${
        isDrop && location === DropLocation.WAVE ? "tw-py-0.5 tw-px-4" : ""
      } tw-w-full`}
    >
      <div
        className={dropClasses}
        onTouchStart={handleTouchStart}
        onTouchEnd={handleTouchEnd}
        onTouchMove={handleTouchMove}
      >
        {drop.reply_to &&
          drop.reply_to.drop_id !== previousDrop?.reply_to?.drop_id &&
          drop.reply_to.drop_id !== dropViewDropId && (
            <WaveDetailedDropReply
              onReplyClick={onReplyClick}
              dropId={drop.reply_to.drop_id}
              dropPartId={drop.reply_to.drop_part_id}
              maybeDrop={
                drop.reply_to.drop
                  ? { ...drop.reply_to.drop, wave: drop.wave }
                  : null
              }
            />
          )}
        <div
          onClick={onContainerClick}
          className={`tw-flex tw-gap-x-3 tw-relative tw-z-10 ${
            drop.drop_type === ApiDropType.Participatory
              ? "tw-cursor-pointer"
              : ""
          }`}
        >
          {!shouldGroupWithPreviousDrop && (
            <WaveDetailedDropAuthorPfp drop={drop} />
          )}
          <div className="tw-flex tw-flex-col tw-w-full">
            {!shouldGroupWithPreviousDrop && (
              <WaveDetailedDropHeader
                drop={drop}
                showWaveInfo={showWaveInfo}
                isStorm={isStorm}
                currentPartIndex={activePartIndex}
                partsCount={drop.parts.length}
              />
            )}
            <div className={shouldGroupWithPreviousDrop ? "tw-ml-[52px]" : ""}>
              <WaveDetailedDropContent
                drop={drop}
                activePartIndex={activePartIndex}
                setActivePartIndex={setActivePartIndex}
                onLongPress={handleLongPress}
                onDropClick={handleDropClick}
                onQuoteClick={onQuoteClick}
                setLongPressTriggered={setLongPressTriggered}
                parentContainerRef={parentContainerRef}
              />
            </div>
          </div>
        </div>
        {!isMobile && showReplyAndQuote && (
          <WaveDetailedDropActions
            drop={drop}
            activePartIndex={activePartIndex}
            onReply={handleOnReply}
            onQuote={handleOnQuote}
          />
        )}
        <div className="tw-flex tw-w-full tw-justify-end tw-items-center tw-gap-x-2">
          {drop.metadata.length > 0 && (
            <WaveDetailedDropMetadata metadata={drop.metadata} />
          )}
          {!!drop.raters_count && <WaveDetailedDropRatings drop={drop} />}
        </div>
        <WaveDetailedDropMobileMenu
          drop={drop}
          isOpen={isSlideUp}
          longPressTriggered={longPressTriggered}
          showReplyAndQuote={showReplyAndQuote}
          setOpen={setIsSlideUp}
          onReply={handleOnReply}
          onQuote={handleOnQuote}
        />
      </div>
    </div>
  );
};

export default memo(WaveDetailedDrop);<|MERGE_RESOLUTION|>--- conflicted
+++ resolved
@@ -12,12 +12,7 @@
 import WaveDetailedDropMobileMenu from "./WaveDetailedDropMobileMenu";
 import { ApiDropType } from "../../../../generated/models/ApiDropType";
 import { ActiveDropState } from "../chat/WaveChat";
-<<<<<<< HEAD
-import { DropInteractionParams } from "./Drop";
-import { DropLocation } from "./Drop";
-=======
 import { DropInteractionParams, DropLocation } from "./Drop";
->>>>>>> c537bf6d
 
 
 enum GroupingThreshold {
