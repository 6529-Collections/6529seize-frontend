--- conflicted
+++ resolved
@@ -92,11 +92,7 @@
     return (
       <div
         ref={ref}
-<<<<<<< HEAD
-        className="tw-pb-2 tw-bg-iron-950 tw-flex tw-flex-col-reverse tw-flex-grow tw-overflow-y-auto tw-divide-y tw-divide-iron-800 tw-divide-solid tw-divide-x-0 tw-scrollbar-thin tw-scrollbar-thumb-iron-500 tw-scrollbar-track-iron-800 hover:tw-scrollbar-thumb-iron-300 tw-transition-all tw-duration-300"
-=======
         className="tw-pb-2 tw-bg-iron-950 tw-flex tw-flex-col-reverse tw-flex-grow tw-overflow-y-auto tw-divide-y tw-divide-iron-800 tw-divide-solid tw-divide-x-0 tw-scrollbar-thin tw-scrollbar-thumb-iron-500 tw-scrollbar-track-iron-800 hover:tw-scrollbar-thumb-iron-300 tw-transition-all tw-duration-300 no-scrollbar"
->>>>>>> 6fa26c7b
         onScroll={handleScroll}
       >
         <div className="tw-flex tw-flex-col-reverse tw-flex-grow">
