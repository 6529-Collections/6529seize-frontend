--- conflicted
+++ resolved
@@ -58,7 +58,6 @@
   };
 
   return (
-<<<<<<< HEAD
     <div className="tw-relative tw-h-full">
       <div className="tw-w-full tw-flex tw-items-stretch lg:tw-divide-x-4 lg:tw-divide-iron-600 lg:tw-divide-solid lg:tw-divide-y-0">
         <div className="tw-w-full tw-flex tw-flex-col">
@@ -74,31 +73,11 @@
               <CreateDrop
                 activeDrop={activeDrop}
                 onCancelReplyQuote={onCancelReplyQuote}
-                waveId={wave.id}
+                wave={wave}
               />
             </div>
           )}
         </div>
-=======
-    <div className="tw-w-full tw-flex tw-items-stretch lg:tw-divide-x-4 lg:tw-divide-iron-600 lg:tw-divide-solid lg:tw-divide-y-0">
-      <div className="tw-w-full tw-flex tw-flex-col">
-        <WaveDrops
-          wave={wave}
-          onReply={handleReply}
-          onQuote={handleQuote}
-          activeDrop={activeDrop}
-          initialDrop={initialDrop ? parseInt(initialDrop) : null}
-        />
-        {canDrop && (
-          <div className="tw-mt-auto">
-            <CreateDrop
-              activeDrop={activeDrop}
-              onCancelReplyQuote={onCancelReplyQuote}
-              wave={wave}
-            />
-          </div>
-        )}
->>>>>>> 0a2d7bea
       </div>
     </div>
   );
