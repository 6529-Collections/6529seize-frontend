import { ApiWave } from "../../../generated/models/ApiWave";
import { useContext, useEffect, useState } from "react";
import { AuthContext } from "../../auth/Auth";
import WaveDetailedFollowers from "./followers/WaveDetailedFollowers";
import { WaveDetailedView } from "./WaveDetailed";
import WaveDetailedMobileAbout from "./WaveDetailedMobileAbout";
import { WaveChat } from "./chat/WaveChat";
import { WaveLeaderboard } from "./leaderboard/WaveLeaderboard";
<<<<<<< HEAD
=======
import { ExtendedDrop } from "../../../helpers/waves/drop.helpers";
import { AnimatePresence, motion } from "framer-motion";
import { WaveDrop } from "./drop/WaveDrop";
>>>>>>> 6fa26c7b

interface WaveDetailedMobileProps {
  readonly wave: ApiWave;
  readonly view: WaveDetailedView;
  readonly setView: (view: WaveDetailedView) => void;
  readonly isLoading: boolean;
  readonly activeDrop: ExtendedDrop | null;
  readonly setActiveDrop: (drop: ExtendedDrop | null) => void;
  readonly onWaveChange: (wave: ApiWave) => void;
  readonly setIsLoading: (isLoading: boolean) => void;
}

export enum WaveDetailedMobileView {
  CHAT = "CHAT",
  LEADERBOARD = "LEADERBOARD",
  ABOUT = "ABOUT",
}

const WaveDetailedMobile: React.FC<WaveDetailedMobileProps> = ({
  wave,
  view,
  setView,
  isLoading,
  activeDrop,
  setActiveDrop,
  onWaveChange,
  setIsLoading,
}) => {
  const { connectedProfile, activeProfileProxy, showWaves } =
    useContext(AuthContext);

  const [activeView, setActiveView] = useState<WaveDetailedMobileView>(
    WaveDetailedMobileView.CHAT
  );

  const getIsAuthorAndNotProxy = () =>
    connectedProfile?.profile?.handle === wave.author.handle &&
    !activeProfileProxy;

  const [isAuthorAndNotProxy, setIsAuthorAndNotProxy] = useState(
    getIsAuthorAndNotProxy()
  );

  useEffect(
    () => setIsAuthorAndNotProxy(getIsAuthorAndNotProxy()),
    [connectedProfile, wave]
  );

  const getShowRequiredMetadata = () =>
    isAuthorAndNotProxy || !!wave.participation.required_metadata.length;

  const [showRequiredMetadata, setShowRequiredMetadata] = useState(
    getShowRequiredMetadata()
  );

  const getShowRequiredTypes = () =>
    isAuthorAndNotProxy || !!wave.participation.required_media.length;

  const [showRequiredTypes, setShowRequiredTypes] = useState(
    getShowRequiredTypes()
  );

  useEffect(() => {
    setShowRequiredMetadata(getShowRequiredMetadata());
    setShowRequiredTypes(getShowRequiredTypes());
  }, [wave, isAuthorAndNotProxy]);

  const handleWaveChange = (newWave: ApiWave) => {
    setIsLoading(true);
    onWaveChange(newWave);
    setActiveView(WaveDetailedMobileView.CHAT);
    setView(WaveDetailedView.CHAT);
    setTimeout(() => {
      setIsLoading(false);
    }, 300);
  };

<<<<<<< HEAD
  const chatComponents: Record<WaveDetailedView, JSX.Element> = {
    [WaveDetailedView.CHAT]: (
      <WaveChat
        wave={wave}
        // TODO: Implement this
        activeTab={WaveDetailedView.CHAT}
        setActiveTab={() => {}}
        onDropClick={() => {}}
      />
    ),
    [WaveDetailedView.LEADERBOARD]: (
      // TODO: Implement this
      <WaveLeaderboard wave={wave} setActiveDrop={() => {}} >
        <div></div>
      </WaveLeaderboard>
    ),
    [WaveDetailedView.FOLLOWERS]: (
      <WaveDetailedFollowers
        wave={wave}
        onBackClick={() => setView(WaveDetailedView.CHAT)}
=======
  const components: Record<WaveDetailedMobileView, JSX.Element> = {
    [WaveDetailedMobileView.CHAT]: (
      <WaveChat
        wave={wave}
        // TODO: Implement this
        activeTab={WaveDetailedView.CHAT}
        setActiveTab={() => {}}
        onDropClick={setActiveDrop}
>>>>>>> 6fa26c7b
      />
    ),
    [WaveDetailedMobileView.LEADERBOARD]: (
      <WaveLeaderboard wave={wave} setActiveDrop={setActiveDrop}>
        <div></div>
      </WaveLeaderboard>
    ),
    [WaveDetailedMobileView.ABOUT]: (
      <WaveDetailedMobileAbout
        wave={wave}
        showRequiredMetadata={showRequiredMetadata}
        showRequiredTypes={showRequiredTypes}
        setView={setView}
        setActiveView={setActiveView}
        onWaveChange={handleWaveChange}
        setIsLoading={setIsLoading}
      />
    ),
  };

  if (!showWaves) {
    return null;
  }

  return (
    <div
      className="tailwind-scope tw-bg-black tw-relative"
      style={{ paddingBottom: "env(safe-area-inset-bottom)" }}
    >
      <div className="tw-px-4 min-[992px]:tw-px-3 tw-flex tw-gap-x-3 lg:tw-gap-x-4 tw-border-b tw-border-iron-800 tw-border-solid tw-border-t-0 tw-border-x-0">
        <button
          onClick={() => setActiveView(WaveDetailedMobileView.CHAT)}
          className={`tw-bg-transparent tw-text-base tw-font-semibold tw-border-solid tw-border-x-0 tw-border-t-0 tw-border-b-2 ${
            activeView === WaveDetailedMobileView.CHAT
              ? "tw-border-primary-400 tw-text-iron-100 tw-whitespace-nowrap tw-font-semibold tw-py-3 tw-px-1"
              : "tw-border-transparent tw-text-iron-500 hover:tw-border-iron-300 hover:tw-text-iron-100 tw-whitespace-nowrap tw-border-b-2 tw-py-3 tw-px-1 tw-transition tw-duration-300 tw-ease-out"
          }`}
        >
          Chat
        </button>
        <button
          onClick={() => setActiveView(WaveDetailedMobileView.LEADERBOARD)}
          className={`tw-bg-transparent tw-text-base tw-font-semibold tw-border-solid tw-border-x-0 tw-border-t-0 tw-border-b-2 ${
            activeView === WaveDetailedMobileView.LEADERBOARD
              ? "tw-border-primary-400 tw-text-iron-100 tw-whitespace-nowrap tw-font-semibold tw-py-3 tw-px-1"
              : "tw-border-transparent tw-text-iron-500 hover:tw-border-iron-300 hover:tw-text-iron-100 tw-whitespace-nowrap tw-border-b-2 tw-py-3 tw-px-1 tw-transition tw-duration-300 tw-ease-out"
          }`}
        >
          Leaderboard
        </button>
        <button
          onClick={() => setActiveView(WaveDetailedMobileView.ABOUT)}
          className={`tw-bg-transparent tw-text-base tw-font-semibold tw-border-b-2 tw-border-solid tw-border-x-0 tw-border-t-0 ${
            activeView === WaveDetailedMobileView.ABOUT
              ? "tw-border-primary-400 tw-text-iron-100 tw-whitespace-nowrap tw-font-semibold tw-py-3 tw-px-1"
              : "tw-border-transparent tw-text-iron-500 hover:tw-border-iron-300 hover:tw-text-iron-100 tw-whitespace-nowrap tw-border-b-2 tw-py-3 tw-px-1 tw-transition tw-duration-300 tw-ease-out"
          }`}
        >
          About
        </button>
      </div>
      <div className="lg:tw-flex lg:tw-items-start lg:tw-justify-center lg:tw-gap-x-4">
        {components[activeView]}
      </div>
      <AnimatePresence>
        {activeDrop && (
          <motion.div
            initial={{ opacity: 0, x: 20 }}
            animate={{ opacity: 1, x: 0 }}
            exit={{ opacity: 0, x: 20 }}
            transition={{ duration: 0.3, ease: "easeOut" }}
            className="tw-absolute lg:tw-ml-[21.5rem] tw-inset-0 tw-z-1000"
          >
            <WaveDrop
              drop={activeDrop}
              onClose={() => setActiveDrop(null)}
            />
          </motion.div>
        )}
      </AnimatePresence>
    </div>
  );
};

export default WaveDetailedMobile;<|MERGE_RESOLUTION|>--- conflicted
+++ resolved
@@ -6,12 +6,9 @@
 import WaveDetailedMobileAbout from "./WaveDetailedMobileAbout";
 import { WaveChat } from "./chat/WaveChat";
 import { WaveLeaderboard } from "./leaderboard/WaveLeaderboard";
-<<<<<<< HEAD
-=======
 import { ExtendedDrop } from "../../../helpers/waves/drop.helpers";
 import { AnimatePresence, motion } from "framer-motion";
 import { WaveDrop } from "./drop/WaveDrop";
->>>>>>> 6fa26c7b
 
 interface WaveDetailedMobileProps {
   readonly wave: ApiWave;
@@ -89,28 +86,6 @@
     }, 300);
   };
 
-<<<<<<< HEAD
-  const chatComponents: Record<WaveDetailedView, JSX.Element> = {
-    [WaveDetailedView.CHAT]: (
-      <WaveChat
-        wave={wave}
-        // TODO: Implement this
-        activeTab={WaveDetailedView.CHAT}
-        setActiveTab={() => {}}
-        onDropClick={() => {}}
-      />
-    ),
-    [WaveDetailedView.LEADERBOARD]: (
-      // TODO: Implement this
-      <WaveLeaderboard wave={wave} setActiveDrop={() => {}} >
-        <div></div>
-      </WaveLeaderboard>
-    ),
-    [WaveDetailedView.FOLLOWERS]: (
-      <WaveDetailedFollowers
-        wave={wave}
-        onBackClick={() => setView(WaveDetailedView.CHAT)}
-=======
   const components: Record<WaveDetailedMobileView, JSX.Element> = {
     [WaveDetailedMobileView.CHAT]: (
       <WaveChat
@@ -119,7 +94,6 @@
         activeTab={WaveDetailedView.CHAT}
         setActiveTab={() => {}}
         onDropClick={setActiveDrop}
->>>>>>> 6fa26c7b
       />
     ),
     [WaveDetailedMobileView.LEADERBOARD]: (
