--- conflicted
+++ resolved
@@ -1,5 +1,5 @@
 import { ApiWave } from "../../../generated/models/ApiWave";
-import { useContext, useEffect, useLayoutEffect, useState } from "react";
+import { useContext, useEffect, useState } from "react";
 import { AuthContext } from "../../auth/Auth";
 import WaveDetailedFollowers from "./followers/WaveDetailedFollowers";
 import { WaveDetailedView } from "./WaveDetailed";
@@ -46,11 +46,7 @@
 
   const [forceRender, setForceRender] = useState(0);
 
-<<<<<<< HEAD
-  useLayoutEffect(() => {
-=======
   useEffect(() => {
->>>>>>> 26420d01
     if (activeDrop) {
       setForceRender(prev => prev + 1);
     }
