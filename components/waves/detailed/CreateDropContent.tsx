--- conflicted
+++ resolved
@@ -34,16 +34,10 @@
 import { CreateDropContentFiles } from "./CreateDropContentFiles";
 import CreateDropActions from "./CreateDropActions";
 import { createBreakpoint } from "react-use";
-<<<<<<< HEAD
 import Tippy from "@tippyjs/react";
 import "tippy.js/dist/tippy.css";
-import {
-  ApiDropType,
-  ApiWaveType,
-} from "../../../generated/models/ObjectSerializer";
-=======
 import { ApiDropType } from "../../../generated/models/ApiDropType";
->>>>>>> f4ae9e34
+import { ApiWaveType } from "../../../generated/models/ApiWaveType";
 
 export type CreateDropMetadataType =
   | {
@@ -396,11 +390,7 @@
     raters_count: 0,
     context_profile_context: null,
     subscribed_actions: [],
-<<<<<<< HEAD
     drop_type: dropType,
-=======
-    drop_type: ApiDropType.Chat
->>>>>>> f4ae9e34
   };
 };
 
