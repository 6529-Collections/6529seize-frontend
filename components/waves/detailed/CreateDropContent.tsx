import PrimaryButton from "../../utils/button/PrimaryButton";
import { ActiveDropAction, ActiveDropState } from "./WaveDetailedContent";
import CreateDropReplyingWrapper from "./CreateDropReplyingWrapper";
import CreateDropInput, { CreateDropInputHandles } from "./CreateDropInput";
import { memo, useContext, useEffect, useMemo, useRef, useState } from "react";
import { EditorState } from "lexical";
import {
  CreateDropConfig,
  CreateDropPart,
  CreateDropRequestPart,
  DropMedia,
  DropMetadata,
  MentionedUser,
  ReferencedNft,
} from "../../../entities/IDrop";
import { $convertToMarkdownString, TRANSFORMERS } from "@lexical/markdown";
import { MENTION_TRANSFORMER } from "../../drops/create/lexical/transformers/MentionTransformer";
import { HASHTAG_TRANSFORMER } from "../../drops/create/lexical/transformers/HastagTransformer";
import { IMAGE_TRANSFORMER } from "../../drops/create/lexical/transformers/ImageTransformer";
import { AuthContext } from "../../auth/Auth";
import { commonApiPost } from "../../../services/api/common-api";
import { ApiCreateDropRequest } from "../../../generated/models/ApiCreateDropRequest";
import { ApiDropMentionedUser } from "../../../generated/models/ApiDropMentionedUser";
import { ApiDrop } from "../../../generated/models/ApiDrop";
import { getOptimisticDropId } from "../../../helpers/waves/drop.helpers";
import { ReactQueryWrapperContext } from "../../react-query-wrapper/ReactQueryWrapper";
import { AnimatePresence, motion } from "framer-motion";
import CreateDropMetadata from "./CreateDropMetadata";
import { ApiWave } from "../../../generated/models/ApiWave";
import { ApiWaveMetadataType } from "../../../generated/models/ApiWaveMetadataType";
import { ApiWaveParticipationRequirement } from "../../../generated/models/ApiWaveParticipationRequirement";
import CreateDropContentRequirements from "./CreateDropContentRequirements";
import { IProfileAndConsolidations } from "../../../entities/IProfile";
import { CreateDropContentFiles } from "./CreateDropContentFiles";
import CreateDropActions from "./CreateDropActions";
import { createBreakpoint } from "react-use";
<<<<<<< HEAD
import { ApiDropType } from "../../../generated/models/ApiDropType";
=======
import Tippy from "@tippyjs/react";
import "tippy.js/dist/tippy.css";
import { ApiDropType } from "../../../generated/models/ApiDropType";
import { ApiWaveType } from "../../../generated/models/ApiWaveType";
>>>>>>> 689c3764

export type CreateDropMetadataType =
  | {
      key: string;
      readonly type: ApiWaveMetadataType.String;
      value: string | null;
      readonly required: boolean;
    }
  | {
      key: string;
      readonly type: ApiWaveMetadataType.Number;
      value: number | null;
      readonly required: boolean;
    }
  | {
      key: string;
      readonly type: null;
      value: string | null;
      readonly required: boolean;
    };

interface CreateDropContentProps {
  readonly activeDrop: ActiveDropState | null;
  readonly onCancelReplyQuote: () => void;
  readonly wave: ApiWave;
  readonly drop: CreateDropConfig | null;
  readonly isStormMode: boolean;
  readonly isDropMode: boolean;
  readonly setDrop: React.Dispatch<
    React.SetStateAction<CreateDropConfig | null>
  >;
  readonly setIsStormMode: React.Dispatch<React.SetStateAction<boolean>>;
  readonly setIsDropMode: React.Dispatch<React.SetStateAction<boolean>>;
  readonly submitDrop: (dropRequest: ApiCreateDropRequest) => void;
}

interface MissingRequirements {
  metadata: string[];
  media: ApiWaveParticipationRequirement[];
}

const useBreakpoint = createBreakpoint({ MD: 640, S: 0 });

const getPartMentions = (
  markdown: string | null,
  mentionedUsers: Omit<MentionedUser, "current_handle">[]
) => {
  return mentionedUsers.filter((user) =>
    markdown?.includes(`@[${user.handle_in_content}]`)
  );
};

const getUpdatedMentions = (
  partMentions: Omit<MentionedUser, "current_handle">[],
  existingMentions: ApiDropMentionedUser[]
) => {
  const notAddedMentions = partMentions.filter(
    (mention) =>
      !existingMentions.some(
        (existing) =>
          existing.mentioned_profile_id === mention.mentioned_profile_id
      )
  );
  return [...existingMentions, ...notAddedMentions];
};

const getPartNfts = (
  markdown: string | null,
  referencedNfts: ReferencedNft[]
) => {
  return referencedNfts.filter((nft) => markdown?.includes(`#[${nft.name}]`));
};

const getUpdatedNfts = (
  partNfts: ReferencedNft[],
  existingNfts: ReferencedNft[]
) => {
  const notAddedNfts = partNfts.filter(
    (nft) =>
      !existingNfts.some(
        (existing) =>
          existing.contract === nft.contract && existing.token === nft.token
      )
  );
  return [...existingNfts, ...notAddedNfts];
};

const convertMetadataToDropMetadata = (
  metadata: CreateDropMetadataType[]
): DropMetadata[] => {
  return metadata
    .filter(
      (
        md
      ): md is CreateDropMetadataType & {
        key: NonNullable<CreateDropMetadataType["key"]>;
        value: NonNullable<CreateDropMetadataType["value"]>;
      } =>
        md.key !== null &&
        md.key !== undefined &&
        md.value !== null &&
        md.value !== undefined
    )
    .map((md) => ({
      data_key: md.key,
      data_value: `${md.value}`,
    }));
};

type HandleDropPartResult = {
  updatedMentions: ApiDropMentionedUser[];
  updatedNfts: ReferencedNft[];
  updatedMarkdown: string;
};

const handleDropPart = (
  markdown: string | null,
  existingMentions: ApiDropMentionedUser[],
  existingNfts: ReferencedNft[],
  mentionedUsers: Omit<MentionedUser, "current_handle">[],
  referencedNfts: ReferencedNft[]
): HandleDropPartResult => {
  const partMentions = getPartMentions(markdown, mentionedUsers);
  const updatedMentions = getUpdatedMentions(partMentions, existingMentions);

  const partNfts = getPartNfts(markdown, referencedNfts);
  const updatedNfts = getUpdatedNfts(partNfts, existingNfts);

  const updatedMarkdown = markdown ?? "";

  return {
    updatedMentions,
    updatedNfts,
    updatedMarkdown,
  };
};

export interface UploadingFile {
  file: File;
  isUploading: boolean;
  progress: number;
}

const uploadFileWithProgress = (
  url: string,
  file: File,
  contentType: string,
  onProgress: (progress: number) => void
): Promise<Response> => {
  return new Promise((resolve, reject) => {
    const xhr = new XMLHttpRequest();
    xhr.open("PUT", url);
    xhr.setRequestHeader("Content-Type", contentType);

    xhr.upload.onprogress = (event) => {
      if (event.lengthComputable) {
        const progress = Math.round((event.loaded / event.total) * 100);
        onProgress(progress);
      }
    };

    xhr.onload = () => {
      if (xhr.status >= 200 && xhr.status < 300) {
        resolve(
          new Response(xhr.response, {
            status: xhr.status,
            statusText: xhr.statusText,
          })
        );
      } else {
        reject(new Error(`HTTP error! status: ${xhr.status}`));
      }
    };

    xhr.onerror = () => reject(new Error("Network error"));

    xhr.send(file);
  });
};

const generateMediaForPart = async (
  media: File,
  setUploadingFiles: React.Dispatch<React.SetStateAction<UploadingFile[]>>
): Promise<DropMedia> => {
  try {
    setUploadingFiles((prev) => [
      ...prev,
      { file: media, isUploading: true, progress: 0 },
    ]);

    const prep = await commonApiPost<
      {
        content_type: string;
        file_name: string;
        file_size: number;
      },
      {
        upload_url: string;
        content_type: string;
        media_url: string;
      }
    >({
      endpoint: "drop-media/prep",
      body: {
        content_type: media.type,
        file_name: media.name,
        file_size: media.size,
      },
    });

    const response = await uploadFileWithProgress(
      prep.upload_url,
      media,
      prep.content_type,
      (progress) => {
        setUploadingFiles((prev) =>
          prev.map((uf) => (uf.file === media ? { ...uf, progress } : uf))
        );
      }
    );

    if (!response.ok) {
      throw new Error(`Failed to upload file: ${response.statusText}`);
    }

    setUploadingFiles((prev) => prev.filter((uf) => uf.file !== media));

    return {
      url: prep.media_url,
      mime_type: prep.content_type,
    };
  } catch (error) {
    setUploadingFiles((prev) => prev.filter((uf) => uf.file !== media));
    throw new Error(
      `Error uploading ${media.name}: ${(error as Error).message}`
    );
  }
};

const generatePart = async (
  part: CreateDropPart,
  setUploadingFiles: React.Dispatch<React.SetStateAction<UploadingFile[]>>
): Promise<CreateDropRequestPart> => {
  const media = await Promise.all(
    part.media.map((media) => generateMediaForPart(media, setUploadingFiles))
  );
  return {
    ...part,
    media,
  };
};

const generateParts = async (
  parts: CreateDropPart[],
  setUploadingFiles: React.Dispatch<React.SetStateAction<UploadingFile[]>>
): Promise<CreateDropRequestPart[]> => {
  try {
    return await Promise.all(
      parts.map((part) => generatePart(part, setUploadingFiles))
    );
  } catch (error) {
    throw new Error(`Error generating parts: ${(error as Error).message}`);
  }
};

const getOptimisticDrop = (
  dropRequest: ApiCreateDropRequest,
  connectedProfile: IProfileAndConsolidations | null,
  wave: {
    id: string;
    name: string;
    picture: string | null;
    description_drop: { id: string };
    participation: { authenticated_user_eligible: boolean };
    voting: { authenticated_user_eligible: boolean };
    chat: { authenticated_user_eligible: boolean };
  },
  activeDrop: ActiveDropState | null,
  dropType: ApiDropType
): ApiDrop | null => {
  if (!connectedProfile?.profile) {
    return null;
  }

  const getReplyTo = () => {
    if (activeDrop?.action === ActiveDropAction.REPLY) {
      return {
        drop_id: activeDrop.drop.id,
        drop_part_id: activeDrop.partId,
        is_deleted: false,
      };
    }
    return undefined;
  };

  return {
    id: getOptimisticDropId(),
    serial_no: 1,
    reply_to: getReplyTo(),
    wave: {
      id: wave.id,
      name: wave.name,
      picture: wave.picture ?? "",
      description_drop_id: wave.description_drop.id,
      authenticated_user_eligible_to_participate:
        wave.participation.authenticated_user_eligible,
      authenticated_user_eligible_to_vote:
        wave.voting.authenticated_user_eligible,
      authenticated_user_eligible_to_chat:
        wave.chat.authenticated_user_eligible,
    },
    author: {
      id: connectedProfile.profile.external_id,
      handle: connectedProfile.profile.handle,
      pfp: connectedProfile.profile.pfp_url ?? null,
      banner1_color: connectedProfile.profile.banner_1 ?? null,
      banner2_color: connectedProfile.profile.banner_2 ?? null,
      cic: connectedProfile.cic.cic_rating,
      rep: connectedProfile.rep,
      tdh: connectedProfile.consolidation.tdh,
      level: connectedProfile.level,
      subscribed_actions: [],
      archived: false,
    },
    created_at: Date.now(),
    updated_at: null,
    title: dropRequest.title ?? null,
    parts: dropRequest.parts.map((part, i) => ({
      part_id: i + 1,
      content: part.content ?? null,
      media: part.media.map((media) => ({
        url: media.url,
        mime_type: media.mime_type,
      })),
      quoted_drop: part.quoted_drop
        ? {
            ...part.quoted_drop,
            is_deleted: false,
          }
        : null,
      replies_count: 0,
      quotes_count: 0,
    })),
    parts_count: dropRequest.parts.length,
    referenced_nfts: dropRequest.referenced_nfts,
    mentioned_users: dropRequest.mentioned_users,
    metadata: dropRequest.metadata,
    rating: 0,
    top_raters: [],
    raters_count: 0,
    context_profile_context: null,
    subscribed_actions: [],
<<<<<<< HEAD
    drop_type: ApiDropType.Chat,
=======
    drop_type: dropType,
>>>>>>> 689c3764
  };
};

const CreateDropContent: React.FC<CreateDropContentProps> = ({
  activeDrop,
  onCancelReplyQuote,
  wave,
  drop,
  isStormMode,
  isDropMode,
  setDrop,
  setIsStormMode,
  setIsDropMode,
  submitDrop,
}) => {
  const breakpoint = useBreakpoint();
  const { requestAuth, setToast, connectedProfile } = useContext(AuthContext);
  const { addOptimisticDrop } = useContext(ReactQueryWrapperContext);

  const [submitting, setSubmitting] = useState(false);
  const [editorState, setEditorState] = useState<EditorState | null>(null);
  const [files, setFiles] = useState<File[]>([]);
  const [uploadingFiles, setUploadingFiles] = useState<UploadingFile[]>([]);
  const [showOptions, setShowOptions] = useState(breakpoint === "MD");
  useEffect(() => setShowOptions(breakpoint === "MD"), [breakpoint]);

  const isParticipatory = wave.wave.type !== ApiWaveType.Chat;

  const getMarkdown = useMemo(
    () =>
      editorState?.read(() =>
        $convertToMarkdownString([
          ...TRANSFORMERS,
          MENTION_TRANSFORMER,
          HASHTAG_TRANSFORMER,
          IMAGE_TRANSFORMER,
        ])
      ) ?? null,
    [editorState]
  );

  const getCanSubmitStorm = () => {
    const markdown = getMarkdown;
    if (markdown?.length && markdown.length > 240) {
      return false;
    }
    return true;
  };

  const getCanSubmit = () =>
    !!(!!getMarkdown || !!files.length || !!drop?.parts.length) &&
    !!(drop?.parts.length ? getCanSubmitStorm() : true);

  const getHaveMarkdownOrFile = () => !!getMarkdown || !!files.length;

  const getIsDropLimit = () =>
    (drop?.parts.reduce(
      (acc, part) => acc + (part.content?.length ?? 0),
      getMarkdown?.length ?? 0
    ) ?? 0) >= 24000;

  const getCanAddPart = () => getHaveMarkdownOrFile() && !getIsDropLimit();
  const canSubmit = useMemo(() => getCanSubmit(), [getMarkdown, files, drop]);
  const canAddPart = useMemo(() => getCanAddPart(), [getMarkdown, files, drop]);

  const [referencedNfts, setReferencedNfts] = useState<ReferencedNft[]>([]);

  const onReferencedNft = (newNft: ReferencedNft) => {
    setReferencedNfts([
      ...referencedNfts.filter(
        (i) => !(i.token === newNft.token && i.contract === newNft.contract)
      ),
      newNft,
    ]);
  };

  const [mentionedUsers, setMentionedUsers] = useState<
    Omit<MentionedUser, "current_handle">[]
  >([]);

  const onMentionedUser = (newUser: Omit<MentionedUser, "current_handle">) => {
    setMentionedUsers((curr) => {
      return [...curr, newUser];
    });
  };

  const initialMetadata = useMemo(() => {
    return wave.participation.required_metadata.map((md) => ({
      key: md.name,
      type: md.type,
      value: null,
      required: true,
    }));
  }, [wave.participation.required_metadata]);

  const [metadata, setMetadata] =
    useState<CreateDropMetadataType[]>(initialMetadata);

  const createDropInputRef = useRef<CreateDropInputHandles | null>(null);

  const getReplyTo = () => {
    if (activeDrop?.action === ActiveDropAction.REPLY) {
      return {
        drop_id: activeDrop.drop.id,
        drop_part_id: activeDrop.partId,
      };
    }
    return undefined;
  };

  const getInitialDrop = (): CreateDropConfig | null => {
    const markdown = getMarkdown;
    if (!markdown?.length && !files.length) {
      return {
        title: null,
        reply_to: getReplyTo(),
        parts: drop?.parts.length ? drop.parts : [],
        mentioned_users: drop?.mentioned_users ?? [],
        referenced_nfts: drop?.referenced_nfts ?? [],
        metadata: convertMetadataToDropMetadata(metadata),
        drop_type: isDropMode ? ApiDropType.Participatory : ApiDropType.Chat,
      };
    }
    return null;
  };

  const createCurrentDrop = (
    markdown: string | null,
    allMentions: ApiDropMentionedUser[],
    allNfts: ReferencedNft[]
  ): CreateDropConfig => {
    return {
      title: null,
      drop_type: isDropMode ? ApiDropType.Participatory : ApiDropType.Chat,
      reply_to: getReplyTo(),
      parts: [
        ...(drop?.parts ?? []),
        {
          content: markdown?.length ? markdown : null,
          quoted_drop:
            activeDrop?.action === ActiveDropAction.QUOTE
              ? {
                  drop_id: activeDrop.drop.id,
                  drop_part_id: activeDrop.partId,
                }
              : null,
          media: files,
        },
      ],
      mentioned_users: allMentions,
      referenced_nfts: allNfts,
      metadata: convertMetadataToDropMetadata(metadata),
    };
  };

  const getUpdatedDrop = (): CreateDropConfig => {
    const initialDrop = getInitialDrop();
    if (initialDrop) {
      return initialDrop;
    }

    const markdown = getMarkdown;
    const { updatedMentions, updatedNfts, updatedMarkdown } = handleDropPart(
      markdown,
      drop?.mentioned_users ?? [],
      drop?.referenced_nfts ?? [],
      mentionedUsers,
      referencedNfts
    );

    return createCurrentDrop(updatedMarkdown, updatedMentions, updatedNfts);
  };

  const updateDropStateAndClearInput = (newDrop: CreateDropConfig) => {
    setDrop(newDrop);
    createDropInputRef.current?.clearEditorState();
    setFiles([]);
  };

  const finalizeAndAddDropPart = (): CreateDropConfig => {
    const updatedDrop = getUpdatedDrop();
    updateDropStateAndClearInput(updatedDrop);
    return updatedDrop;
  };

  const filterMentionedUsers = ({
    mentionedUsers,
    parts,
  }: {
    readonly mentionedUsers: ApiDropMentionedUser[];
    readonly parts: CreateDropPart[];
  }): ApiDropMentionedUser[] =>
    mentionedUsers.filter((user) =>
      parts.some((part) =>
        part.content?.includes(`@[${user.handle_in_content}]`)
      )
    );

  const [dropEditorRefreshKey, setDropEditorRefreshKey] = useState(0);

  const refreshState = () => {
    createDropInputRef.current?.clearEditorState();
    setEditorState(null);
    setMetadata(initialMetadata);
    setMentionedUsers([]);
    setReferencedNfts([]);
    setDrop(null);
    setIsDropMode(false);
    setDropEditorRefreshKey((prev) => prev + 1);
  };

  const prepareAndSubmitDrop = async (dropRequest: CreateDropConfig) => {
    if (submitting) {
      return;
    }
    setSubmitting(true);
    const { success } = await requestAuth();
    if (!success) {
      setSubmitting(false);
      return;
    }

    if (!dropRequest.parts.length) {
      setSubmitting(false);
      return;
    }

    try {
      const parts = await generateParts(dropRequest.parts, setUploadingFiles);
      if (!parts.length) {
        setSubmitting(false);
        return;
      }

      const requestBody: ApiCreateDropRequest = {
        ...dropRequest,
        mentioned_users: filterMentionedUsers({
          mentionedUsers: dropRequest.mentioned_users,
          parts: dropRequest.parts,
        }),
        wave_id: wave.id,
        parts,
      };
      const optimisticDrop = getOptimisticDrop(
        requestBody,
        connectedProfile,
        wave,
        activeDrop,
        isDropMode ? ApiDropType.Participatory : ApiDropType.Chat
      );
      if (optimisticDrop) {
        addOptimisticDrop({ drop: optimisticDrop });
      }
      !!getMarkdown?.length && createDropInputRef.current?.clearEditorState();
      setFiles([]);
      refreshState();
      submitDrop(requestBody);
    } catch (error) {
      setToast({
        message: error instanceof Error ? error.message : String(error),
        type: "error",
      });
    } finally {
      setSubmitting(false);
    }
  };

  const isRequiredMetadataMissing = (item: CreateDropMetadataType): boolean => {
    return (
      item.required &&
      (item.value === null || item.value === undefined || item.value === "")
    );
  };

  const isMediaTypeMatching = (
    file: File,
    mediaType: ApiWaveParticipationRequirement
  ): boolean => {
    switch (mediaType) {
      case ApiWaveParticipationRequirement.Image:
        return file.type.startsWith("image/");
      case ApiWaveParticipationRequirement.Audio:
        return file.type.startsWith("audio/");
      case ApiWaveParticipationRequirement.Video:
        return file.type.startsWith("video/");
      default:
        return false;
    }
  };

  const getMissingRequirements = useMemo(() => {
    const getMissingMetadata = () =>
      metadata
        .filter(isRequiredMetadataMissing)
        .map((item) => item.key as string);

    const getMissingMedia = () =>
      wave.participation.required_media.filter(
        (media) => !files.some((file) => isMediaTypeMatching(file, media))
      );

    return (): MissingRequirements => ({
      metadata: getMissingMetadata(),
      media: getMissingMedia(),
    });
  }, [metadata, files, wave.participation.required_media]);

  const [missingRequirements, setMissingRequirements] =
    useState<MissingRequirements>({
      metadata: [],
      media: [],
    });

  useEffect(() => {
    setMissingRequirements(getMissingRequirements());
  }, [metadata, files, getMissingRequirements]);

  const onDrop = async (): Promise<void> => {
    if (submitting) {
      return;
    }
    if (
      missingRequirements.metadata.length ||
      missingRequirements.media.length
    ) {
      return;
    }
    await prepareAndSubmitDrop(getUpdatedDrop());
  };

  useEffect(() => {
    if (!activeDrop) {
      return;
    }
    const timer = setTimeout(() => {
      createDropInputRef.current?.focus();
    }, 100);
    return () => clearTimeout(timer);
  }, [activeDrop]);

  const handleFileChange = (newFiles: File[]) => {
    let updatedFiles = [...files, ...newFiles];
    let removedCount = 0;

    if (updatedFiles.length > 4) {
      removedCount = updatedFiles.length - 4;
      updatedFiles = updatedFiles.slice(-4);

      setToast({
        message: `File limit exceeded. The ${removedCount} oldest file${
          removedCount > 1 ? "s were" : " was"
        } removed to maintain the 4-file limit. New files have been added.`,
        type: "warning",
      });
    }

    setFiles(updatedFiles);
  };

  const handleEditorStateChange = (newEditorState: EditorState) => {
    setEditorState(newEditorState);
    if (breakpoint === "S") {
      setShowOptions(false);
    }
  };

  const removeFile = (file: File, partIndex?: number) => {
    if (partIndex !== undefined) {
      // Remove file from a specific part
      setDrop((prevDrop) => {
        if (!prevDrop) return null;
        const newParts = [...prevDrop.parts];
        newParts[partIndex] = {
          ...newParts[partIndex],
          media: newParts[partIndex].media.filter((f) => f !== file),
        };
        return { ...prevDrop, parts: newParts };
      });
    } else {
      // Remove file from the current files array
      setFiles((prevFiles) => prevFiles.filter((f) => f !== file));
    }
  };

  useEffect(() => {
    if (!drop) {
      setIsStormMode(false);
      return;
    }

    if (!drop.parts.length) {
      setIsStormMode(false);
    }
  }, [drop?.parts]);

  const [isMetadataOpen, setIsMetadataOpen] = useState(false);

  const onAddMetadataClick = () => {
    setIsMetadataOpen(true);
  };

  const closeMetadata = () => {
    setIsMetadataOpen(false);
  };

  const onChangeKey = (params: { index: number; newKey: string }) => {
    setMetadata((prev) => {
      const newMetadata = [...prev];
      newMetadata[params.index].key = params.newKey;
      return newMetadata;
    });
  };

  const onChangeValue = (params: {
    index: number;
    newValue: string | number | null;
  }) => {
    setMetadata((prev) => {
      const newMetadata = [...prev];
      newMetadata[params.index].value = params.newValue;
      return newMetadata;
    });
  };

  const onAddMetadata = () => {
    setMetadata([
      ...metadata,
      {
        key: "",
        type: null,
        value: null,
        required: false,
      },
    ]);
  };

  const onRemoveMetadata = (index: number) => {
    setMetadata((prev) => {
      const newMetadata = [...prev];
      newMetadata.splice(index, 1);
      return newMetadata;
    });
  };

  const breakIntoStorm = () => {
    finalizeAndAddDropPart();
    setIsStormMode(true);
  };

  return (
    <div className="tw-flex-grow">
      <CreateDropReplyingWrapper
        activeDrop={activeDrop}
        submitting={submitting}
        onCancelReplyQuote={onCancelReplyQuote}
      />
      <div className="tw-flex tw-items-end tw-w-full">
        <div className="tw-w-full tw-flex tw-items-center tw-gap-x-2 lg:tw-gap-x-3">
          <CreateDropActions
            isStormMode={isStormMode}
            canAddPart={canAddPart}
            submitting={submitting}
            showOptions={showOptions}
            isRequiredMetadataMissing={!!missingRequirements.metadata.length}
            isRequiredMediaMissing={!!missingRequirements.media.length}
            handleFileChange={handleFileChange}
            onAddMetadataClick={onAddMetadataClick}
            breakIntoStorm={breakIntoStorm}
            setShowOptions={setShowOptions}
          />
          <div className="tw-flex-grow tw-w-full">
            <CreateDropInput
              key={dropEditorRefreshKey}
              ref={createDropInputRef}
              editorState={editorState}
              type={activeDrop?.action ?? null}
              submitting={submitting}
              isStormMode={isStormMode}
              canSubmit={canSubmit}
              onEditorState={handleEditorStateChange}
              onReferencedNft={onReferencedNft}
              onMentionedUser={onMentionedUser}
              onDrop={onDrop}
            />
          </div>
        </div>
        <div className="tw-ml-2 lg:tw-ml-3">
<<<<<<< HEAD
          <PrimaryButton
            onClicked={onDrop}
            loading={submitting}
            disabled={!canSubmit}
            padding="tw-px-2.5 lg:tw-px-3.5 tw-py-2.5">
            <span className="tw-hidden lg:tw-inline">Drop</span>
            <svg
              xmlns="http://www.w3.org/2000/svg"
              viewBox="0 0 24 24"
              fill="currentColor"
              className="tw-size-5 lg:tw-hidden">
              <path d="M3.478 2.405a.75.75 0 00-.926.94l2.432 7.905H13.5a.75.75 0 010 1.5H4.984l-2.432 7.905a.75.75 0 00.926.94 60.519 60.519 0 0018.445-8.986.75.75 0 000-1.218A60.517 60.517 0 003.478 2.405z" />
            </svg>
          </PrimaryButton>
=======
          <div className="tw-flex tw-items-center tw-gap-x-3">
            {isParticipatory && (
              <Tippy
                content={<span className="tw-text-xs">Drop Mode</span>}
                placement="top"
              >
                <button
                  type="button"
                  onClick={() => setIsDropMode(!isDropMode)}
                  className={`tw-cursor-pointer tw-flex-shrink-0 tw-size-8 tw-flex tw-items-center tw-justify-center tw-border-0 tw-rounded-full tw-text-sm tw-font-semibold tw-shadow-sm focus-visible:tw-outline focus-visible:tw-outline-2 focus-visible:tw-outline-offset-2 tw-transform tw-transition tw-duration-300 tw-ease-in-out active:tw-scale-90 ${
                    isDropMode
                      ? "tw-bg-indigo-600 tw-text-white desktop-hover:hover:tw-bg-indigo-500 active:tw-bg-indigo-700 focus-visible:tw-outline-indigo-500 tw-ring-2 tw-ring-indigo-400/40 tw-ring-offset-1 tw-ring-offset-iron-900"
                      : "tw-bg-iron-800 tw-backdrop-blur-sm tw-text-iron-500 desktop-hover:hover:tw-bg-iron-700 active:tw-bg-iron-700/90 focus-visible:tw-outline-iron-700 tw-ring-1 tw-ring-iron-700/50"
                  }`}
                >
                  <svg
                    className="tw-size-4 tw-flex-shrink-0"
                    viewBox="0 0 24 24"
                    fill="none"
                    xmlns="http://www.w3.org/2000/svg"
                  >
                    <path
                      d="M8.62826 7.89684C8.62826 7.60735 8.62826 6.72633 7.11906 4.34441C6.41025 3.22565 5.71213 2.3144 5.68274 2.27615L5.12514 1.55005L4.56755 2.27615C4.53816 2.3144 3.84008 3.2257 3.13123 4.34441C1.62207 6.72633 1.62207 7.60735 1.62207 7.89684C1.62207 9.82846 3.19352 11.3999 5.12514 11.3999C7.05676 11.3999 8.62826 9.82846 8.62826 7.89684Z"
                      fill="currentColor"
                    />
                    <path
                      d="M21.2502 2.24459C20.7301 1.42366 20.2173 0.754227 20.1956 0.726104L19.638 0L19.0805 0.726104C19.0589 0.754227 18.546 1.42366 18.0259 2.24459C17.5419 3.00847 16.8984 4.11804 16.8984 4.931C16.8984 6.44166 18.1274 7.67061 19.638 7.67061C21.1487 7.67061 22.3777 6.44161 22.3777 4.931C22.3777 4.11799 21.7342 3.00847 21.2502 2.24459Z"
                      fill="currentColor"
                    />
                    <path
                      d="M13.6806 7.0994L13.1231 6.37329L12.5655 7.0994C12.5083 7.17388 11.1491 8.94805 9.76692 11.1295C7.8616 14.1367 6.89551 16.3717 6.89551 17.7724C6.89551 21.2063 9.68921 24 13.1231 24C16.557 24 19.3506 21.2063 19.3506 17.7724C19.3506 16.3717 18.3845 14.1367 16.4792 11.1295C15.097 8.94805 13.7379 7.17388 13.6806 7.0994Z"
                      fill="currentColor"
                    />
                  </svg>
                </button>
              </Tippy>
            )}
            <PrimaryButton
              onClicked={onDrop}
              loading={submitting}
              disabled={!canSubmit}
              padding="tw-px-2.5 lg:tw-px-3.5 tw-py-2.5"
            >
              <span className="tw-hidden lg:tw-inline">Drop</span>
              <svg
                xmlns="http://www.w3.org/2000/svg"
                viewBox="0 0 24 24"
                fill="currentColor"
                className="tw-size-5 lg:tw-hidden"
              >
                <path d="M3.478 2.405a.75.75 0 00-.926.94l2.432 7.905H13.5a.75.75 0 010 1.5H4.984l-2.432 7.905a.75.75 0 00.926.94 60.519 60.519 0 0018.445-8.986.75.75 0 000-1.218A60.517 60.517 0 003.478 2.405z" />
              </svg>
            </PrimaryButton>
          </div>
>>>>>>> 689c3764
        </div>
      </div>
      <CreateDropContentRequirements
        canSubmit={canSubmit}
        wave={wave}
        missingMedia={missingRequirements.media}
        missingMetadata={missingRequirements.metadata}
        onOpenMetadata={() => setIsMetadataOpen(true)}
        setFiles={handleFileChange}
        disabled={submitting}
      />
      <AnimatePresence>
        {isMetadataOpen && (
          <motion.div
            initial={{ opacity: 0, height: 0 }}
            animate={{ opacity: 1, height: "auto" }}
            exit={{ opacity: 0, height: 0 }}
            transition={{ duration: 0.3 }}>
            <CreateDropMetadata
              disabled={submitting}
              onRemoveMetadata={onRemoveMetadata}
              closeMetadata={closeMetadata}
              metadata={metadata}
              missingRequiredMetadataKeys={missingRequirements.metadata}
              onChangeKey={onChangeKey}
              onChangeValue={onChangeValue}
              onAddMetadata={onAddMetadata}
            />
          </motion.div>
        )}
      </AnimatePresence>
      <CreateDropContentFiles
        parts={drop?.parts ?? []}
        files={files}
        uploadingFiles={uploadingFiles}
        removeFile={removeFile}
        disabled={submitting}
      />
    </div>
  );
};

export default memo(CreateDropContent);<|MERGE_RESOLUTION|>--- conflicted
+++ resolved
@@ -34,14 +34,10 @@
 import { CreateDropContentFiles } from "./CreateDropContentFiles";
 import CreateDropActions from "./CreateDropActions";
 import { createBreakpoint } from "react-use";
-<<<<<<< HEAD
-import { ApiDropType } from "../../../generated/models/ApiDropType";
-=======
 import Tippy from "@tippyjs/react";
 import "tippy.js/dist/tippy.css";
 import { ApiDropType } from "../../../generated/models/ApiDropType";
 import { ApiWaveType } from "../../../generated/models/ApiWaveType";
->>>>>>> 689c3764
 
 export type CreateDropMetadataType =
   | {
@@ -394,11 +390,7 @@
     raters_count: 0,
     context_profile_context: null,
     subscribed_actions: [],
-<<<<<<< HEAD
-    drop_type: ApiDropType.Chat,
-=======
     drop_type: dropType,
->>>>>>> 689c3764
   };
 };
 
@@ -886,28 +878,11 @@
           </div>
         </div>
         <div className="tw-ml-2 lg:tw-ml-3">
-<<<<<<< HEAD
-          <PrimaryButton
-            onClicked={onDrop}
-            loading={submitting}
-            disabled={!canSubmit}
-            padding="tw-px-2.5 lg:tw-px-3.5 tw-py-2.5">
-            <span className="tw-hidden lg:tw-inline">Drop</span>
-            <svg
-              xmlns="http://www.w3.org/2000/svg"
-              viewBox="0 0 24 24"
-              fill="currentColor"
-              className="tw-size-5 lg:tw-hidden">
-              <path d="M3.478 2.405a.75.75 0 00-.926.94l2.432 7.905H13.5a.75.75 0 010 1.5H4.984l-2.432 7.905a.75.75 0 00.926.94 60.519 60.519 0 0018.445-8.986.75.75 0 000-1.218A60.517 60.517 0 003.478 2.405z" />
-            </svg>
-          </PrimaryButton>
-=======
           <div className="tw-flex tw-items-center tw-gap-x-3">
             {isParticipatory && (
               <Tippy
                 content={<span className="tw-text-xs">Drop Mode</span>}
-                placement="top"
-              >
+                placement="top">
                 <button
                   type="button"
                   onClick={() => setIsDropMode(!isDropMode)}
@@ -915,14 +890,12 @@
                     isDropMode
                       ? "tw-bg-indigo-600 tw-text-white desktop-hover:hover:tw-bg-indigo-500 active:tw-bg-indigo-700 focus-visible:tw-outline-indigo-500 tw-ring-2 tw-ring-indigo-400/40 tw-ring-offset-1 tw-ring-offset-iron-900"
                       : "tw-bg-iron-800 tw-backdrop-blur-sm tw-text-iron-500 desktop-hover:hover:tw-bg-iron-700 active:tw-bg-iron-700/90 focus-visible:tw-outline-iron-700 tw-ring-1 tw-ring-iron-700/50"
-                  }`}
-                >
+                  }`}>
                   <svg
                     className="tw-size-4 tw-flex-shrink-0"
                     viewBox="0 0 24 24"
                     fill="none"
-                    xmlns="http://www.w3.org/2000/svg"
-                  >
+                    xmlns="http://www.w3.org/2000/svg">
                     <path
                       d="M8.62826 7.89684C8.62826 7.60735 8.62826 6.72633 7.11906 4.34441C6.41025 3.22565 5.71213 2.3144 5.68274 2.27615L5.12514 1.55005L4.56755 2.27615C4.53816 2.3144 3.84008 3.2257 3.13123 4.34441C1.62207 6.72633 1.62207 7.60735 1.62207 7.89684C1.62207 9.82846 3.19352 11.3999 5.12514 11.3999C7.05676 11.3999 8.62826 9.82846 8.62826 7.89684Z"
                       fill="currentColor"
@@ -943,20 +916,17 @@
               onClicked={onDrop}
               loading={submitting}
               disabled={!canSubmit}
-              padding="tw-px-2.5 lg:tw-px-3.5 tw-py-2.5"
-            >
+              padding="tw-px-2.5 lg:tw-px-3.5 tw-py-2.5">
               <span className="tw-hidden lg:tw-inline">Drop</span>
               <svg
                 xmlns="http://www.w3.org/2000/svg"
                 viewBox="0 0 24 24"
                 fill="currentColor"
-                className="tw-size-5 lg:tw-hidden"
-              >
+                className="tw-size-5 lg:tw-hidden">
                 <path d="M3.478 2.405a.75.75 0 00-.926.94l2.432 7.905H13.5a.75.75 0 010 1.5H4.984l-2.432 7.905a.75.75 0 00.926.94 60.519 60.519 0 0018.445-8.986.75.75 0 000-1.218A60.517 60.517 0 003.478 2.405z" />
               </svg>
             </PrimaryButton>
           </div>
->>>>>>> 689c3764
         </div>
       </div>
       <CreateDropContentRequirements
