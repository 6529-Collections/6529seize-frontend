import React from "react";
import PrimaryButton from "../../../../utils/button/PrimaryButton";
import { ApiWave } from "../../../../../generated/models/ApiWave";

interface AgreementStepProps {
  readonly wave: ApiWave;
  readonly agreements: boolean;
  readonly setAgreements: (agreed: boolean) => void;
  readonly onContinue: () => void;
}

<<<<<<< HEAD
const AgreementStep: React.FC<AgreementStepProps> = ({
  agreements,
  setAgreements,
  onContinue,
=======
const AgreementStep: React.FC<AgreementStepProps> = ({ 
  wave,
  agreements, 
  setAgreements, 
  onContinue, 
>>>>>>> 37ba0d89
}) => {

  return (
    <div className="tw-flex tw-flex-col tw-gap-6">
      <div className="tw-text-iron-300 tw-text-base">
        Before submitting your artwork to The Memes, please review and agree to
        the following terms:
      </div>

      <div className="tw-flex tw-flex-col tw-gap-4 tw-bg-iron-900 tw-rounded-lg tw-p-5 tw-border tw-border-iron-800/50 tw-border-solid">
        {/* Terms content separate from checkbox for better readability */}
        <div className="tw-text-sm tw-text-iron-300 tw-whitespace-pre-wrap tw-mb-4">
          {wave.participation.terms}
        </div>
        
        {/* Checkbox at the bottom after reading the terms */}
        <div className="tw-flex tw-items-center">
          <button
            onClick={() => setAgreements(!agreements)}
            className="tw-flex tw-items-center tw-gap-3 tw-text-left hover:tw-opacity-80 tw-transition-opacity tw-bg-transparent tw-border-0"
            aria-label={agreements ? "Uncheck terms agreement" : "Check terms agreement"}
          >
            <div
              className={`tw-w-5 tw-h-5 tw-rounded tw-border ${
                agreements
                  ? "tw-bg-primary-500 tw-border-primary-600"
                  : "tw-bg-iron-800/70 tw-border-iron-700"
              } tw-flex tw-items-center tw-justify-center tw-transition-colors`}
            >
              {agreements && (
                <svg
                  aria-hidden="true"
                  xmlns="http://www.w3.org/2000/svg"
                  className="tw-w-3 tw-h-3 tw-text-white tw-flex-shrink-0"
                  viewBox="0 0 20 20"
                  fill="currentColor"
                >
                  <path
                    fillRule="evenodd"
                    d="M16.707 5.293a1 1 0 010 1.414l-8 8a1 1 0 01-1.414 0l-4-4a1 1 0 011.414-1.414L8 12.586l7.293-7.293a1 1 0 011.414 0z"
                    clipRule="evenodd"
                  />
                </svg>
              )}
            </div>
            <span className="tw-text-sm tw-text-iron-300 tw-font-medium">
              I have read and agree to the terms and conditions
            </span>
          </button>
        </div>
      </div>
      <div className="tw-mt-4 tw-flex tw-justify-center">
        <PrimaryButton
          onClicked={onContinue}
          loading={false}
          disabled={!agreements}
          padding="tw-px-6 tw-py-2.5"
        >
          I Agree & Continue
        </PrimaryButton>
      </div>
    </div>
  );
};

export default AgreementStep;<|MERGE_RESOLUTION|>--- conflicted
+++ resolved
@@ -9,18 +9,11 @@
   readonly onContinue: () => void;
 }
 
-<<<<<<< HEAD
-const AgreementStep: React.FC<AgreementStepProps> = ({
-  agreements,
-  setAgreements,
-  onContinue,
-=======
 const AgreementStep: React.FC<AgreementStepProps> = ({ 
   wave,
   agreements, 
   setAgreements, 
   onContinue, 
->>>>>>> 37ba0d89
 }) => {
 
   return (
