--- conflicted
+++ resolved
@@ -13,12 +13,18 @@
   traits,
   updateText,
   readOnly = false,
+  placeholder,
   className,
   error,
   onBlur,
 }) => {
   // Use a ref to track the input element
   const inputRef = useRef<HTMLInputElement>(null);
+  
+  // Track current input value for real-time checkmark updates
+  const [currentInputValue, setCurrentInputValue] = React.useState<string>(
+    (traits[field] as string) ?? ''
+  );
   
   // Debounced update function - stores the current input value for use in the debounced function
   const [debouncedValue, setDebouncedValue] = React.useState<string>('');
@@ -42,7 +48,7 @@
   }, []);
   
   // Handle blur (when user finishes typing)
-  const handleBlur = useCallback((e: React.FocusEvent<HTMLInputElement>) => {
+  const handleBlur = useCallback(() => {
     if (inputRef.current && inputRef.current.value !== traits[field]) {
       updateText(field, inputRef.current.value);
     }
@@ -59,11 +65,6 @@
       inputRef.current.value = value;
     }
   }, [traits, field]);
-  
-  // Track current input value for real-time checkmark updates
-  const [currentInputValue, setCurrentInputValue] = React.useState<string>(
-    (traits[field] as string) ?? ''
-  );
   
   // Update currentInputValue when traits change from outside
   React.useEffect(() => {
@@ -107,11 +108,7 @@
         onChange={handleChange}
         onBlur={handleBlur}
         maxLength={500}
-<<<<<<< HEAD
         placeholder={placeholder ?? ""}
-=======
-        placeholder=""
->>>>>>> 3a86c3cb
         readOnly={readOnly}
         className={inputClassName}
       />
