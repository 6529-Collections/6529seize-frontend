import React, { useEffect, useCallback, useMemo, useRef } from "react";
import useCapacitor from "../../hooks/useCapacitor";
import { useDebouncedCallback } from "use-debounce";

export enum CreateDropWaveWrapperContext {
  WAVE_CHAT = "WAVE_CHAT",
  SINGLE_DROP = "SINGLE_DROP",
  MY_STREAM = "MY_STREAM",
}

interface CreateDropWaveWrapperProps {
  readonly children: React.ReactNode;
  readonly context?: CreateDropWaveWrapperContext;
}

function useResizeObserver(
  containerRef: React.RefObject<HTMLDivElement>,
  fixedBottomRef: React.RefObject<HTMLDivElement>
) {
  const handleResize = useCallback(() => {
    const container = containerRef.current;
    const fixedBottom = fixedBottomRef.current;
    if (!container || !fixedBottom) return;
    const containerRect = container.getBoundingClientRect();
    const fixedBottomRect = fixedBottom.getBoundingClientRect();
    const viewportHeight = window.innerHeight;

    if (fixedBottomRect.bottom > viewportHeight) {
      window.scrollTo({
        top: window.scrollY + (fixedBottomRect.bottom - viewportHeight) + 20,
        behavior: "smooth",
      });
    } else if (fixedBottomRect.bottom < viewportHeight) {
      const newScrollTop = Math.max(
        0,
        window.scrollY - (viewportHeight - fixedBottomRect.bottom) + 20
      );
      window.scrollTo({
        top: newScrollTop,
        behavior: "smooth",
      });
    }

    if (containerRect.top < 0) {
      window.scrollTo({
        top: window.scrollY + containerRect.top,
        behavior: "smooth",
      });
    }
  }, [containerRef, fixedBottomRef]);

  const debouncedHandleResize = useDebouncedCallback(handleResize, 100);

  useEffect(() => {
    if (!containerRef.current || !fixedBottomRef.current) return;
    const observer = new ResizeObserver(debouncedHandleResize);
    observer.observe(containerRef.current);
    observer.observe(fixedBottomRef.current);

    return () => observer.disconnect();
  }, [debouncedHandleResize, containerRef, fixedBottomRef]);
}

export function CreateDropWaveWrapper({
  children,
  context = CreateDropWaveWrapperContext.WAVE_CHAT,
}: CreateDropWaveWrapperProps) {
  const capacitor = useCapacitor();

  const containerRef = useRef<HTMLDivElement>(null);
  const fixedBottomRef = useRef<HTMLDivElement>(null);

  useResizeObserver(containerRef, fixedBottomRef);

  const containerClassName = useMemo(() => {
    const isMyStreamOrWaveChat =
      context === CreateDropWaveWrapperContext.MY_STREAM ||
      context === CreateDropWaveWrapperContext.WAVE_CHAT;

    if (capacitor.isIos) {
      const marginClass =
        isMyStreamOrWaveChat && !capacitor.keyboardVisible
          ? "tw-mb-[3.75rem]"
          : "";
      return `tw-max-h-[calc(100vh-14.7rem)] ${marginClass} tw-z-[998]`;
    }

    return "tw-max-h-[calc(100vh-8.5rem)] lg:tw-max-h-[calc(100vh-7.5rem)] tw-z-30";
  }, [capacitor.isIos, capacitor.keyboardVisible, context]);
  return (
    <div
      ref={containerRef}
<<<<<<< HEAD
      className={`${containerClassName} tw-overflow-y-auto tw-scrollbar-thin tw-scrollbar-thumb-iron-500 tw-scrollbar-track-iron-800 hover:tw-scrollbar-thumb-iron-300 tw-py-2 tw-px-4 tw-top-0 tw-sticky tw-w-full tw-rounded-b-xl tw-flex-none tw-transition-colors tw-duration-500 tw-border-t tw-border-solid tw-border-x-0 tw-border-b-0 lg:tw-border-x lg:tw-border-b tw-border-iron-800 tw-bg-iron-950`}
    >
=======
      className={`${containerClassName} tw-overflow-y-auto tw-scrollbar-thin tw-scrollbar-thumb-iron-500 tw-scrollbar-track-iron-800 hover:tw-scrollbar-thumb-iron-300 tw-py-4 tw-px-4 tw-top-0 tw-sticky tw-w-full tw-rounded-b-xl tw-flex-none tw-transition-colors tw-duration-500 tw-border-t tw-border-solid tw-border-x-0 tw-border-b-0 lg:tw-border-x lg:tw-border-b tw-border-iron-800 tw-bg-iron-950`}>
>>>>>>> e4f8deb1
      {children}
      <div ref={fixedBottomRef}></div>
    </div>
  );
}<|MERGE_RESOLUTION|>--- conflicted
+++ resolved
@@ -90,12 +90,8 @@
   return (
     <div
       ref={containerRef}
-<<<<<<< HEAD
       className={`${containerClassName} tw-overflow-y-auto tw-scrollbar-thin tw-scrollbar-thumb-iron-500 tw-scrollbar-track-iron-800 hover:tw-scrollbar-thumb-iron-300 tw-py-2 tw-px-4 tw-top-0 tw-sticky tw-w-full tw-rounded-b-xl tw-flex-none tw-transition-colors tw-duration-500 tw-border-t tw-border-solid tw-border-x-0 tw-border-b-0 lg:tw-border-x lg:tw-border-b tw-border-iron-800 tw-bg-iron-950`}
     >
-=======
-      className={`${containerClassName} tw-overflow-y-auto tw-scrollbar-thin tw-scrollbar-thumb-iron-500 tw-scrollbar-track-iron-800 hover:tw-scrollbar-thumb-iron-300 tw-py-4 tw-px-4 tw-top-0 tw-sticky tw-w-full tw-rounded-b-xl tw-flex-none tw-transition-colors tw-duration-500 tw-border-t tw-border-solid tw-border-x-0 tw-border-b-0 lg:tw-border-x lg:tw-border-b tw-border-iron-800 tw-bg-iron-950`}>
->>>>>>> e4f8deb1
       {children}
       <div ref={fixedBottomRef}></div>
     </div>
