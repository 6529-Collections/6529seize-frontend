--- conflicted
+++ resolved
@@ -169,25 +169,11 @@
             )}
           </div>
           {canShowVote && (
-<<<<<<< HEAD
-            <button
-              onClick={(e) => e.stopPropagation()}
-              onKeyDown={(e) => e.stopPropagation()}
-              type="button"
-              className="tw-border-none tw-m-0 tw-p-0 tw-bg-transparent">
-              <VotingModalButton
-                drop={drop}
-                onClick={handleVoteButtonClick}
-                variant={artFocused ? "subtle" : "default"}
-              />
-            </button>
-=======
             <VotingModalButton
               drop={drop}
               onClick={handleVoteButtonClick}
               variant={artFocused ? "subtle" : "default"}
             />
->>>>>>> 176e0e39
           )}
         </div>
       </div>
