import React from "react";
import { ExtendedDrop } from "../../../../../helpers/waves/drop.helpers";
<<<<<<< HEAD
import { cicToType, getTimeAgoShort } from "../../../../../helpers/Helpers";
=======

import { cicToType } from "../../../../../helpers/Helpers";
>>>>>>> eb226079
import Link from "next/link";
import UserCICAndLevel, {
  UserCICAndLevelSize,
} from "../../../../user/utils/UserCICAndLevel";
<<<<<<< HEAD
import WinnerDropBadge from "../../../../waves/drops/winner/WinnerDropBadge";
=======
import { Time } from "../../../../../helpers/time";
>>>>>>> eb226079

interface WaveLeaderboardDropAuthorProps {
  readonly drop: ExtendedDrop;
}

export const WaveLeaderboardDropAuthor: React.FC<
  WaveLeaderboardDropAuthorProps
> = ({ drop }) => {
  return (
<<<<<<< HEAD
    <div className="tw-flex tw-items-center tw-gap-x-3">
      <Link
        href={`/${drop.author.handle}`}
        onClick={(e) => e.stopPropagation()}
        className="tw-flex tw-items-center tw-gap-x-2 tw-no-underline group"
      >
        <div className="tw-h-10 tw-w-10 tw-bg-iron-900 tw-relative tw-flex-shrink-0 tw-rounded-lg">
          {drop.author.pfp ? (
            <div className="tw-rounded-lg tw-h-full tw-w-full">
              <div className="tw-h-full tw-w-full tw-max-w-full tw-rounded-lg tw-overflow-hidden tw-bg-iron-900 tw-ring-1 tw-ring-inset tw-ring-white/10">
                <div className="tw-h-full tw-text-center tw-flex tw-items-center tw-justify-center tw-rounded-lg tw-overflow-hidden">
                  <img
                    src={drop.author.pfp}
                    alt="Profile picture"
                    className="tw-bg-transparent tw-max-w-full tw-max-h-full tw-h-auto tw-w-auto tw-mx-auto tw-object-contain"
                  />
                </div>
              </div>
            </div>
          ) : (
            <div className="tw-h-full tw-w-full tw-bg-iron-900 tw-ring-1 tw-ring-inset tw-ring-white/10 tw-rounded-lg"></div>
          )}
        </div>
      </Link>
      <div className="tw-flex tw-items-center tw-gap-x-4">
        <div className="tw-flex tw-items-center tw-gap-x-2">
=======
    <Link
      href={`/${drop.author.handle}`}
      onClick={(e) => e.stopPropagation()}
      className="tw-flex tw-items-center tw-gap-x-3.5 tw-no-underline group">
      <div className="tw-relative">
        {drop.author.pfp ? (
          <img
            className="tw-size-9 md:tw-size-11 tw-rounded-lg tw-bg-iron-900 tw-ring-1 tw-ring-inset tw-ring-white/10 tw-object-contain tw-flex-shrink-0"
            src={drop.author.pfp}
            alt="User avatar"
          />
        ) : (
          <div className="tw-size-9 md:tw-size-11 tw-rounded-lg tw-ring-1 tw-ring-inset tw-ring-white/10 tw-bg-iron-800 tw-flex-shrink-0" />
        )}
        <div className="tw-absolute -tw-bottom-1 -tw-right-1">
>>>>>>> eb226079
          <UserCICAndLevel
            level={drop.author.level}
            cicType={cicToType(drop.author.cic)}
            size={UserCICAndLevelSize.SMALL}
          />
          <Link
            href={`/${drop.author.handle}`}
            onClick={(e) => e.stopPropagation()}
            className="tw-no-underline"
          >
            <span className="tw-text-md tw-mb-0 tw-leading-none tw-font-semibold">
              {drop.author.handle}
            </span>
          </Link>

          <div className="tw-size-[3px] tw-bg-iron-600 tw-rounded-full tw-flex-shrink-0"></div>

          <span className="tw-text-md tw-mb-0 tw-whitespace-nowrap tw-font-normal tw-leading-none tw-text-iron-500">
            {getTimeAgoShort(drop.created_at)}
          </span>
        </div>
        <WinnerDropBadge
          rank={drop.rank}
          decisionTime={drop.winning_context?.decision_time || null}
        />
      </div>
<<<<<<< HEAD
    </div>
=======
      <div className="tw-flex tw-flex-col tw-gap-y-1.5 sm:tw-gap-y-0">
        <span className="tw-text-base md:tw-text-lg tw-font-semibold tw-text-iron-100 tw-leading-none group-hover:tw-text-iron-50 tw-transition-colors">
          {drop.author.handle}
        </span>
        <span className="tw-whitespace-nowrap tw-text-xs tw-font-medium tw-text-iron-400 tw-leading-none">
          {Time.millis(drop.created_at).toLocaleDropDateAndTimeString()}
        </span>
      </div>
    </Link>
>>>>>>> eb226079
  );
};<|MERGE_RESOLUTION|>--- conflicted
+++ resolved
@@ -1,20 +1,13 @@
 import React from "react";
 import { ExtendedDrop } from "../../../../../helpers/waves/drop.helpers";
-<<<<<<< HEAD
-import { cicToType, getTimeAgoShort } from "../../../../../helpers/Helpers";
-=======
+import { cicToType } from "../../../../../helpers/Helpers";
 
-import { cicToType } from "../../../../../helpers/Helpers";
->>>>>>> eb226079
 import Link from "next/link";
 import UserCICAndLevel, {
   UserCICAndLevelSize,
 } from "../../../../user/utils/UserCICAndLevel";
-<<<<<<< HEAD
 import WinnerDropBadge from "../../../../waves/drops/winner/WinnerDropBadge";
-=======
 import { Time } from "../../../../../helpers/time";
->>>>>>> eb226079
 
 interface WaveLeaderboardDropAuthorProps {
   readonly drop: ExtendedDrop;
@@ -24,7 +17,6 @@
   WaveLeaderboardDropAuthorProps
 > = ({ drop }) => {
   return (
-<<<<<<< HEAD
     <div className="tw-flex tw-items-center tw-gap-x-3">
       <Link
         href={`/${drop.author.handle}`}
@@ -51,23 +43,6 @@
       </Link>
       <div className="tw-flex tw-items-center tw-gap-x-4">
         <div className="tw-flex tw-items-center tw-gap-x-2">
-=======
-    <Link
-      href={`/${drop.author.handle}`}
-      onClick={(e) => e.stopPropagation()}
-      className="tw-flex tw-items-center tw-gap-x-3.5 tw-no-underline group">
-      <div className="tw-relative">
-        {drop.author.pfp ? (
-          <img
-            className="tw-size-9 md:tw-size-11 tw-rounded-lg tw-bg-iron-900 tw-ring-1 tw-ring-inset tw-ring-white/10 tw-object-contain tw-flex-shrink-0"
-            src={drop.author.pfp}
-            alt="User avatar"
-          />
-        ) : (
-          <div className="tw-size-9 md:tw-size-11 tw-rounded-lg tw-ring-1 tw-ring-inset tw-ring-white/10 tw-bg-iron-800 tw-flex-shrink-0" />
-        )}
-        <div className="tw-absolute -tw-bottom-1 -tw-right-1">
->>>>>>> eb226079
           <UserCICAndLevel
             level={drop.author.level}
             cicType={cicToType(drop.author.cic)}
@@ -85,8 +60,8 @@
 
           <div className="tw-size-[3px] tw-bg-iron-600 tw-rounded-full tw-flex-shrink-0"></div>
 
-          <span className="tw-text-md tw-mb-0 tw-whitespace-nowrap tw-font-normal tw-leading-none tw-text-iron-500">
-            {getTimeAgoShort(drop.created_at)}
+          <span className="tw-whitespace-nowrap tw-text-xs tw-font-medium tw-text-iron-400 tw-leading-none">
+            {Time.millis(drop.created_at).toLocaleDropDateAndTimeString()}
           </span>
         </div>
         <WinnerDropBadge
@@ -94,18 +69,6 @@
           decisionTime={drop.winning_context?.decision_time || null}
         />
       </div>
-<<<<<<< HEAD
     </div>
-=======
-      <div className="tw-flex tw-flex-col tw-gap-y-1.5 sm:tw-gap-y-0">
-        <span className="tw-text-base md:tw-text-lg tw-font-semibold tw-text-iron-100 tw-leading-none group-hover:tw-text-iron-50 tw-transition-colors">
-          {drop.author.handle}
-        </span>
-        <span className="tw-whitespace-nowrap tw-text-xs tw-font-medium tw-text-iron-400 tw-leading-none">
-          {Time.millis(drop.created_at).toLocaleDropDateAndTimeString()}
-        </span>
-      </div>
-    </Link>
->>>>>>> eb226079
   );
 };