import React, { useContext } from "react";
import { AuthContext } from "../../../auth/Auth";
import PrimaryButton from "../../../utils/button/PrimaryButton";
import { FontAwesomeIcon } from "@fortawesome/react-fontawesome";
import { faList, faTableCells } from "@fortawesome/free-solid-svg-icons";
import { ApiWave } from "../../../../generated/models/ApiWave";
import { useWave } from "../../../../hooks/useWave";
import { WaveleaderboardSort } from "./WaveleaderboardSort";
import { WaveDropsLeaderboardSort } from "../../../../hooks/useWaveDropsLeaderboard";
interface WaveLeaderboardHeaderProps {
  readonly wave: ApiWave;
  readonly onCreateDrop: () => void;
  readonly viewMode: "list" | "grid";
  readonly onViewModeChange: (mode: "list" | "grid") => void;
  readonly sort: WaveDropsLeaderboardSort;
  readonly onSortChange: (sort: WaveDropsLeaderboardSort) => void;
}

export const WaveLeaderboardHeader: React.FC<WaveLeaderboardHeaderProps> = ({
  wave,
  onCreateDrop,
  viewMode = "list",
  onViewModeChange,
  sort,
  onSortChange,
}) => {
  const { connectedProfile } = useContext(AuthContext);
  const { isMemesWave } = useWave(wave);

  return (
    <div className="tw-mt-4 tw-flex tw-flex-col tw-gap-y-4 tw-@container">
<<<<<<< HEAD
      <div className="tw-flex tw-items-center tw-justify-between tw-pb-4">
        <div className="tw-flex tw-items-center tw-gap-x-4">
          <div className="tw-flex tw-items-center tw-whitespace-nowrap tw-h-9 tw-px-1 tw-text-xs tw-border tw-border-iron-800 tw-border-solid tw-rounded-lg tw-overflow-hidden">
            <button
              className={`tw-px-2.5 tw-py-1.5 ${
                viewMode === "list"
                  ? "tw-bg-iron-800 tw-text-iron-300 tw-font-medium"
                  : "tw-text-iron-400 desktop-hover:hover:tw-text-iron-300 tw-bg-transparent"
              } tw-rounded-md tw-border-0 tw-transition tw-duration-300 tw-ease-out`}
              onClick={() => onViewModeChange("list")}
            >
              <FontAwesomeIcon icon={faList} className="tw-w-4 tw-h-4" />
            </button>
            <button
              className={`tw-px-2.5 tw-py-1.5 ${
                viewMode === "grid"
                  ? "tw-bg-iron-800 tw-text-iron-300 tw-font-medium"
                  : "tw-text-iron-400 desktop-hover:hover:tw-text-iron-300 tw-bg-transparent"
              } tw-rounded-md tw-border-0 tw-transition tw-duration-300 tw-ease-out`}
              onClick={() => onViewModeChange("grid")}
            >
              <FontAwesomeIcon icon={faTableCells} className="tw-w-4 tw-h-4" />
            </button>
          </div>
          <div
            id="tabsId"
            className="tw-flex tw-items-center tw-whitespace-nowrap tw-h-9 tw-px-1 tw-text-xs tw-border tw-border-iron-800 tw-border-solid tw-rounded-lg tw-overflow-hidden"
          >
            <button className="tw-px-2.5 tw-py-1.5 tw-bg-iron-800 tw-text-iron-300 tw-font-medium tw-rounded-md tw-border-0 tw-transition tw-duration-300 tw-ease-out">
              Current Vote
            </button>
            <button className="tw-px-2.5 tw-py-1.5 tw-text-iron-400 desktop-hover:hover:tw-text-iron-300 tw-bg-transparent tw-border-0 tw-rounded-md tw-transition tw-duration-300 tw-ease-out">
              24-Hour Vote
            </button>
          </div>
=======
      <div className="tw-flex tw-items-start sm:tw-items-center tw-justify-between tw-pb-4">
        <div className="tw-flex tw-items-center tw-gap-x-4 tw-mt-2 sm:tw-mt-0">
          {isMemesWave && (
            <div className="tw-flex tw-items-center tw-whitespace-nowrap tw-h-9 tw-px-1 tw-text-xs tw-border tw-border-iron-800 tw-border-solid tw-rounded-lg tw-overflow-hidden">
              <button
                className={`tw-px-2.5 tw-py-1.5 ${
                  viewMode === "list"
                    ? "tw-bg-iron-800 tw-text-iron-300 tw-font-medium"
                    : "tw-text-iron-400 desktop-hover:hover:tw-text-iron-300 tw-bg-transparent"
                } tw-rounded-md tw-border-0 tw-transition tw-duration-300 tw-ease-out`}
                onClick={() => onViewModeChange("list")}
              >
                <FontAwesomeIcon icon={faList} className="tw-w-4 tw-h-4" />
              </button>
              <button
                className={`tw-px-2.5 tw-py-1.5 ${
                  viewMode === "grid"
                    ? "tw-bg-iron-800 tw-text-iron-300 tw-font-medium"
                    : "tw-text-iron-400 desktop-hover:hover:tw-text-iron-300 tw-bg-transparent"
                } tw-rounded-md tw-border-0 tw-transition tw-duration-300 tw-ease-out`}
                onClick={() => onViewModeChange("grid")}
              >
                <FontAwesomeIcon
                  icon={faTableCells}
                  className="tw-w-4 tw-h-4"
                />
              </button>
            </div>
          )}
          {isMemesWave && (
            <WaveleaderboardSort sort={sort} onSortChange={onSortChange} />
          )}
>>>>>>> a2ab1c21
        </div>
        {!isMemesWave && connectedProfile && (
          <div className="tw-w-auto tw-ml-auto">
            <PrimaryButton
              loading={false}
              disabled={false}
              onClicked={onCreateDrop}
              padding="tw-px-3 tw-py-1.5"
            >
              <svg
                className="tw-w-4 tw-h-4 tw-flex-shrink-0 -tw-ml-1"
                xmlns="http://www.w3.org/2000/svg"
                viewBox="0 0 24 24"
                fill="currentColor"
                aria-hidden="true"
              >
                <path
                  fillRule="evenodd"
                  d="M12 3.75a.75.75 0 01.75.75v6.75h6.75a.75.75 0 010 1.5h-6.75v6.75a.75.75 0 01-1.5 0v-6.75H4.5a.75.75 0 010-1.5h6.75V4.5a.75.75 0 01.75-.75z"
                  clipRule="evenodd"
                />
              </svg>
              <span className="tw-hidden tw-sm:tw-block">Drop</span>
            </PrimaryButton>
          </div>
        )}
      </div>
    </div>
  );
};<|MERGE_RESOLUTION|>--- conflicted
+++ resolved
@@ -29,43 +29,6 @@
 
   return (
     <div className="tw-mt-4 tw-flex tw-flex-col tw-gap-y-4 tw-@container">
-<<<<<<< HEAD
-      <div className="tw-flex tw-items-center tw-justify-between tw-pb-4">
-        <div className="tw-flex tw-items-center tw-gap-x-4">
-          <div className="tw-flex tw-items-center tw-whitespace-nowrap tw-h-9 tw-px-1 tw-text-xs tw-border tw-border-iron-800 tw-border-solid tw-rounded-lg tw-overflow-hidden">
-            <button
-              className={`tw-px-2.5 tw-py-1.5 ${
-                viewMode === "list"
-                  ? "tw-bg-iron-800 tw-text-iron-300 tw-font-medium"
-                  : "tw-text-iron-400 desktop-hover:hover:tw-text-iron-300 tw-bg-transparent"
-              } tw-rounded-md tw-border-0 tw-transition tw-duration-300 tw-ease-out`}
-              onClick={() => onViewModeChange("list")}
-            >
-              <FontAwesomeIcon icon={faList} className="tw-w-4 tw-h-4" />
-            </button>
-            <button
-              className={`tw-px-2.5 tw-py-1.5 ${
-                viewMode === "grid"
-                  ? "tw-bg-iron-800 tw-text-iron-300 tw-font-medium"
-                  : "tw-text-iron-400 desktop-hover:hover:tw-text-iron-300 tw-bg-transparent"
-              } tw-rounded-md tw-border-0 tw-transition tw-duration-300 tw-ease-out`}
-              onClick={() => onViewModeChange("grid")}
-            >
-              <FontAwesomeIcon icon={faTableCells} className="tw-w-4 tw-h-4" />
-            </button>
-          </div>
-          <div
-            id="tabsId"
-            className="tw-flex tw-items-center tw-whitespace-nowrap tw-h-9 tw-px-1 tw-text-xs tw-border tw-border-iron-800 tw-border-solid tw-rounded-lg tw-overflow-hidden"
-          >
-            <button className="tw-px-2.5 tw-py-1.5 tw-bg-iron-800 tw-text-iron-300 tw-font-medium tw-rounded-md tw-border-0 tw-transition tw-duration-300 tw-ease-out">
-              Current Vote
-            </button>
-            <button className="tw-px-2.5 tw-py-1.5 tw-text-iron-400 desktop-hover:hover:tw-text-iron-300 tw-bg-transparent tw-border-0 tw-rounded-md tw-transition tw-duration-300 tw-ease-out">
-              24-Hour Vote
-            </button>
-          </div>
-=======
       <div className="tw-flex tw-items-start sm:tw-items-center tw-justify-between tw-pb-4">
         <div className="tw-flex tw-items-center tw-gap-x-4 tw-mt-2 sm:tw-mt-0">
           {isMemesWave && (
@@ -98,7 +61,6 @@
           {isMemesWave && (
             <WaveleaderboardSort sort={sort} onSortChange={onSortChange} />
           )}
->>>>>>> a2ab1c21
         </div>
         {!isMemesWave && connectedProfile && (
           <div className="tw-w-auto tw-ml-auto">
