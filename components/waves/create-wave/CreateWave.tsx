import React, { useContext, useEffect, useRef, useState } from "react";
import CreateWaveDrops from "./drops/CreateWaveDrops";
import CreateWavesMainSteps from "./main-steps/CreateWavesMainSteps";
import CreateWaveOverview from "./overview/CreateWaveOverview";
import CreateWaveGroups from "./groups/CreateWaveGroups";
import CreateWaveDates from "./dates/CreateWaveDates";
import CreateWaveOutcomes from "./outcomes/CreateWaveOutcomes";
import {
  CreateWaveConfig,
  CreateWaveGroupConfigType,
  CreateWaveOutcomeType,
  CreateWaveStep,
  WaveSignatureType,
} from "../../../types/waves.types";
import { assertUnreachable } from "../../../helpers/AllowlistToolHelpers";
import CreateWaveVoting from "./voting/CreateWaveVoting";
import CreateWaveApproval from "./approval/CreateWaveApproval";
import { ApiGroupFull } from "../../../generated/models/ApiGroupFull";
import { ApiWaveCreditType } from "../../../generated/models/ApiWaveCreditType";
import { ApiWaveType } from "../../../generated/models/ApiWaveType";
import CreateWaveActions from "./utils/CreateWaveActions";
import CreateWaveDescription, {
  CreateWaveDescriptionHandles,
} from "./description/CreateWaveDescription";
import { IProfileAndConsolidations } from "../../../entities/IProfile";
import {
  CREATE_WAVE_VALIDATION_ERROR,
  getCreateNewWaveBody,
  getCreateWaveValidationErrors,
} from "../../../helpers/waves/create-wave.helpers";
import { ApiCreateNewWave } from "../../../generated/models/ApiCreateNewWave";
import { AuthContext } from "../../auth/Auth";
import {
  CreateDropPart,
  CreateDropRequestPart,
  DropMedia,
} from "../../../entities/IDrop";
import { commonApiPost } from "../../../services/api/common-api";
import { useMutation } from "@tanstack/react-query";
import { ReactQueryWrapperContext } from "../../react-query-wrapper/ReactQueryWrapper";
import { ApiCreateWaveDropRequest } from "../../../generated/models/ApiCreateWaveDropRequest";
import { ApiWave } from "../../../generated/models/ApiWave";
import { useRouter } from "next/router";
import { ApiGroupFilterDirection } from "../../../generated/models/ApiGroupFilterDirection";
import { ApiCreateGroup } from "../../../generated/models/ApiCreateGroup";
import { Time } from "../../../helpers/time";

export default function CreateWave({
  profile,
  onBack,
}: {
  readonly profile: IProfileAndConsolidations;
  readonly onBack: () => void;
}) {
  const router = useRouter();
  const { requestAuth, setToast, connectedProfile } = useContext(AuthContext);
  const { waitAndInvalidateDrops, onWaveCreated } = useContext(
    ReactQueryWrapperContext
  );
<<<<<<< HEAD
  const initialType = WaveType.Rank;
=======
  const initialType = ApiWaveType.Chat;
>>>>>>> 9892ae68
  const initialStep = CreateWaveStep.OVERVIEW;
  const getInitialConfig = ({
    type,
  }: {
    readonly type: ApiWaveType;
  }): CreateWaveConfig => ({
    overview: {
      type,
      signatureType: WaveSignatureType.NONE,
      name: "test",
      image: null,
    },
    groups: {
      canView: null,
      canDrop: null,
      canVote: null,
      admin: null,
    },
    dates: {
      submissionStartDate: Time.currentMillis(),
      votingStartDate: Time.currentMillis(),
      endDate: null,
    },
    drops: {
      allowDiscussionDrops: true,
      noOfApplicationsAllowedPerParticipant: null,
      requiredTypes: [],
      requiredMetadata: [],
    },
    voting: {
      type: ApiWaveCreditType.Tdh,
      category: null,
      profileId: null,
    },
    outcomes: [],
    approval: {
      threshold: null,
      thresholdTimeMs: null,
    },
  });

  const [config, setConfig] = useState<CreateWaveConfig>(
    getInitialConfig({
      type: initialType,
    })
  );

  const [submitting, setSubmitting] = useState(false);

  const [step, setStep] = useState<CreateWaveStep>(initialStep);
  const [selectedOutcomeType, setSelectedOutcomeType] =
    useState<CreateWaveOutcomeType | null>(null);

  const [errors, setErrors] = useState<CREATE_WAVE_VALIDATION_ERROR[]>([]);

  const onOutcomeTypeChange = (outcomeType: CreateWaveOutcomeType | null) => {
    setSelectedOutcomeType(outcomeType);
    setErrors([]);
  };

  useEffect(() => {
    setErrors([]);
  }, [config]);

  const onStep = ({
    step: newStep,
    direction,
  }: {
    readonly step: CreateWaveStep;
    readonly direction: "forward" | "backward";
  }) => {
    if (direction === "forward") {
      const newErrors = getCreateWaveValidationErrors({ config, step });
      if (newErrors.length) {
        setErrors(newErrors);
        return;
      }
    }
    setErrors([]);
    setSelectedOutcomeType(null);
    setStep(newStep);
  };

  const setOverview = (overview: CreateWaveConfig["overview"]) => {
    setConfig((prev) => ({
      ...getInitialConfig({ type: overview.type }),
      overview,
    }));
  };

  const setDates = (dates: CreateWaveConfig["dates"]) => {
    setConfig((prev) => ({
      ...prev,
      dates,
    }));
  };

  const setDrops = (drops: CreateWaveConfig["drops"]) => {
    setConfig((prev) => ({
      ...prev,
      drops,
    }));
  };

  const setOutcomes = (outcomes: CreateWaveConfig["outcomes"]) => {
    setConfig((prev) => ({
      ...prev,
      outcomes,
    }));
  };

  const onGroupSelect = ({
    group,
    groupType,
  }: {
    readonly group: ApiGroupFull | null;
    readonly groupType: CreateWaveGroupConfigType;
  }) => {
    switch (groupType) {
      case CreateWaveGroupConfigType.CAN_VIEW:
        setConfig((prev) => ({
          ...prev,
          groups: {
            ...prev.groups,
            canView: group?.id ?? null,
          },
        }));
        break;
      case CreateWaveGroupConfigType.CAN_DROP:
        setConfig((prev) => ({
          ...prev,
          groups: {
            ...prev.groups,
            canDrop: group?.id ?? null,
          },
        }));
        break;
      case CreateWaveGroupConfigType.CAN_VOTE:
        setConfig((prev) => ({
          ...prev,
          groups: {
            ...prev.groups,
            canVote: group?.id ?? null,
          },
        }));
        break;
      case CreateWaveGroupConfigType.ADMIN:
        setConfig((prev) => ({
          ...prev,
          groups: {
            ...prev.groups,
            admin: group?.id ?? null,
          },
        }));
        break;
      default:
        assertUnreachable(groupType);
    }
  };

  const onVotingTypeChange = (type: ApiWaveCreditType) => {
    setConfig((prev) => ({
      ...prev,
      voting: {
        type,
        category: null,
        profileId: null,
      },
    }));
  };

  const onCategoryChange = (category: string | null) => {
    setConfig((prev) => ({
      ...prev,
      voting: {
        ...prev.voting,
        category,
      },
    }));
  };

  const onProfileIdChange = (profileId: string | null) => {
    setConfig((prev) => ({
      ...prev,
      voting: {
        ...prev.voting,
        profileId,
      },
    }));
  };

  const onThresholdChange = (threshold: number | null) => {
    setConfig((prev) => ({
      ...prev,
      approval: {
        ...prev.approval,
        threshold,
      },
    }));
  };

  const onThresholdTimeChange = (thresholdTimeMs: number | null) => {
    setConfig((prev) => ({
      ...prev,
      approval: {
        ...prev.approval,
        thresholdTimeMs,
      },
    }));
  };

  const createWaveDescriptionRef = useRef<CreateWaveDescriptionHandles | null>(
    null
  );

  const generateMediaForPart = async (media: File): Promise<DropMedia> => {
    const prep = await commonApiPost<
      {
        content_type: string;
        file_name: string;
        file_size: number;
      },
      {
        upload_url: string;
        content_type: string;
        media_url: string;
      }
    >({
      endpoint: "drop-media/prep",
      body: {
        content_type: media.type,
        file_name: media.name,
        file_size: media.size,
      },
    });
    const myHeaders = new Headers({ "Content-Type": prep.content_type });
    await fetch(prep.upload_url, {
      method: "PUT",
      headers: myHeaders,
      body: media,
    });
    return {
      url: prep.media_url,
      mime_type: prep.content_type,
    };
  };

  const generateMediaForOverview = async (
    file: File | null
  ): Promise<{
    readonly url: string;
    readonly mime_type: string;
  } | null> => {
    if (!file) return null;
    const prep = await commonApiPost<
      {
        content_type: string;
        file_name: string;
        file_size: number;
      },
      {
        upload_url: string;
        content_type: string;
        media_url: string;
      }
    >({
      endpoint: "wave-media/prep",
      body: {
        content_type: file.type,
        file_name: file.name,
        file_size: file.size,
      },
    });
    const myHeaders = new Headers({ "Content-Type": prep.content_type });
    await fetch(prep.upload_url, {
      method: "PUT",
      headers: myHeaders,
      body: file,
    });
    return {
      url: prep.media_url,
      mime_type: prep.content_type,
    };
  };

  const generateDropPart = async (
    part: CreateDropPart
  ): Promise<CreateDropRequestPart> => {
    const media = await Promise.all(
      part.media.map((media) => generateMediaForPart(media))
    );
    return {
      ...part,
      media,
    };
  };

  const addWaveMutation = useMutation({
    mutationFn: async (body: ApiCreateNewWave) =>
      await commonApiPost<ApiCreateNewWave, ApiWave>({
        endpoint: `waves`,
        body,
      }),
    onSuccess: (response) => {
      waitAndInvalidateDrops();
      onWaveCreated();
      router.push(`/waves/${response.id}`);
      return response;
    },
    onError: (error) => {
      setToast({
        message: error as unknown as string,
        type: "error",
      });
    },
    onSettled: () => {
      setSubmitting(false);
    },
  });

  const [showDropError, setShowDropError] = useState(false);

  const onHaveDropToSubmitChange = (haveDrop: boolean) => {
    if (haveDrop) setShowDropError(false);
  };

  const makeGroupVisibleMutation = useMutation({
    mutationFn: async (param: {
      id: string;
      body: { visible: true; old_version_id: string | null };
    }) =>
      await commonApiPost<
        { visible: true; old_version_id: string | null },
        ApiGroupFull
      >({
        endpoint: `groups/${param.id}/visible`,
        body: param.body,
      }),
    onError: (error) => {
      setToast({
        message: error as unknown as string,
        type: "error",
      });
      setSubmitting(false);
    },
  });

  const createNewGroupMutation = useMutation({
    mutationFn: async (body: ApiCreateGroup) =>
      await commonApiPost<ApiCreateGroup, ApiGroupFull>({
        endpoint: `groups`,
        body,
      }),
    onError: (error) => {
      setToast({
        message: error as unknown as string,
        type: "error",
      });
      setSubmitting(false);
    },
  });

  const createOnlyMeGroup = async ({
    primaryWallet,
  }: {
    readonly primaryWallet: string;
  }): Promise<string | null> => {
    const groupConfig: ApiCreateGroup = {
      name: `Only ${connectedProfile?.profile?.handle}`,
      group: {
        tdh: { min: null, max: null },
        rep: {
          min: null,
          max: null,
          direction: ApiGroupFilterDirection.Received,
          user_identity: null,
          category: null,
        },
        cic: {
          min: null,
          max: null,
          direction: ApiGroupFilterDirection.Received,
          user_identity: null,
        },
        level: { min: null, max: null },
        owns_nfts: [],
        identity_addresses: [primaryWallet],
        excluded_identity_addresses: null,
      },
    };
    const group = await createNewGroupMutation.mutateAsync(groupConfig);
    if (!group) {
      return null;
    }
    await makeGroupVisibleMutation.mutateAsync({
      id: group.id,
      body: { visible: true, old_version_id: null },
    });
    return group.id;
  };

  const getAdminGroupId = async (): Promise<string | null> => {
    if (config.groups.admin) {
      return config.groups.admin;
    }
    const primaryWallet = connectedProfile?.profile?.primary_wallet;
    if (!primaryWallet) {
      setSubmitting(false);
      setToast({
        message: "You need to have a primary wallet to create a wave",
        type: "error",
      });
      return null;
    }

    return await createOnlyMeGroup({ primaryWallet });
  };

  const onComplete = async () => {
    setSubmitting(true);
    const { success } = await requestAuth();
    if (!success) {
      setSubmitting(false);
      return;
    }
    const drop = createWaveDescriptionRef.current?.requestDrop() ?? null;
    if (!drop?.parts.length) {
      setSubmitting(false);
      setShowDropError(true);
      return;
    }

    const adminGroupId = await getAdminGroupId();
    if (!adminGroupId) {
      setSubmitting(false);
      return;
    }

    const dropParts = await Promise.all(
      drop.parts.map((part) => generateDropPart(part))
    );

    const dropRequest: ApiCreateWaveDropRequest = {
      title: drop.title,
      parts: dropParts.map((part) => ({
        content: part.content,
        quoted_drop: part.quoted_drop,
        media: part.media.map((media) => ({
          url: media.url,
          mime_type: media.mime_type,
        })),
      })),
      referenced_nfts: drop.referenced_nfts.map((nft) => ({
        contract: nft.contract,
        token: nft.token,
        name: nft.name,
      })),
      mentioned_users: drop.mentioned_users.map((user) => ({
        mentioned_profile_id: user.mentioned_profile_id,
        handle_in_content: user.handle_in_content,
      })),
      metadata: drop.metadata.map((meta) => ({
        data_key: meta.data_key,
        data_value: meta.data_value,
      })),
    };

    const picture = await generateMediaForOverview(config.overview.image);

    const waveBody = getCreateNewWaveBody({
      config: {
        ...config,
        groups: {
          ...config.groups,
          admin: adminGroupId,
        },
      },
      picture: picture?.url ?? null,
      drop: dropRequest,
    });

    await addWaveMutation.mutateAsync(waveBody);
  };

  const stepComponent: Record<CreateWaveStep, JSX.Element> = {
    [CreateWaveStep.OVERVIEW]: (
      <CreateWaveOverview
        overview={config.overview}
        errors={errors}
        setOverview={setOverview}
      />
    ),
    [CreateWaveStep.GROUPS]: (
      <CreateWaveGroups
        waveType={config.overview.type}
        groups={config.groups}
        onGroupSelect={onGroupSelect}
      />
    ),
    [CreateWaveStep.DATES]: (
      <CreateWaveDates
        waveType={config.overview.type}
        dates={config.dates}
        errors={errors}
        setDates={setDates}
      />
    ),
    [CreateWaveStep.DROPS]: (
      <CreateWaveDrops
        waveType={config.overview.type}
        drops={config.drops}
        errors={errors}
        setDrops={setDrops}
      />
    ),
    [CreateWaveStep.VOTING]: (
      <CreateWaveVoting
        waveType={config.overview.type}
        selectedType={config.voting.type}
        category={config.voting.category}
        profileId={config.voting.profileId}
        errors={errors}
        onTypeChange={onVotingTypeChange}
        setCategory={onCategoryChange}
        setProfileId={onProfileIdChange}
      />
    ),
    [CreateWaveStep.APPROVAL]: (
      <CreateWaveApproval
        threshold={config.approval.threshold}
        thresholdTimeMs={config.approval.thresholdTimeMs}
        errors={errors}
        setThreshold={onThresholdChange}
        setThresholdTimeMs={onThresholdTimeChange}
      />
    ),
    [CreateWaveStep.OUTCOMES]: (
      <CreateWaveOutcomes
        outcomes={config.outcomes}
        outcomeType={selectedOutcomeType}
        waveType={config.overview.type}
        errors={errors}
        dates={config.dates}
        setOutcomeType={onOutcomeTypeChange}
        setOutcomes={setOutcomes}
      />
    ),
    [CreateWaveStep.DESCRIPTION]: (
      <CreateWaveDescription
        ref={createWaveDescriptionRef}
        profile={profile}
        showDropError={showDropError}
        wave={{
          name: config.overview.name,
          image: config.overview.image
            ? URL.createObjectURL(config.overview.image)
            : null,
          id: null,
        }}
        onHaveDropToSubmitChange={onHaveDropToSubmitChange}
      />
    ),
  };

  return (
    <div className="tailwind-scope tw-bg-iron-950 tw-mt-6 lg:tw-mt-8 tw-pb-16 lg:tw-pb-28 tw-px-4 xl:tw-px-0 min-[992px]:tw-max-w-[960px] max-[1100px]:tw-max-w-[950px] min-[1200px]:tw-max-w-[1050px] min-[1300px]:tw-max-w-[1150px] min-[1400px]:tw-max-w-[1250px] min-[1500px]:tw-max-w-[1280px] tw-mx-auto tw-min-h-screen">
      <div className="tw-h-full tw-w-full">
        <div className="xl:tw-max-w-[60rem] tw-mx-auto">
          <button
            onClick={onBack}
            type="button"
            className="tw-py-2 tw-px-2 -tw-ml-2 tw-flex tw-items-center tw-gap-x-2 tw-justify-center tw-text-sm tw-font-semibold tw-border-0 tw-rounded-lg tw-transition tw-duration-300 tw-ease-out tw-cursor-pointer tw-text-iron-400 tw-bg-transparent hover:tw-text-iron-50"
          >
            <svg
              className="tw-flex-shrink-0 tw-w-5 tw-h-5"
              viewBox="0 0 24 24"
              fill="none"
              aria-hidden="true"
              xmlns="http://www.w3.org/2000/svg"
            >
              <path
                d="M20 12H4M4 12L10 18M4 12L10 6"
                stroke="currentColor"
                strokeWidth="2"
                strokeLinecap="round"
                strokeLinejoin="round"
              ></path>
            </svg>
            <span>Back</span>
          </button>
          <h1 className="tw-mb-0">
            Create Wave {!!config.overview.name && `"${config.overview.name}"`}
          </h1>
        </div>
        <div className="tw-mt-4 md:tw-mt-8 xl:tw-max-w-[60rem] tw-mx-auto lg:tw-flex tw-gap-x-16 tw-justify-between tw-h-full tw-w-full">
          <div className="tw-1/4">
            <CreateWavesMainSteps
              activeStep={step}
              waveType={config.overview.type}
              onStep={(step) => onStep({ step, direction: "backward" })}
            />
          </div>
          <div className="tw-flex-1">
            <div className="tw-relative tw-w-full tw-bg-iron-900 tw-p-4 lg:tw-p-8 tw-rounded-xl">
              <div className="tw-relative tw-h-full">
                <div className="tw-flex tw-flex-col tw-h-full">
                  <div className="tw-flex-1 tw-w-full">
                    {/* <AnimatePresence mode="wait">
                      <CommonAnimationHeight>
                        <motion.div
                          key={step}
                          initial={{ opacity: 0 }}
                          animate={{ opacity: 1 }}
                          exit={{ opacity: 0 }}
                          transition={{ duration: 0.3 }}
                        >
                          {stepComponent[step]}
                        </motion.div>
                      </CommonAnimationHeight>
                    </AnimatePresence> */}
                    {stepComponent[step]}
                  </div>
                  {!selectedOutcomeType && (
                    <div className="tw-mt-auto">
                      <CreateWaveActions
                        setStep={(step) =>
                          onStep({ step, direction: "forward" })
                        }
                        step={step}
                        config={config}
                        submitting={submitting}
                        onComplete={onComplete}
                      />
                    </div>
                  )}
                </div>
              </div>
            </div>
          </div>
        </div>
      </div>
    </div>
  );
}<|MERGE_RESOLUTION|>--- conflicted
+++ resolved
@@ -57,11 +57,7 @@
   const { waitAndInvalidateDrops, onWaveCreated } = useContext(
     ReactQueryWrapperContext
   );
-<<<<<<< HEAD
-  const initialType = WaveType.Rank;
-=======
-  const initialType = ApiWaveType.Chat;
->>>>>>> 9892ae68
+  const initialType = ApiWaveType.Rank;
   const initialStep = CreateWaveStep.OVERVIEW;
   const getInitialConfig = ({
     type,
