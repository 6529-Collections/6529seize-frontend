import React, { useContext, useRef, useState } from "react";
import CreateWaveDrops from "./drops/CreateWaveDrops";
import CreateWavesMainSteps from "./main-steps/CreateWavesMainSteps";
import CreateWaveOverview from "./overview/CreateWaveOverview";
import CreateWaveGroups from "./groups/CreateWaveGroups";
import CreateWaveDates from "./dates/CreateWaveDates";
import CreateWaveOutcomes from "./outcomes/CreateWaveOutcomes";
import {
  CreateWaveStep,
} from "../../../types/waves.types";
import CreateWaveVoting from "./voting/CreateWaveVoting";
import CreateWaveApproval from "./approval/CreateWaveApproval";
import CreateWaveActions from "./utils/CreateWaveActions";
import CreateWaveDescription, {
  CreateWaveDescriptionHandles,
} from "./description/CreateWaveDescription";
import { IProfileAndConsolidations } from "../../../entities/IProfile";
import { getCreateNewWaveBody } from "../../../helpers/waves/create-wave.helpers";
import { AuthContext } from "../../auth/Auth";
import { ReactQueryWrapperContext } from "../../react-query-wrapper/ReactQueryWrapper";
import { ApiCreateWaveDropRequest } from "../../../generated/models/ApiCreateWaveDropRequest";
import { useRouter } from "next/router";
import { 
  generateMediaForPart, 
  generateMediaForOverview, 
  generateDropPart 
} from "./services/waveMediaService";
import {
<<<<<<< HEAD
  getAdminGroupId
} from "./services/waveGroupService";
import {
  useAddWaveMutation
} from "./services/waveApiService";
import { useWaveConfig } from "./hooks/useWaveConfig";
=======
  CREATE_WAVE_VALIDATION_ERROR,
  getCreateWaveValidationErrors,
} from "../../../helpers/waves/create-wave.validation";
import { Period } from "../../../helpers/Types";
import useCapacitor from "../../../hooks/useCapacitor";
import useIsMobileScreen from "../../../hooks/isMobileScreen";
>>>>>>> e4f8deb1

export default function CreateWave({
  profile,
  onBack,
}: {
  readonly profile: IProfileAndConsolidations;
  readonly onBack: () => void;
}) {
  const router = useRouter();
  const isMobile = useIsMobileScreen();
  const { isIos, keyboardVisible } = useCapacitor();
  const { requestAuth, setToast, connectedProfile } = useContext(AuthContext);
  const { waitAndInvalidateDrops, onWaveCreated } = useContext(
    ReactQueryWrapperContext
  );
<<<<<<< HEAD
=======
  const initialType = ApiWaveType.Chat;
  const initialStep = CreateWaveStep.OVERVIEW;
  const getInitialConfig = ({
    type,
  }: {
    readonly type: ApiWaveType;
  }): CreateWaveConfig => {
    const now = Time.currentMillis();
    return {
      overview: {
        type,
        signatureType: WaveSignatureType.NONE,
        name: "",
        image: null,
      },
      groups: {
        canView: null,
        canDrop: null,
        canVote: null,
        canChat: null,
        admin: null,
      },
      chat: {
        enabled: true,
      },
      dates: {
        submissionStartDate: now,
        votingStartDate: now,
        endDate: null,
      },
      drops: {
        noOfApplicationsAllowedPerParticipant: null,
        requiredTypes: [],
        requiredMetadata: [],
      },
      voting: {
        type: ApiWaveCreditType.Tdh,
        category: null,
        profileId: null,
      },
      outcomes: [],
      approval: {
        threshold: null,
        thresholdTimeMs: null,
      },
    };
  };

  const [config, setConfig] = useState<CreateWaveConfig>(
    getInitialConfig({
      type: initialType,
    })
  );

  const [endDateConfig, setEndDateConfig] = useState<{
    time: number | null;
    period: Period | null;
  }>({
    time: null,
    period: null,
  });

  useEffect(() => {
    if (config.dates.endDate === null) {
      setEndDateConfig({ time: null, period: null });
    }
  }, [config.dates.endDate]);

>>>>>>> e4f8deb1
  const [submitting, setSubmitting] = useState(false);
  
  // Use the hook for configuration state management
  const {
    config,
    endDateConfig,
    setEndDateConfig,
    step,
    selectedOutcomeType,
    errors,
    groupsCache,
    // Section updaters
    setOverview,
    setDates,
    setDrops,
    setOutcomes,
    // Navigation
    onStep,
    // Outcome management
    onOutcomeTypeChange,
    // Group handling
    onGroupSelect,
    // Voting
    onVotingTypeChange,
    onCategoryChange,
    onProfileIdChange,
    // Approval
    onThresholdChange,
    onThresholdTimeChange,
    // Chat
    onChatEnabledChange,
  } = useWaveConfig();

  const createWaveDescriptionRef = useRef<CreateWaveDescriptionHandles | null>(
    null
  );


  const addWaveMutation = useAddWaveMutation({
    onSuccess: (response) => {
      waitAndInvalidateDrops();
      onWaveCreated();
      router.push(`/my-stream?wave=${response.id}`);
    },
    onError: (error) => {
      setToast({
        message: error as unknown as string,
        type: "error",
      });
    },
    onSettled: () => {
      setSubmitting(false);
    },
  });

  const [showDropError, setShowDropError] = useState(false);

  const onHaveDropToSubmitChange = (haveDrop: boolean) => {
    if (haveDrop) setShowDropError(false);
  };



  const onComplete = async () => {
    setSubmitting(true);
    const { success } = await requestAuth();
    if (!success) {
      setSubmitting(false);
      return;
    }
    const drop = createWaveDescriptionRef.current?.requestDrop() ?? null;
    if (!drop?.parts.length) {
      setSubmitting(false);
      setShowDropError(true);
      return;
    }

    const adminGroupId = await getAdminGroupId({
      adminGroupId: config.groups.admin,
      primaryWallet: connectedProfile?.profile?.primary_wallet,
      handle: connectedProfile?.profile?.handle,
      onError: (error) => {
        setToast({
          message: typeof error === 'string' ? error : "Failed to get admin group",
          type: "error",
        });
      }
    });
    if (!adminGroupId) {
      setSubmitting(false);
      return;
    }

    const dropParts = await Promise.all(
      drop.parts.map((part) => generateDropPart(part))
    );

    const dropRequest: ApiCreateWaveDropRequest = {
      title: drop.title,
      parts: dropParts.map((part) => ({
        content: part.content,
        quoted_drop: part.quoted_drop,
        media: part.media.map((media) => ({
          url: media.url,
          mime_type: media.mime_type,
        })),
      })),
      referenced_nfts: drop.referenced_nfts.map((nft) => ({
        contract: nft.contract,
        token: nft.token,
        name: nft.name,
      })),
      mentioned_users: drop.mentioned_users.map((user) => ({
        mentioned_profile_id: user.mentioned_profile_id,
        handle_in_content: user.handle_in_content,
      })),
      metadata: drop.metadata.map((meta) => ({
        data_key: meta.data_key,
        data_value: meta.data_value,
      })),
    };

    const picture = await generateMediaForOverview(config.overview.image);

    const waveBody = getCreateNewWaveBody({
      config: {
        ...config,
        groups: {
          ...config.groups,
          admin: adminGroupId,
        },
      },
      picture: picture?.url ?? null,
      drop: dropRequest,
    });

    await addWaveMutation.mutateAsync(waveBody);
  };

  const stepComponent: Record<CreateWaveStep, JSX.Element> = {
    [CreateWaveStep.OVERVIEW]: (
      <CreateWaveOverview
        overview={config.overview}
        errors={errors}
        setOverview={setOverview}
      />
    ),
    [CreateWaveStep.GROUPS]: (
      <CreateWaveGroups
        waveType={config.overview.type}
        groups={config.groups}
        groupsCache={groupsCache}
        chatEnabled={config.chat.enabled}
        setChatEnabled={onChatEnabledChange}
        onGroupSelect={onGroupSelect}
      />
    ),
    [CreateWaveStep.DATES]: (
      <CreateWaveDates
        waveType={config.overview.type}
        dates={config.dates}
        errors={errors}
        setDates={setDates}
        endDateConfig={endDateConfig}
        setEndDateConfig={setEndDateConfig}
      />
    ),
    [CreateWaveStep.DROPS]: (
      <CreateWaveDrops
        waveType={config.overview.type}
        drops={config.drops}
        errors={errors}
        setDrops={setDrops}
      />
    ),
    [CreateWaveStep.VOTING]: (
      <CreateWaveVoting
        waveType={config.overview.type}
        selectedType={config.voting.type}
        category={config.voting.category}
        profileId={config.voting.profileId}
        errors={errors}
        onTypeChange={onVotingTypeChange}
        setCategory={onCategoryChange}
        setProfileId={onProfileIdChange}
      />
    ),
    [CreateWaveStep.APPROVAL]: (
      <CreateWaveApproval
        threshold={config.approval.threshold}
        thresholdTimeMs={config.approval.thresholdTimeMs}
        errors={errors}
        setThreshold={onThresholdChange}
        setThresholdTimeMs={onThresholdTimeChange}
      />
    ),
    [CreateWaveStep.OUTCOMES]: (
      <CreateWaveOutcomes
        outcomes={config.outcomes}
        outcomeType={selectedOutcomeType}
        waveType={config.overview.type}
        errors={errors}
        dates={config.dates}
        setOutcomeType={onOutcomeTypeChange}
        setOutcomes={setOutcomes}
      />
    ),
    [CreateWaveStep.DESCRIPTION]: (
      <CreateWaveDescription
        ref={createWaveDescriptionRef}
        profile={profile}
        showDropError={showDropError}
        wave={{
          name: config.overview.name,
          image: config.overview.image
            ? URL.createObjectURL(config.overview.image)
            : null,
          id: null,
        }}
        onHaveDropToSubmitChange={onHaveDropToSubmitChange}
      />
    ),
  };

  return (
    <div className="tailwind-scope tw-bg-iron-950 tw-mt-6 lg:tw-mt-8 tw-pb-16 lg:tw-pb-28 tw-px-4 xl:tw-px-0 min-[992px]:tw-max-w-[960px] max-[1100px]:tw-max-w-[950px] min-[1200px]:tw-max-w-[1050px] min-[1300px]:tw-max-w-[1150px] min-[1400px]:tw-max-w-[1250px] min-[1500px]:tw-max-w-[1280px] tw-mx-auto tw-min-h-screen">
      <div className="tw-h-full tw-w-full">
        <div className="xl:tw-max-w-[60rem] tw-mx-auto">
          <button
            onClick={onBack}
            type="button"
            className="tw-py-2 tw-px-2 -tw-ml-2 tw-flex tw-items-center tw-gap-x-2 tw-justify-center tw-text-sm tw-font-semibold tw-border-0 tw-rounded-lg tw-transition tw-duration-300 tw-ease-out tw-cursor-pointer tw-text-iron-400 tw-bg-transparent hover:tw-text-iron-50">
            <svg
              className="tw-flex-shrink-0 tw-w-5 tw-h-5"
              viewBox="0 0 24 24"
              fill="none"
              aria-hidden="true"
              xmlns="http://www.w3.org/2000/svg">
              <path
                d="M20 12H4M4 12L10 18M4 12L10 6"
                stroke="currentColor"
                strokeWidth="2"
                strokeLinecap="round"
                strokeLinejoin="round"></path>
            </svg>
            <span>Back</span>
          </button>
          <div
            className={`tw-mb-0 tw-font-bold ${
              isMobile ? "tw-text-3xl" : "tw-text-5xl"
            }`}>
            Create Wave {!!config.overview.name && `"${config.overview.name}"`}
          </div>
        </div>
        <div className="tw-mt-4 md:tw-mt-8 xl:tw-max-w-[60rem] tw-mx-auto lg:tw-flex tw-gap-x-16 tw-justify-between tw-h-full tw-w-full">
          <div className="tw-1/4">
            <CreateWavesMainSteps
              activeStep={step}
              waveType={config.overview.type}
              onStep={(step) => onStep({ step, direction: "backward" })}
            />
          </div>
          <div
            className={`tw-flex-1 ${
              isIos && !keyboardVisible ? "tw-mb-10" : ""
            }`}>
            <div className="tw-relative tw-w-full tw-bg-iron-900 tw-p-4 lg:tw-p-8 tw-rounded-xl">
              <div className="tw-relative tw-h-full">
                <div className="tw-flex tw-flex-col tw-h-full">
                  <div className="tw-flex-1 tw-w-full">
                    {stepComponent[step]}
                  </div>
                  {!selectedOutcomeType && (
                    <div className="tw-mt-auto">
                      <CreateWaveActions
                        setStep={(step, direction) =>
                          onStep({ step, direction })
                        }
                        step={step}
                        config={config}
                        submitting={submitting}
                        onComplete={onComplete}
                      />
                    </div>
                  )}
                </div>
              </div>
            </div>
          </div>
        </div>
      </div>
    </div>
  );
}<|MERGE_RESOLUTION|>--- conflicted
+++ resolved
@@ -26,21 +26,14 @@
   generateDropPart 
 } from "./services/waveMediaService";
 import {
-<<<<<<< HEAD
   getAdminGroupId
 } from "./services/waveGroupService";
 import {
   useAddWaveMutation
 } from "./services/waveApiService";
 import { useWaveConfig } from "./hooks/useWaveConfig";
-=======
-  CREATE_WAVE_VALIDATION_ERROR,
-  getCreateWaveValidationErrors,
-} from "../../../helpers/waves/create-wave.validation";
-import { Period } from "../../../helpers/Types";
 import useCapacitor from "../../../hooks/useCapacitor";
 import useIsMobileScreen from "../../../hooks/isMobileScreen";
->>>>>>> e4f8deb1
 
 export default function CreateWave({
   profile,
@@ -56,77 +49,6 @@
   const { waitAndInvalidateDrops, onWaveCreated } = useContext(
     ReactQueryWrapperContext
   );
-<<<<<<< HEAD
-=======
-  const initialType = ApiWaveType.Chat;
-  const initialStep = CreateWaveStep.OVERVIEW;
-  const getInitialConfig = ({
-    type,
-  }: {
-    readonly type: ApiWaveType;
-  }): CreateWaveConfig => {
-    const now = Time.currentMillis();
-    return {
-      overview: {
-        type,
-        signatureType: WaveSignatureType.NONE,
-        name: "",
-        image: null,
-      },
-      groups: {
-        canView: null,
-        canDrop: null,
-        canVote: null,
-        canChat: null,
-        admin: null,
-      },
-      chat: {
-        enabled: true,
-      },
-      dates: {
-        submissionStartDate: now,
-        votingStartDate: now,
-        endDate: null,
-      },
-      drops: {
-        noOfApplicationsAllowedPerParticipant: null,
-        requiredTypes: [],
-        requiredMetadata: [],
-      },
-      voting: {
-        type: ApiWaveCreditType.Tdh,
-        category: null,
-        profileId: null,
-      },
-      outcomes: [],
-      approval: {
-        threshold: null,
-        thresholdTimeMs: null,
-      },
-    };
-  };
-
-  const [config, setConfig] = useState<CreateWaveConfig>(
-    getInitialConfig({
-      type: initialType,
-    })
-  );
-
-  const [endDateConfig, setEndDateConfig] = useState<{
-    time: number | null;
-    period: Period | null;
-  }>({
-    time: null,
-    period: null,
-  });
-
-  useEffect(() => {
-    if (config.dates.endDate === null) {
-      setEndDateConfig({ time: null, period: null });
-    }
-  }, [config.dates.endDate]);
-
->>>>>>> e4f8deb1
   const [submitting, setSubmitting] = useState(false);
   
   // Use the hook for configuration state management
