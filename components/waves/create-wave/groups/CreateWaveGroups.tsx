import { ApiGroupFull } from "../../../../generated/models/ApiGroupFull";
import { ApiWaveType } from "../../../../generated/models/ApiWaveType";
import { CREATE_WAVE_GROUPS } from "../../../../helpers/waves/waves.constants";
import {
  CreateWaveGroupConfigType,
  WaveGroupsConfig,
} from "../../../../types/waves.types";
import CreateWaveWarning from "../utils/CreateWaveWarning";
import CreateWaveGroup from "./CreateWaveGroup";

export default function CreateWaveGroups({
  waveType,
  groups,
  onGroupSelect,
}: {
  readonly waveType: ApiWaveType;
  readonly groups: WaveGroupsConfig;
  readonly onGroupSelect: (param: {
    group: ApiGroupFull | null;
    groupType: CreateWaveGroupConfigType;
  }) => void;
}) {
  const isRestrictedGroup = !!groups.admin && !!groups.canView;

  const groupTypes =
    waveType === ApiWaveType.Chat
      ? Object.values(CreateWaveGroupConfigType).filter(
          (groupType) =>
            ![
              CreateWaveGroupConfigType.CAN_DROP,
              CreateWaveGroupConfigType.CAN_VOTE,
            ].includes(groupType)
        )
      : Object.values(CreateWaveGroupConfigType);

  return (
    <div className="tw-flex tw-flex-col tw-gap-y-6">
<<<<<<< HEAD
      {groupTypes.map((groupType) => (
=======
      {CREATE_WAVE_GROUPS[waveType].map((groupType) => (
>>>>>>> bceef814
        <CreateWaveGroup
          key={groupType}
          groupType={groupType}
          waveType={waveType}
          onGroupSelect={(group) => onGroupSelect({ group, groupType })}
        />
      ))}
      {isRestrictedGroup && (
        <CreateWaveWarning
          title="Warning: Limited Access"
          description=' This wave is configured with restricted access. It can only be viewed
        and managed by the members of the "Who can view" and
        "Admin" groups. If you are not a member of either of these
        groups, you will not be able to access this wave.'
        />
      )}
    </div>
  );
}<|MERGE_RESOLUTION|>--- conflicted
+++ resolved
@@ -22,24 +22,9 @@
 }) {
   const isRestrictedGroup = !!groups.admin && !!groups.canView;
 
-  const groupTypes =
-    waveType === ApiWaveType.Chat
-      ? Object.values(CreateWaveGroupConfigType).filter(
-          (groupType) =>
-            ![
-              CreateWaveGroupConfigType.CAN_DROP,
-              CreateWaveGroupConfigType.CAN_VOTE,
-            ].includes(groupType)
-        )
-      : Object.values(CreateWaveGroupConfigType);
-
   return (
     <div className="tw-flex tw-flex-col tw-gap-y-6">
-<<<<<<< HEAD
-      {groupTypes.map((groupType) => (
-=======
       {CREATE_WAVE_GROUPS[waveType].map((groupType) => (
->>>>>>> bceef814
         <CreateWaveGroup
           key={groupType}
           groupType={groupType}
