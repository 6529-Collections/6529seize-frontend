"use client";

import { useCallback, useEffect, useMemo, useRef, useState } from "react";
import { useRouter } from "next/navigation";
import { useAuth } from "@/components/auth/Auth";
import { useNotificationsContext } from "@/components/notifications/NotificationsContext";
import { getWaveRoute } from "@/helpers/navigation.helpers";
import { Drop, DropSize, ExtendedDrop } from "@/helpers/waves/drop.helpers";
import { isWaveDirectMessage } from "@/helpers/waves/wave.helpers";
import useDeviceInfo from "@/hooks/useDeviceInfo";
import { useScrollBehavior } from "@/hooks/useScrollBehavior";
import { useVirtualizedWaveDrops } from "@/hooks/useVirtualizedWaveDrops";
import { useWaveIsTyping } from "@/hooks/useWaveIsTyping";
import { ApiDrop } from "@/generated/models/ApiDrop";
import { ActiveDropState } from "@/types/dropInteractionTypes";
import WaveDropsScrollingOverlay from "@/components/waves/drops/WaveDropsScrollingOverlay";
import { useWaveDropsNotificationRead } from "./hooks/useWaveDropsNotificationRead";
import { useWaveDropsSerialScroll } from "./hooks/useWaveDropsSerialScroll";
import { useWaveDropsClipboard } from "./hooks/useWaveDropsClipboard";
import { WaveDropsContent } from "./subcomponents/WaveDropsContent";
import { useWaveChatScrollOptional } from "@/contexts/wave/WaveChatScrollContext";
import {
  UnreadDividerProvider,
  useUnreadDivider,
} from "@/contexts/wave/UnreadDividerContext";

const EMPTY_DROPS: Drop[] = [];

interface WaveDropsAllProps {
  readonly waveId: string;
  readonly dropId: string | null;
  readonly onReply: ({
    drop,
    partId,
  }: {
    drop: ApiDrop;
    partId: number;
  }) => void;
  readonly onQuote: ({
    drop,
    partId,
  }: {
    drop: ApiDrop;
    partId: number;
  }) => void;
  readonly activeDrop: ActiveDropState | null;
  readonly initialDrop: number | null;
  readonly onDropContentClick?: (drop: ExtendedDrop) => void;
<<<<<<< HEAD
  readonly isMuted?: boolean;
=======
  readonly bottomPaddingClassName?: string;
>>>>>>> 83752ae0
}

interface WaveDropsAllInnerProps extends WaveDropsAllProps {
  readonly waveMessages: ReturnType<typeof useVirtualizedWaveDrops>["waveMessages"];
  readonly fetchNextPage: ReturnType<typeof useVirtualizedWaveDrops>["fetchNextPage"];
  readonly waitAndRevealDrop: ReturnType<typeof useVirtualizedWaveDrops>["waitAndRevealDrop"];
}

const WaveDropsAllInner: React.FC<WaveDropsAllInnerProps> = ({
  waveId,
  dropId,
  onReply,
  onQuote,
  activeDrop,
  initialDrop,
  onDropContentClick,
<<<<<<< HEAD
  waveMessages,
  fetchNextPage,
  waitAndRevealDrop,
  isMuted = false,
=======
  bottomPaddingClassName,
>>>>>>> 83752ae0
}) => {
  const router = useRouter();
  const { removeWaveDeliveredNotifications } = useNotificationsContext();
  const { connectedProfile } = useAuth();
  const { isAppleMobile } = useDeviceInfo();
  const containerRef = useRef<HTMLDivElement | null>(null);

  const { unreadDividerSerialNo, setUnreadDividerSerialNo } = useUnreadDivider();

  const typingMessage = useWaveIsTyping(
    waveId,
    connectedProfile?.handle ?? null,
    isMuted
  );

  const scrollBehavior = useScrollBehavior();
  const {
    scrollContainerRef,
    bottomAnchorRef,
    isAtBottom,
    shouldPinToBottom,
    scrollToVisualBottom,
  } = scrollBehavior;

  useWaveDropsNotificationRead({
    waveId,
    removeWaveDeliveredNotifications,
  });

  const dropsForClipboard = useMemo(
    () => waveMessages?.drops ?? EMPTY_DROPS,
    [waveMessages?.drops]
  );

  useWaveDropsClipboard({
    containerRef,
    drops: dropsForClipboard,
  });

  const [visibleLatestSerial, setVisibleLatestSerial] = useState<number | null>(
    null
  );

  const prevLatestSerialNoRef = useRef<number | null>(null);

  useEffect(() => {
    setVisibleLatestSerial(null);
    prevLatestSerialNoRef.current = null;
    if (initialDrop === null) {
      setUnreadDividerSerialNo(null);
    } else {
      setUnreadDividerSerialNo(initialDrop);
    }
  }, [waveId, initialDrop, setUnreadDividerSerialNo]);

  const latestSerialNo = waveMessages?.drops?.[0]?.serial_no ?? null;

  useEffect(() => {
    if (latestSerialNo === null) {
      return;
    }

    const prevSerial = prevLatestSerialNoRef.current;
    prevLatestSerialNoRef.current = latestSerialNo;

    if (prevSerial !== null && latestSerialNo > prevSerial && !isAtBottom) {
      setUnreadDividerSerialNo((current) => {
        if (current === null) {
          return prevSerial + 1;
        }
        return current;
      });
    }
  }, [latestSerialNo, isAtBottom, setUnreadDividerSerialNo]);

  const wasNotAtBottomRef = useRef(false);

  useEffect(() => {
    if (!isAtBottom) {
      wasNotAtBottomRef.current = true;
    } else if (wasNotAtBottomRef.current && unreadDividerSerialNo !== null) {
      setUnreadDividerSerialNo(null);
      wasNotAtBottomRef.current = false;
    }
  }, [isAtBottom, unreadDividerSerialNo, setUnreadDividerSerialNo]);

  useEffect(() => {
    if (latestSerialNo === null) {
      return;
    }

    setVisibleLatestSerial((current) => {
      if (current === null) {
        return latestSerialNo;
      }

      if (!isAppleMobile) {
        return latestSerialNo;
      }

      if (shouldPinToBottom) {
        return latestSerialNo;
      }

      return current;
    });
  }, [latestSerialNo, isAppleMobile, shouldPinToBottom]);

  const renderedWaveMessages = useMemo(() => {
    if (!waveMessages) {
      return waveMessages;
    }

    if (!isAppleMobile || visibleLatestSerial === null) {
      return waveMessages;
    }

    const filteredDrops = waveMessages.drops.filter((drop) => {
      if (typeof drop.serial_no !== "number") {
        return true;
      }
      return drop.serial_no <= visibleLatestSerial;
    });

    if (filteredDrops.length === waveMessages.drops.length) {
      return waveMessages;
    }

    return {
      ...waveMessages,
      drops: filteredDrops,
    };
  }, [waveMessages, isAppleMobile, visibleLatestSerial]);

  const pendingDropsCount = useMemo(() => {
    if (
      !isAppleMobile ||
      !waveMessages?.drops?.length ||
      visibleLatestSerial === null
    ) {
      return 0;
    }

    return waveMessages.drops.reduce((count, drop) => {
      if (typeof drop.serial_no !== "number") {
        return count;
      }
      return drop.serial_no > visibleLatestSerial ? count + 1 : count;
    }, 0);
  }, [isAppleMobile, waveMessages?.drops, visibleLatestSerial]);

  const {
    serialTarget,
    queueSerialTarget,
    targetDropRef,
    isScrolling,
  } = useWaveDropsSerialScroll({
    waveId,
    dropId,
    initialDrop,
    waveMessages,
    fetchNextPage,
    waitAndRevealDrop,
    scrollContainerRef,
    shouldPinToBottom,
    scrollToVisualBottom,
  });

  const waveChatScroll = useWaveChatScrollOptional();
  useEffect(() => {
    if (!waveChatScroll) return;
    return waveChatScroll.registerScrollHandler({
      waveId,
      handler: queueSerialTarget,
    });
  }, [waveChatScroll, waveId, queueSerialTarget]);

  const revealPendingDrops = useCallback(() => {
    if (!waveMessages?.drops?.length) {
      return;
    }

    const newestSerial = waveMessages.drops[0].serial_no;
    setVisibleLatestSerial(newestSerial);
    scrollToVisualBottom();
  }, [waveMessages?.drops, scrollToVisualBottom]);

  const handleTopIntersection = useCallback(async () => {
    if (
      waveMessages?.hasNextPage &&
      !waveMessages?.isLoading &&
      !waveMessages?.isLoadingNextPage
    ) {
      await fetchNextPage(
        {
          waveId,
          type: DropSize.FULL,
        },
        dropId
      );
    }
  }, [
    waveMessages?.hasNextPage,
    waveMessages?.isLoading,
    waveMessages?.isLoadingNextPage,
    fetchNextPage,
    waveId,
    dropId,
  ]);

  const handleQuoteClick = useCallback(
    (drop: ApiDrop) => {
      if (drop.wave.id !== waveId) {
        const waveDetails =
          (drop.wave as unknown as {
            chat?: { scope?: { group?: { is_direct_message?: boolean } } };
          }) ?? undefined;
        const isDirectMessage = isWaveDirectMessage(
          drop.wave.id,
          waveDetails
        );
        const href = getWaveRoute({
          waveId: drop.wave.id,
          serialNo: drop.serial_no,
          isDirectMessage,
          isApp: false,
        });
        router.push(href);
      } else {
        queueSerialTarget(drop.serial_no);
      }
    },
    [router, waveId, queueSerialTarget]
  );

  return (
    <div
      ref={containerRef}
      className="tw-flex tw-flex-col tw-h-full tw-justify-end tw-relative tw-overflow-hidden tw-bg-iron-950">
      <WaveDropsContent
        waveMessages={renderedWaveMessages}
        dropId={dropId}
        scrollContainerRef={scrollContainerRef}
        bottomAnchorRef={bottomAnchorRef}
        onTopIntersection={handleTopIntersection}
        onReply={onReply}
        onQuote={onQuote}
        queueSerialTarget={queueSerialTarget}
        activeDrop={activeDrop}
        serialTarget={serialTarget}
        targetDropRef={targetDropRef}
        onQuoteClick={handleQuoteClick}
        isAtBottom={isAtBottom}
        scrollToBottom={scrollToVisualBottom}
        typingMessage={typingMessage}
        onDropContentClick={onDropContentClick}
        pendingCount={pendingDropsCount}
        onRevealPending={revealPendingDrops}
        bottomPaddingClassName={bottomPaddingClassName}
      />
      <WaveDropsScrollingOverlay isVisible={isScrolling} />
    </div>
  );
};

const WaveDropsAll: React.FC<WaveDropsAllProps> = ({
  waveId,
  dropId,
  onReply,
  onQuote,
  activeDrop,
  initialDrop,
  onDropContentClick,
  isMuted = false,
}) => {
  const { waveMessages, fetchNextPage, waitAndRevealDrop } =
    useVirtualizedWaveDrops(waveId, dropId);

  return (
    <UnreadDividerProvider
      initialSerialNo={initialDrop}
      key={`unread-divider-${waveId}`}>
      <WaveDropsAllInner
        waveId={waveId}
        dropId={dropId}
        onReply={onReply}
        onQuote={onQuote}
        activeDrop={activeDrop}
        initialDrop={initialDrop}
        onDropContentClick={onDropContentClick}
        waveMessages={waveMessages}
        fetchNextPage={fetchNextPage}
        waitAndRevealDrop={waitAndRevealDrop}
        isMuted={isMuted}
      />
    </UnreadDividerProvider>
  );
};

export default WaveDropsAll;<|MERGE_RESOLUTION|>--- conflicted
+++ resolved
@@ -1,9 +1,14 @@
 "use client";
 
-import { useCallback, useEffect, useMemo, useRef, useState } from "react";
-import { useRouter } from "next/navigation";
 import { useAuth } from "@/components/auth/Auth";
 import { useNotificationsContext } from "@/components/notifications/NotificationsContext";
+import WaveDropsScrollingOverlay from "@/components/waves/drops/WaveDropsScrollingOverlay";
+import {
+  UnreadDividerProvider,
+  useUnreadDivider,
+} from "@/contexts/wave/UnreadDividerContext";
+import { useWaveChatScrollOptional } from "@/contexts/wave/WaveChatScrollContext";
+import { ApiDrop } from "@/generated/models/ApiDrop";
 import { getWaveRoute } from "@/helpers/navigation.helpers";
 import { Drop, DropSize, ExtendedDrop } from "@/helpers/waves/drop.helpers";
 import { isWaveDirectMessage } from "@/helpers/waves/wave.helpers";
@@ -11,18 +16,13 @@
 import { useScrollBehavior } from "@/hooks/useScrollBehavior";
 import { useVirtualizedWaveDrops } from "@/hooks/useVirtualizedWaveDrops";
 import { useWaveIsTyping } from "@/hooks/useWaveIsTyping";
-import { ApiDrop } from "@/generated/models/ApiDrop";
 import { ActiveDropState } from "@/types/dropInteractionTypes";
-import WaveDropsScrollingOverlay from "@/components/waves/drops/WaveDropsScrollingOverlay";
+import { useRouter } from "next/navigation";
+import { useCallback, useEffect, useMemo, useRef, useState } from "react";
+import { useWaveDropsClipboard } from "./hooks/useWaveDropsClipboard";
 import { useWaveDropsNotificationRead } from "./hooks/useWaveDropsNotificationRead";
 import { useWaveDropsSerialScroll } from "./hooks/useWaveDropsSerialScroll";
-import { useWaveDropsClipboard } from "./hooks/useWaveDropsClipboard";
 import { WaveDropsContent } from "./subcomponents/WaveDropsContent";
-import { useWaveChatScrollOptional } from "@/contexts/wave/WaveChatScrollContext";
-import {
-  UnreadDividerProvider,
-  useUnreadDivider,
-} from "@/contexts/wave/UnreadDividerContext";
 
 const EMPTY_DROPS: Drop[] = [];
 
@@ -46,17 +46,20 @@
   readonly activeDrop: ActiveDropState | null;
   readonly initialDrop: number | null;
   readonly onDropContentClick?: (drop: ExtendedDrop) => void;
-<<<<<<< HEAD
+  readonly bottomPaddingClassName?: string;
   readonly isMuted?: boolean;
-=======
-  readonly bottomPaddingClassName?: string;
->>>>>>> 83752ae0
 }
 
 interface WaveDropsAllInnerProps extends WaveDropsAllProps {
-  readonly waveMessages: ReturnType<typeof useVirtualizedWaveDrops>["waveMessages"];
-  readonly fetchNextPage: ReturnType<typeof useVirtualizedWaveDrops>["fetchNextPage"];
-  readonly waitAndRevealDrop: ReturnType<typeof useVirtualizedWaveDrops>["waitAndRevealDrop"];
+  readonly waveMessages: ReturnType<
+    typeof useVirtualizedWaveDrops
+  >["waveMessages"];
+  readonly fetchNextPage: ReturnType<
+    typeof useVirtualizedWaveDrops
+  >["fetchNextPage"];
+  readonly waitAndRevealDrop: ReturnType<
+    typeof useVirtualizedWaveDrops
+  >["waitAndRevealDrop"];
 }
 
 const WaveDropsAllInner: React.FC<WaveDropsAllInnerProps> = ({
@@ -67,14 +70,8 @@
   activeDrop,
   initialDrop,
   onDropContentClick,
-<<<<<<< HEAD
-  waveMessages,
-  fetchNextPage,
-  waitAndRevealDrop,
+  bottomPaddingClassName,
   isMuted = false,
-=======
-  bottomPaddingClassName,
->>>>>>> 83752ae0
 }) => {
   const router = useRouter();
   const { removeWaveDeliveredNotifications } = useNotificationsContext();
@@ -82,7 +79,11 @@
   const { isAppleMobile } = useDeviceInfo();
   const containerRef = useRef<HTMLDivElement | null>(null);
 
-  const { unreadDividerSerialNo, setUnreadDividerSerialNo } = useUnreadDivider();
+  const { waveMessages, fetchNextPage, waitAndRevealDrop } =
+    useVirtualizedWaveDrops(waveId, dropId);
+
+  const { unreadDividerSerialNo, setUnreadDividerSerialNo } =
+    useUnreadDivider();
 
   const typingMessage = useWaveIsTyping(
     waveId,
@@ -226,22 +227,18 @@
     }, 0);
   }, [isAppleMobile, waveMessages?.drops, visibleLatestSerial]);
 
-  const {
-    serialTarget,
-    queueSerialTarget,
-    targetDropRef,
-    isScrolling,
-  } = useWaveDropsSerialScroll({
-    waveId,
-    dropId,
-    initialDrop,
-    waveMessages,
-    fetchNextPage,
-    waitAndRevealDrop,
-    scrollContainerRef,
-    shouldPinToBottom,
-    scrollToVisualBottom,
-  });
+  const { serialTarget, queueSerialTarget, targetDropRef, isScrolling } =
+    useWaveDropsSerialScroll({
+      waveId,
+      dropId,
+      initialDrop,
+      waveMessages,
+      fetchNextPage,
+      waitAndRevealDrop,
+      scrollContainerRef,
+      shouldPinToBottom,
+      scrollToVisualBottom,
+    });
 
   const waveChatScroll = useWaveChatScrollOptional();
   useEffect(() => {
@@ -292,10 +289,7 @@
           (drop.wave as unknown as {
             chat?: { scope?: { group?: { is_direct_message?: boolean } } };
           }) ?? undefined;
-        const isDirectMessage = isWaveDirectMessage(
-          drop.wave.id,
-          waveDetails
-        );
+        const isDirectMessage = isWaveDirectMessage(drop.wave.id, waveDetails);
         const href = getWaveRoute({
           waveId: drop.wave.id,
           serialNo: drop.serial_no,
