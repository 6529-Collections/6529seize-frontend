--- conflicted
+++ resolved
@@ -1,13 +1,15 @@
-import type { MutableRefObject } from "react";
 import DropsList from "@/components/drops/view/DropsList";
 import { WaveDropsReverseContainer } from "@/components/waves/drops/WaveDropsReverseContainer";
 import { WaveDropsScrollBottomButton } from "@/components/waves/drops/WaveDropsScrollBottomButton";
 import type { ApiDrop } from "@/generated/models/ApiDrop";
-import type { ActiveDropState } from "@/types/dropInteractionTypes";
 import type { ExtendedDrop } from "@/helpers/waves/drop.helpers";
 import type { useVirtualizedWaveDrops } from "@/hooks/useVirtualizedWaveDrops";
+import type { ActiveDropState } from "@/types/dropInteractionTypes";
+import type { MutableRefObject } from "react";
 
-type WaveMessagesResult = ReturnType<typeof useVirtualizedWaveDrops>["waveMessages"];
+type WaveMessagesResult = ReturnType<
+  typeof useVirtualizedWaveDrops
+>["waveMessages"];
 
 interface WaveDropsMessageListSectionProps {
   readonly waveMessages: WaveMessagesResult;
@@ -39,11 +41,8 @@
   readonly onDropContentClick?: (drop: ExtendedDrop) => void;
   readonly pendingCount: number;
   readonly onRevealPending: () => void;
-<<<<<<< HEAD
+  readonly bottomPaddingClassName?: string;
   readonly unreadDividerSerialNo?: number | null;
-=======
-  readonly bottomPaddingClassName?: string;
->>>>>>> 83752ae0
 }
 
 const MIN_DROPS_FOR_PAGINATION = 25;
@@ -68,11 +67,8 @@
   onDropContentClick,
   pendingCount,
   onRevealPending,
-<<<<<<< HEAD
+  bottomPaddingClassName,
   unreadDividerSerialNo,
-=======
-  bottomPaddingClassName,
->>>>>>> 83752ae0
 }) => {
   const hasNextPage =
     !!waveMessages?.hasNextPage &&
@@ -85,8 +81,7 @@
         isFetchingNextPage={!!waveMessages?.isLoadingNextPage}
         hasNextPage={hasNextPage}
         onTopIntersection={onTopIntersection}
-        bottomPaddingClassName={bottomPaddingClassName}
-      >
+        bottomPaddingClassName={bottomPaddingClassName}>
         <DropsList
           scrollContainerRef={scrollContainerRef}
           onReplyClick={queueSerialTarget}
