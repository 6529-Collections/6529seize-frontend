--- conflicted
+++ resolved
@@ -3,6 +3,7 @@
 import React, { forwardRef, useRef, useEffect, useCallback } from "react";
 import { useIntersectionObserver } from "../../../hooks/scroll/useIntersectionObserver";
 import TextSelectionOverlay from "./TextSelectionOverlay";
+
 
 interface WaveDropsReverseContainerProps {
   readonly children: React.ReactNode;
@@ -86,7 +87,6 @@
 
     React.useImperativeHandle(ref, () => scrollContainerRef.current!);
 
-<<<<<<< HEAD
   return (
     <TextSelectionOverlay containerRef={scrollContainerRef}>
       <div
@@ -94,13 +94,6 @@
         onScroll={handleScroll}
         className="tw-pb-6 tw-bg-iron-950 tw-flex tw-flex-col-reverse tw-overflow-y-auto tw-overflow-x-hidden no-scrollbar lg:tw-scrollbar-thin tw-scrollbar-thumb-iron-500 tw-scrollbar-track-iron-800 hover:tw-scrollbar-thumb-iron-300 drops-custom-selection"
       >
-=======
-    return (
-      <div
-        ref={scrollContainerRef}
-        onScroll={handleScroll}
-        className="tw-pb-6 tw-bg-iron-950 tw-flex tw-flex-col-reverse tw-overflow-y-auto tw-overflow-x-hidden no-scrollbar lg:tw-scrollbar-thin tw-scrollbar-thumb-iron-500 tw-scrollbar-track-iron-800 hover:tw-scrollbar-thumb-iron-300">
->>>>>>> b1e116b9
         <div className="tw-flex tw-flex-col-reverse">
           {children}
           {hasNextPage && (
@@ -111,14 +104,8 @@
         </div>
         <div ref={topSentinelRef} style={{ height: "1px" }} />
       </div>
-<<<<<<< HEAD
     </TextSelectionOverlay>
   );
 });
-=======
-    );
-  }
-);
->>>>>>> b1e116b9
 
 WaveDropsReverseContainer.displayName = "WaveDropsReverseContainer";