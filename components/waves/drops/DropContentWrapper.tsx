"use client";

import React, {
  useEffect,
  useLayoutEffect,
  useMemo,
  useRef,
  useState,
} from "react";

interface DropContentWrapperProps {
  readonly children: React.ReactNode;
  readonly parentContainerRef?: React.RefObject<HTMLElement | null>;
}

const DropContentWrapper: React.FC<DropContentWrapperProps> = ({
  parentContainerRef,
  children,
}) => {
  const contentRef = useRef<HTMLDivElement>(null);
  const [isExpanded, setIsExpanded] = useState(false);
  const [exceedsThreshold, setExceedsThreshold] = useState(false);
  const updateHeight = useMemo(() => {
    return (height: number) => {
      setExceedsThreshold(height > 1000);
    };
  }, []);

  useLayoutEffect(() => {
    if (contentRef.current) {
      updateHeight(contentRef.current.scrollHeight);
    }
  }, [updateHeight]);

  useEffect(() => {
    if (!contentRef.current) return;

    const resizeObserver = new ResizeObserver((entries) => {
      for (const entry of entries) {
        if (entry.target === contentRef.current) {
          updateHeight(entry.target.scrollHeight);
        }
      }
    });

    resizeObserver.observe(contentRef.current);

    return () => {
      resizeObserver.disconnect();
    };
  }, [updateHeight]);

  const toggleExpand = (e: React.MouseEvent<HTMLButtonElement>) => {
    e.stopPropagation();
    if (!contentRef.current) return;

    const content = contentRef.current;
    const contentTop = content.getBoundingClientRect().top;

    setIsExpanded((prev) => !prev);

    setTimeout(() => {
      const newContentTop = content.getBoundingClientRect().top;
      const scrollDiff = newContentTop - contentTop;

      if (parentContainerRef?.current) {
        parentContainerRef.current.scrollTop += scrollDiff;
      } else {
        window.scrollBy(0, scrollDiff);
      }
    }, 0);
  };
  return (
    <div className="tw-relative">
      <div
        ref={contentRef}
        className={`tw-overflow-y-hidden tw-transition-all tw-duration-300 ${
          exceedsThreshold && !isExpanded ? "tw-max-h-[1000px]" : ""
        }`}>
        {children}
        {exceedsThreshold && !isExpanded && (
          <div className="tw-absolute tw-bottom-0 tw-left-0 tw-right-0 tw-h-24 tw-bg-gradient-to-t tw-from-iron-950 tw-to-transparent tw-flex tw-items-end tw-justify-center tw-pb-4">
            <button
              onClick={toggleExpand}
<<<<<<< HEAD
              className="tw-bg-iron-700 tw-border-0 tw-text-sm tw-text-iron-300 tw-ring-1 tw-ring-iron-700 tw-px-3 tw-py-2 tw-rounded-full tw-shadow-md desktop-hover:hover:tw-text-white desktop-hover:hover:tw-bg-iron-600 tw-transition-colors tw-duration-200 tw-flex tw-items-center tw-space-x-2"
            >
=======
              className="tw-bg-iron-700 tw-border-0 tw-text-sm tw-text-iron-300 tw-ring-1 tw-ring-iron-650 tw-px-3 tw-py-2 tw-rounded-full tw-shadow-md desktop-hover:hover:tw-text-white desktop-hover:hover:tw-bg-iron-600 tw-transition-colors tw-duration-200 tw-flex tw-items-center tw-space-x-2">
>>>>>>> b1e116b9
              <span>Show full drop</span>
              <svg
                className="tw-w-4 tw-h-4 tw-flex-shrink-0"
                fill="currentColor"
                aria-hidden="true"
                viewBox="0 0 20 20"
                xmlns="http://www.w3.org/2000/svg">
                <path
                  fillRule="evenodd"
                  d="M5.293 7.293a1 1 0 011.414 0L10 10.586l3.293-3.293a1 1 0 111.414 1.414l-4 4a1 1 0 01-1.414 0l-4-4a1 1 0 010-1.414z"
                  clipRule="evenodd"
                />
              </svg>
            </button>
          </div>
        )}
      </div>
    </div>
  );
};

export default DropContentWrapper;<|MERGE_RESOLUTION|>--- conflicted
+++ resolved
@@ -82,12 +82,8 @@
           <div className="tw-absolute tw-bottom-0 tw-left-0 tw-right-0 tw-h-24 tw-bg-gradient-to-t tw-from-iron-950 tw-to-transparent tw-flex tw-items-end tw-justify-center tw-pb-4">
             <button
               onClick={toggleExpand}
-<<<<<<< HEAD
               className="tw-bg-iron-700 tw-border-0 tw-text-sm tw-text-iron-300 tw-ring-1 tw-ring-iron-700 tw-px-3 tw-py-2 tw-rounded-full tw-shadow-md desktop-hover:hover:tw-text-white desktop-hover:hover:tw-bg-iron-600 tw-transition-colors tw-duration-200 tw-flex tw-items-center tw-space-x-2"
             >
-=======
-              className="tw-bg-iron-700 tw-border-0 tw-text-sm tw-text-iron-300 tw-ring-1 tw-ring-iron-650 tw-px-3 tw-py-2 tw-rounded-full tw-shadow-md desktop-hover:hover:tw-text-white desktop-hover:hover:tw-bg-iron-600 tw-transition-colors tw-duration-200 tw-flex tw-items-center tw-space-x-2">
->>>>>>> b1e116b9
               <span>Show full drop</span>
               <svg
                 className="tw-w-4 tw-h-4 tw-flex-shrink-0"
