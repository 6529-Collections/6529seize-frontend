--- conflicted
+++ resolved
@@ -109,24 +109,6 @@
   );
 
   const [newItemsCount, setNewItemsCount] = useState(0);
-<<<<<<< HEAD
-
-  const handleUserScroll = useCallback(
-    (direction: "up" | "down", currentIsAtBottom: boolean) => {
-      // If user was at the bottom and is now scrolling up, mark as manual scroll
-      if (direction === "up" && !currentIsAtBottom && isAtBottom) {
-        setUserHasManuallyScrolled(true);
-      }
-
-      // If user manually returned to bottom, reset the flag
-      if (currentIsAtBottom && userHasManuallyScrolled) {
-        setUserHasManuallyScrolled(false);
-      }
-    },
-    [isAtBottom, userHasManuallyScrolled]
-  );
-=======
->>>>>>> fc4f632c
 
   useEffect(() => {
     setTitle({
@@ -327,8 +309,7 @@
           newItemsCount={newItemsCount}
           isFetchingNextPage={isFetchingNextPage}
           onTopIntersection={handleTopIntersection}
-          disableAutoPosition={disableAutoPosition}
-        >
+          disableAutoPosition={disableAutoPosition}>
           <div className="tw-divide-y-2 tw-divide-iron-700 tw-divide-solid tw-divide-x-0">
             <DropsList
               scrollContainerRef={scrollContainerRef}
