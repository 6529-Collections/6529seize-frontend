import {
  useCallback,
  useContext,
  useEffect,
  useRef,
  useState,
} from "react";
import { AuthContext, TitleType } from "../../auth/Auth";
import { ApiDrop } from "../../../generated/models/ApiDrop";
import DropsList from "../../drops/view/DropsList";
import { WaveDropsScrollBottomButton } from "./WaveDropsScrollBottomButton";
import { WaveDropsNonReverseContainer } from "./WaveDropsNonReverseContainer";
import { useWaveDrops } from "../../../hooks/useWaveDrops";
import { useScrollBehavior } from "../../../hooks/useScrollBehavior";
import CircleLoader, {
  CircleLoaderSize,
} from "../../distribution-plan-tool/common/CircleLoader";
import { useRouter } from "next/router";
import { ActiveDropState } from "../../../types/dropInteractionTypes";
import { ExtendedDrop } from "../../../helpers/waves/drop.helpers";
import WaveDropsEmptyPlaceholder from "./WaveDropsEmptyPlaceholder";
import WaveDropsScrollingOverlay from "./WaveDropsScrollingOverlay";
import { useNotificationsContext } from "../../notifications/NotificationsContext";
import { commonApiPostWithoutBodyAndResponse } from "../../../services/api/common-api";

export interface WaveDropsAllProps {
  readonly waveId: string;
  readonly dropId: string | null;
  readonly onReply: ({
    drop,
    partId,
  }: {
    drop: ApiDrop;
    partId: number;
  }) => void;
  readonly onQuote: ({
    drop,
    partId,
  }: {
    drop: ApiDrop;
    partId: number;
  }) => void;
  readonly activeDrop: ActiveDropState | null;
  readonly initialDrop: number | null;
  readonly onDropContentClick?: (drop: ExtendedDrop) => void;
}

export default function WaveDropsAll({
  waveId,
  dropId,
  onReply,
  onQuote,
  activeDrop,
  initialDrop,
  onDropContentClick,
}: WaveDropsAllProps) {
  const router = useRouter();
  const { connectedProfile, setTitle } = useContext(AuthContext);

  const { removeWaveDeliveredNotifications } = useNotificationsContext();

  const [serialNo, setSerialNo] = useState<number | null>(initialDrop);
  const [disableAutoPosition, setDisableAutoPosition] = useState(false);
  const {
    drops,
    fetchNextPage,
    hasNextPage,
    isFetching,
    isFetchingNextPage,
    haveNewDrops,
    refetch,
  } = useWaveDrops({
    waveId,
    connectedProfileHandle: connectedProfile?.profile?.handle,
    reverse: true,
    dropId,
  });

  const {
    scrollContainerRef,
    isAtBottom,
    scrollToBottom,
    scrollToTop,
    handleScroll,
  } = useScrollBehavior();

  const targetDropRef = useRef<HTMLDivElement | null>(null);

  const [isScrolling, setIsScrolling] = useState(false);
  const [userHasManuallyScrolled, setUserHasManuallyScrolled] = useState(false);

  const scrollToSerialNo = useCallback(
    (behavior: ScrollBehavior) => {
      if (serialNo && targetDropRef.current && scrollContainerRef.current) {
        const container = scrollContainerRef.current;
        const targetElement = targetDropRef.current;
        const containerRect = container.getBoundingClientRect();
        const targetRect = targetElement.getBoundingClientRect();

        const scrollTop =
          container.scrollTop +
          (targetRect.top - containerRect.top) -
          containerRect.height / 2 +
          targetRect.height / 2;

        container.scrollTo({
          top: scrollTop,
          behavior: behavior,
        });
        return true;
      }
      return false;
    },
    [serialNo]
  );

  const [newItemsCount, setNewItemsCount] = useState(0);
  
  const handleUserScroll = useCallback((direction: 'up' | 'down', currentIsAtBottom: boolean) => {
    // If user was at the bottom and is now scrolling up, mark as manual scroll
    if (direction === 'up' && !currentIsAtBottom && isAtBottom) {
      setUserHasManuallyScrolled(true);
    }
    
    // If user manually returned to bottom, reset the flag
    if (currentIsAtBottom && userHasManuallyScrolled) {
      setUserHasManuallyScrolled(false);
    }
  }, [isAtBottom, userHasManuallyScrolled]);

  useEffect(() => {
    setTitle({
      title: haveNewDrops ? "New Drops Available | 6529 SEIZE" : null,
      type: TitleType.WAVE,
    });

    return () => {
      setTitle({
        title: null,
        type: TitleType.WAVE,
      });
    };
  }, [haveNewDrops]);
  
  // Auto-scroll to bottom when new drops are available and user is already at bottom
  const [isHandlingNewDrops, setIsHandlingNewDrops] = useState(false);
  
  useEffect(() => {
    if (haveNewDrops && isAtBottom && !isHandlingNewDrops && !isFetching && !userHasManuallyScrolled) {
      setIsHandlingNewDrops(true);
      refetch()
        .then(() => {
          setTimeout(() => {
            scrollToBottom();
            setIsHandlingNewDrops(false);
          }, 100); // Small delay to ensure DOM is updated
        })
        .catch(() => {
          // In case of error, still reset the handling state
          setIsHandlingNewDrops(false);
        });
    }
  }, [haveNewDrops, isAtBottom, isHandlingNewDrops, isFetching, refetch, scrollToBottom, userHasManuallyScrolled]);
  
  // Auto-scroll to bottom on initial load
  useEffect(() => {
    if (drops.length > 0 && scrollContainerRef.current && !initialDrop) {
      // Need setTimeout to ensure all content is rendered before scrolling
      setTimeout(() => {
        scrollToBottom();
      }, 100);
    }
  }, [drops.length > 0]);

  const smallestSerialNo = useRef<number | null>(null);
  const [init, setInit] = useState(false);

  useEffect(() => {
    if (drops.length > 0) {
      setInit(true);
      setNewItemsCount((prevCount) => {
        const newCount = drops.length - prevCount;
        return prevCount !== newCount ? newCount : prevCount;
      });
      const minSerialNo = Math.min(...drops.map((drop) => drop.serial_no));
      smallestSerialNo.current = minSerialNo;
      
      // Check if the last drop is a temp drop (your own post)
      const lastDrop = drops[drops.length - 1];
      if (lastDrop.id.startsWith("temp-")) {
        // For user's own new drop, scroll to bottom - but only if they haven't manually scrolled away
        if (isAtBottom && !userHasManuallyScrolled) {
          setTimeout(() => {
            scrollToBottom();
          }, 100);
        } else if (!userHasManuallyScrolled) {
          // If not at bottom, use the serialNo approach to scroll to the specific drop
          // Again, only if they haven't manually scrolled away
          setSerialNo(lastDrop.serial_no);
        }
        // If they've manually scrolled, respect their intention and don't auto-scroll
      }
    } else {
      smallestSerialNo.current = null;
    }
  }, [drops, isAtBottom, scrollToBottom]);

  useEffect(() => {
    void removeWaveDeliveredNotifications(waveId);
    void commonApiPostWithoutBodyAndResponse({
      endpoint: `notifications/wave/${waveId}/read`,
    }).catch((error) => console.error("Failed to mark feed as read:", error));
  }, [waveId]);

  const fetchAndScrollToDrop = useCallback(async () => {
    if (!serialNo) return;
    let found = false;
    setIsScrolling(true);

    const checkAndFetchNext = async () => {
      if (found || !hasNextPage || isFetching || isFetchingNextPage) {
        setIsScrolling(false);
        return;
      }
      await fetchNextPage();

      if (smallestSerialNo.current && smallestSerialNo.current <= serialNo) {
        found = true;
        await new Promise((resolve) => setTimeout(resolve, 1000));
        scrollToSerialNo("smooth");
        setIsScrolling(false);
        setSerialNo(null);
      } else {
        scrollToTop();
        setTimeout(checkAndFetchNext, 1000);
      }
    };

    checkAndFetchNext();
  }, [
    fetchNextPage,
    hasNextPage,
    isFetching,
    isFetchingNextPage,
    scrollToSerialNo,
    serialNo,
    setSerialNo,
    scrollToTop,
  ]);

  useEffect(() => {
    if (init && serialNo) {
      setDisableAutoPosition(true);
      const success = scrollToSerialNo("smooth");
      if (success) {
        setSerialNo(null);
      } else {
        fetchAndScrollToDrop();
      }
      setTimeout(() => setDisableAutoPosition(false), 1000);
    }
  }, [init, serialNo]);

  const handleTopIntersection = useCallback(() => {
    if (hasNextPage && !isFetching && !isFetchingNextPage && !isHandlingNewDrops) {
      fetchNextPage();
    }
  }, [hasNextPage, isFetching, isFetchingNextPage, fetchNextPage, isHandlingNewDrops]);

  const onQuoteClick = useCallback(
    (drop: ApiDrop) => {
      if (drop.wave.id !== waveId) {
        router.push(
          `/my-stream?wave=${drop.wave.id}&serialNo=${drop.serial_no}`
        );
      } else {
        setSerialNo(drop.serial_no);
        setUserHasManuallyScrolled(false); // Reset when navigating to specific content
      }
    },
    [router, waveId, setSerialNo]
  );

  const renderContent = () => {
    if (isFetching && !isFetchingNextPage && !drops.length) {
      return (
        <div className="tw-flex tw-flex-col tw-items-center tw-justify-center tw-py-10">
          <CircleLoader size={CircleLoaderSize.XXLARGE} />
        </div>
      );
    }

    if (drops.length === 0) {
      return <WaveDropsEmptyPlaceholder dropId={dropId} />;
    }

    return (
      <>
        <WaveDropsNonReverseContainer
          ref={scrollContainerRef}
          onScroll={handleScroll}
          newItemsCount={newItemsCount}
          isFetchingNextPage={isFetchingNextPage}
          onTopIntersection={handleTopIntersection}
          disableAutoPosition={disableAutoPosition}
<<<<<<< HEAD
        >
=======
          onUserScroll={handleUserScroll}>
>>>>>>> e4f8deb1
          <div className="tw-divide-y-2 tw-divide-iron-700 tw-divide-solid tw-divide-x-0">
            <DropsList
              scrollContainerRef={scrollContainerRef}
              onReplyClick={setSerialNo}
              drops={drops}
              showWaveInfo={false}
              isFetchingNextPage={isFetchingNextPage}
              onReply={onReply}
              onQuote={onQuote}
              showReplyAndQuote={true}
              activeDrop={activeDrop}
              serialNo={serialNo}
              targetDropRef={targetDropRef}
              onQuoteClick={onQuoteClick}
              parentContainerRef={scrollContainerRef}
              dropViewDropId={dropId}
              onDropContentClick={onDropContentClick}
            />
          </div>
        </WaveDropsNonReverseContainer>

        <WaveDropsScrollBottomButton
          isAtBottom={isAtBottom}
          scrollToBottom={() => {
            scrollToBottom();
            setUserHasManuallyScrolled(false); // Reset manual scroll flag when user clicks to bottom
          }}
        />
      </>
    );
  };

  return (
    <div className="tw-flex tw-flex-col tw-h-full tw-justify-center tw-relative tw-overflow-y-auto tw-bg-iron-950 tw-border tw-border-solid tw-border-iron-800 tw-border-x tw-border-t tw-border-b-0">
      {renderContent()}
      <WaveDropsScrollingOverlay isVisible={isScrolling} />
    </div>
  );
}<|MERGE_RESOLUTION|>--- conflicted
+++ resolved
@@ -303,11 +303,7 @@
           isFetchingNextPage={isFetchingNextPage}
           onTopIntersection={handleTopIntersection}
           disableAutoPosition={disableAutoPosition}
-<<<<<<< HEAD
         >
-=======
-          onUserScroll={handleUserScroll}>
->>>>>>> e4f8deb1
           <div className="tw-divide-y-2 tw-divide-iron-700 tw-divide-solid tw-divide-x-0">
             <DropsList
               scrollContainerRef={scrollContainerRef}
