--- conflicted
+++ resolved
@@ -5,12 +5,9 @@
   UserCICAndLevelSize,
 } from "../../user/utils/UserCICAndLevel";
 import { ApiDrop } from "../../../generated/models/ApiDrop";
-<<<<<<< HEAD
-=======
 import { DropTrophyIcon } from "../DropThrophyIcon";
 import { ApiDropType } from "../../../generated/models/ApiDropType";
 import { Time } from "../../../helpers/time";
->>>>>>> eb226079
 
 interface WaveDropHeaderProps {
   readonly drop: ApiDrop;
@@ -58,18 +55,11 @@
               </Link>
             </p>
             <div className="tw-size-[3px] tw-bg-iron-600 tw-rounded-full tw-flex-shrink-0"></div>
-            <p className="tw-text-md tw-mb-0 tw-whitespace-nowrap tw-font-normal tw-leading-none tw-text-iron-500">
-              {getTimeAgoShort(drop.created_at)}
-            </p>
-          </div>
-<<<<<<< HEAD
-          {badge && <div className="tw-ml-2">{badge}</div>}
-=======
-          <div className="tw-size-[3px] tw-bg-iron-600 tw-rounded-full tw-flex-shrink-0"></div>
-          <p className="tw-text-xs tw-mb-0 tw-whitespace-nowrap tw-font-normal tw-leading-none tw-text-iron-500">
+            <p className="tw-text-xs tw-mb-0 tw-whitespace-nowrap tw-font-normal tw-leading-none tw-text-iron-500">
             {Time.millis(drop.created_at).toLocaleDropDateAndTimeString()}
           </p>
->>>>>>> eb226079
+          </div>
+          {badge && <div className="tw-ml-2">{badge}</div>}
         </div>
       </div>
       <div>
@@ -79,12 +69,8 @@
               handleNavigation(e, `/my-stream?wave=${drop.wave.id}`)
             }
             href={`/my-stream?wave=${drop.wave.id}`}
-<<<<<<< HEAD
             className="tw-mb-0 tw-text-[11px] tw-leading-0 -tw-mt-1 tw-text-iron-500 hover:tw-text-iron-300 tw-transition tw-duration-300 tw-ease-out tw-no-underline"
           >
-=======
-            className="tw-text-[11px] tw-leading-0 -tw-mt-1 tw-text-iron-500 hover:tw-text-iron-300 tw-transition tw-duration-300 tw-ease-out tw-no-underline">
->>>>>>> eb226079
             {drop.wave.name}
           </Link>
         )}
