"use client";

import Link from "next/link";
import { useRouter } from "next/router";
import { cicToType } from "../../../helpers/Helpers";
import UserCICAndLevel, {
  UserCICAndLevelSize,
} from "../../user/utils/UserCICAndLevel";
import { ApiDrop } from "../../../generated/models/ApiDrop";
import WaveDropTime from "./time/WaveDropTime";
import UserProfileTooltipWrapper from "../../utils/tooltip/UserProfileTooltipWrapper";

interface WaveDropHeaderProps {
  readonly drop: ApiDrop;
  readonly isStorm: boolean;
  readonly currentPartIndex: number;
  readonly partsCount: number;
  readonly showWaveInfo: boolean;
  readonly badge?: React.ReactNode;
}

const WaveDropHeader: React.FC<WaveDropHeaderProps> = ({
  drop,
  isStorm,
  currentPartIndex,
  partsCount,
  showWaveInfo,
  badge,
}) => {
  const router = useRouter();
  const cicType = cicToType(drop.author.cic);

  const handleNavigation = (e: React.MouseEvent, path: string) => {
    e.preventDefault();
    e.stopPropagation();
    router.push(path);
  };

  return (
    <>
      <div className="tw-flex tw-items-center tw-justify-between tw-gap-x-2">
        <div className="tw-flex tw-items-center tw-gap-x-2">
          <div className="tw-flex tw-items-center tw-gap-x-2">
            <UserCICAndLevel
              level={drop.author.level}
              cicType={cicType}
              size={UserCICAndLevelSize.SMALL}
            />

            <p className="tw-text-md tw-mb-0 tw-leading-none tw-font-semibold">
<<<<<<< HEAD
              <Link
                onClick={(e) => handleNavigation(e, `/${drop.author.handle}`)}
                href={`/${drop.author.handle}`}
                className="tw-no-underline tw-text-iron-200 hover:tw-text-iron-500 tw-transition tw-duration-300 tw-ease-out">
                {drop.author.handle}
              </Link>
=======
              <UserProfileTooltipWrapper user={drop.author.handle ?? drop.author.id}>
                <Link
                  onClick={(e) => handleNavigation(e, `/${drop.author.handle}`)}
                  href={`/${drop.author.handle}`}
                  className="tw-no-underline desktop-hover:hover:tw-underline tw-text-iron-200 desktop-hover:hover:tw-text-opacity-80 tw-transition tw-duration-300 tw-ease-out"
                >
                  {drop.author.handle}
                </Link>
              </UserProfileTooltipWrapper>
>>>>>>> bd4f4f33
            </p>
            <div className="tw-size-[3px] tw-bg-iron-600 tw-rounded-full tw-flex-shrink-0"></div>
            <WaveDropTime timestamp={drop.created_at} />
          </div>
          {badge && <div className="tw-ml-2">{badge}</div>}
        </div>
      </div>
      <div>
        {showWaveInfo && (
          <Link
            onClick={(e) =>
              handleNavigation(e, `/my-stream?wave=${drop.wave.id}`)
            }
            href={`/my-stream?wave=${drop.wave.id}`}
            className="tw-mb-0 tw-text-[11px] tw-leading-0 -tw-mt-1 tw-text-iron-500 hover:tw-text-iron-300 tw-transition tw-duration-300 tw-ease-out tw-no-underline">
            {drop.wave.name}
          </Link>
        )}
      </div>

      {isStorm && (
        <div className="tw-inline-flex tw-relative tw-mt-2">
          <span className="tw-text-xs tw-text-iron-50 tw-mb-1.5">
            {currentPartIndex + 1} /{" "}
            <span className="tw-text-iron-400">{partsCount}</span>
          </span>
        </div>
      )}
    </>
  );
};

export default WaveDropHeader;<|MERGE_RESOLUTION|>--- conflicted
+++ resolved
@@ -48,24 +48,15 @@
             />
 
             <p className="tw-text-md tw-mb-0 tw-leading-none tw-font-semibold">
-<<<<<<< HEAD
-              <Link
-                onClick={(e) => handleNavigation(e, `/${drop.author.handle}`)}
-                href={`/${drop.author.handle}`}
-                className="tw-no-underline tw-text-iron-200 hover:tw-text-iron-500 tw-transition tw-duration-300 tw-ease-out">
-                {drop.author.handle}
-              </Link>
-=======
-              <UserProfileTooltipWrapper user={drop.author.handle ?? drop.author.id}>
+              <UserProfileTooltipWrapper
+                user={drop.author.handle ?? drop.author.id}>
                 <Link
                   onClick={(e) => handleNavigation(e, `/${drop.author.handle}`)}
                   href={`/${drop.author.handle}`}
-                  className="tw-no-underline desktop-hover:hover:tw-underline tw-text-iron-200 desktop-hover:hover:tw-text-opacity-80 tw-transition tw-duration-300 tw-ease-out"
-                >
+                  className="tw-no-underline desktop-hover:hover:tw-underline tw-text-iron-200 desktop-hover:hover:tw-text-opacity-80 tw-transition tw-duration-300 tw-ease-out">
                   {drop.author.handle}
                 </Link>
               </UserProfileTooltipWrapper>
->>>>>>> bd4f4f33
             </p>
             <div className="tw-size-[3px] tw-bg-iron-600 tw-rounded-full tw-flex-shrink-0"></div>
             <WaveDropTime timestamp={drop.created_at} />
