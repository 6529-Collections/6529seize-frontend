"use client";

import { useEffect, useState, type ReactElement } from "react";

import { fetchLinkPreview } from "../../services/api/link-preview-api";
import OpenGraphPreview, {
  hasOpenGraphContent,
  LinkPreviewCardLayout,
  type OpenGraphPreviewData,
} from "./OpenGraphPreview";
import EnsPreviewCard from "./ens/EnsPreviewCard";
import { isEnsPreview, type EnsPreview } from "./ens/types";

interface LinkPreviewCardProps {
  readonly href: string;
  readonly renderFallback: () => ReactElement;
}

type PreviewState =
  | { readonly type: "loading" }
<<<<<<< HEAD
  | { readonly type: "fallback" }
  | { readonly type: "success"; readonly data: OpenGraphPreviewData };
=======
  | { readonly type: "ens"; readonly data: EnsPreview }
  | { readonly type: "success"; readonly data: OpenGraphPreviewData }
  | { readonly type: "fallback" };
>>>>>>> 07fdb49f

const toPreviewData = (
  response: Awaited<ReturnType<typeof fetchLinkPreview>>
): OpenGraphPreviewData => {
  if (!response) {
    return {};
  }

  return {
    ...response,
    image: response.image ?? undefined,
    images: response.images ?? undefined,
    url: response.url ?? response.requestUrl ?? undefined,
    siteName: response.siteName ?? undefined,
    description: response.description ?? undefined,
    title: response.title ?? undefined,
  };
};

export default function LinkPreviewCard({
  href,
  renderFallback,
}: LinkPreviewCardProps) {
<<<<<<< HEAD
  const [state, setState] = useState<PreviewState>({ type: "loading" });
=======
  const [state, setState] = useState<PreviewState>({
    type: "loading",
  });
>>>>>>> 07fdb49f

  useEffect(() => {
    let active = true;

    setState({ type: "loading" });

    fetchLinkPreview(href)
      .then((response) => {
        if (isEnsPreview(response)) {
          setState({ type: "ens", data: response });
          return;
        }

        const previewData = toPreviewData(response);
        if (hasOpenGraphContent(previewData)) {
          setState({ type: "success", data: previewData });
          return;
        }

        setState({ type: "fallback" });
      })
      .catch((e) => {
        console.error("LinkPreviewCard error", e);
        if (active) {
          setState({ type: "fallback" });
        }
      });

    return () => {
      active = false;
    };
  }, [href]);

  if (state.type === "fallback") {
    const fallbackContent = renderFallback();

    return (
      <LinkPreviewCardLayout href={href}>
        <div className="tw-rounded-xl tw-border tw-border-solid tw-border-iron-700 tw-bg-iron-900/40 tw-p-4">
          <div className="tw-flex tw-h-full tw-w-full tw-items-center tw-justify-start">
            {fallbackContent}
          </div>
        </div>
      </LinkPreviewCardLayout>
    );
  }

<<<<<<< HEAD
  if (state.type === "success") {
    return <OpenGraphPreview href={href} preview={state.data} />;
  }
=======
  if (state.type === "ens") {
    return (
      <LinkPreviewCardLayout href={href}>
        <div
          className="tw-rounded-xl tw-border tw-border-solid tw-border-iron-700 tw-bg-iron-900/40 tw-p-4"
          data-testid="ens-preview-card">
          <EnsPreviewCard preview={state.data} />
        </div>
      </LinkPreviewCardLayout>
    );
  }

  const preview = state.type === "success" ? state.data : undefined;
>>>>>>> 07fdb49f

  return <OpenGraphPreview href={href} preview={undefined} />;
}<|MERGE_RESOLUTION|>--- conflicted
+++ resolved
@@ -1,15 +1,13 @@
 "use client";
 
-import { useEffect, useState, type ReactElement } from "react";
+import { type ReactElement, useEffect, useState } from "react";
 
-import { fetchLinkPreview } from "../../services/api/link-preview-api";
 import OpenGraphPreview, {
   hasOpenGraphContent,
   LinkPreviewCardLayout,
   type OpenGraphPreviewData,
 } from "./OpenGraphPreview";
-import EnsPreviewCard from "./ens/EnsPreviewCard";
-import { isEnsPreview, type EnsPreview } from "./ens/types";
+import { fetchLinkPreview } from "../../services/api/link-preview-api";
 
 interface LinkPreviewCardProps {
   readonly href: string;
@@ -18,14 +16,8 @@
 
 type PreviewState =
   | { readonly type: "loading" }
-<<<<<<< HEAD
   | { readonly type: "fallback" }
   | { readonly type: "success"; readonly data: OpenGraphPreviewData };
-=======
-  | { readonly type: "ens"; readonly data: EnsPreview }
-  | { readonly type: "success"; readonly data: OpenGraphPreviewData }
-  | { readonly type: "fallback" };
->>>>>>> 07fdb49f
 
 const toPreviewData = (
   response: Awaited<ReturnType<typeof fetchLinkPreview>>
@@ -49,13 +41,7 @@
   href,
   renderFallback,
 }: LinkPreviewCardProps) {
-<<<<<<< HEAD
   const [state, setState] = useState<PreviewState>({ type: "loading" });
-=======
-  const [state, setState] = useState<PreviewState>({
-    type: "loading",
-  });
->>>>>>> 07fdb49f
 
   useEffect(() => {
     let active = true;
@@ -64,8 +50,7 @@
 
     fetchLinkPreview(href)
       .then((response) => {
-        if (isEnsPreview(response)) {
-          setState({ type: "ens", data: response });
+        if (!active) {
           return;
         }
 
@@ -77,8 +62,7 @@
 
         setState({ type: "fallback" });
       })
-      .catch((e) => {
-        console.error("LinkPreviewCard error", e);
+      .catch(() => {
         if (active) {
           setState({ type: "fallback" });
         }
@@ -103,25 +87,9 @@
     );
   }
 
-<<<<<<< HEAD
   if (state.type === "success") {
     return <OpenGraphPreview href={href} preview={state.data} />;
   }
-=======
-  if (state.type === "ens") {
-    return (
-      <LinkPreviewCardLayout href={href}>
-        <div
-          className="tw-rounded-xl tw-border tw-border-solid tw-border-iron-700 tw-bg-iron-900/40 tw-p-4"
-          data-testid="ens-preview-card">
-          <EnsPreviewCard preview={state.data} />
-        </div>
-      </LinkPreviewCardLayout>
-    );
-  }
-
-  const preview = state.type === "success" ? state.data : undefined;
->>>>>>> 07fdb49f
 
   return <OpenGraphPreview href={href} preview={undefined} />;
 }