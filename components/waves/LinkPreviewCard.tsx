"use client";

import { type ReactElement, useEffect, useState } from "react";

import OpenGraphPreview, {
  hasOpenGraphContent,
  LinkPreviewCardLayout,
  type OpenGraphPreviewData,
} from "./OpenGraphPreview";
import { fetchLinkPreview } from "../../services/api/link-preview-api";
<<<<<<< HEAD
import CompoundCard, {
  toCompoundResponse,
} from "./compound/CompoundCard";
import type { CompoundResponse } from "./compound/types";
=======
import type { WeiboCardResponse } from "@/types/weibo";
import WeiboCard from "./WeiboCard";
>>>>>>> c08c08e2

interface LinkPreviewCardProps {
  readonly href: string;
  readonly renderFallback: () => ReactElement;
}

type WeiboPreviewState = {
  readonly kind: "weibo";
  readonly data: WeiboCardResponse;
};

type OpenGraphPreviewState = {
  readonly kind: "openGraph";
  readonly data: OpenGraphPreviewData;
};

type PreviewState =
  | { readonly type: "loading" }
<<<<<<< HEAD
  | { readonly type: "openGraph"; readonly data: OpenGraphPreviewData }
  | { readonly type: "compound"; readonly data: CompoundResponse }
=======
  | { readonly type: "success"; readonly data: WeiboPreviewState | OpenGraphPreviewState }
>>>>>>> c08c08e2
  | { readonly type: "fallback" };

const toPreviewData = (
  response: Awaited<ReturnType<typeof fetchLinkPreview>>
): OpenGraphPreviewData => {
  if (!response) {
    return {};
  }

  return {
    ...response,
    image: response.image ?? undefined,
    images: response.images ?? undefined,
    url: response.url ?? response.requestUrl ?? undefined,
    siteName: response.siteName ?? undefined,
    description: response.description ?? undefined,
    title: response.title ?? undefined,
  };
};

export default function LinkPreviewCard({
  href,
  renderFallback,
}: LinkPreviewCardProps) {
  const [state, setState] = useState<PreviewState>({ type: "loading" });
<<<<<<< HEAD
=======

  const isWeiboResponse = (
    response: Awaited<ReturnType<typeof fetchLinkPreview>>
  ): response is WeiboCardResponse => {
    if (!response || typeof response !== "object") {
      return false;
    }

    const type = (response as { type?: unknown }).type;
    return typeof type === "string" && type.startsWith("weibo.");
  };
>>>>>>> c08c08e2

  useEffect(() => {
    let active = true;

    setState({ type: "loading" });

    fetchLinkPreview(href)
      .then((response) => {
        if (!active) {
          return;
        }

<<<<<<< HEAD
        const compoundResponse = toCompoundResponse(response);
        if (compoundResponse) {
          setState({ type: "compound", data: compoundResponse });
=======
        if (isWeiboResponse(response)) {
          setState({
            type: "success",
            data: { kind: "weibo", data: response },
          });
>>>>>>> c08c08e2
          return;
        }

        const previewData = toPreviewData(response);
        if (hasOpenGraphContent(previewData)) {
<<<<<<< HEAD
          setState({ type: "openGraph", data: previewData });
        } else {
          setState({ type: "fallback" });
=======
          setState({
            type: "success",
            data: { kind: "openGraph", data: previewData },
          });
          return;
>>>>>>> c08c08e2
        }

        setState({ type: "fallback" });
      })
      .catch(() => {
        if (active) {
          setState({ type: "fallback" });
        }
      });

    return () => {
      active = false;
    };
  }, [href]);

  if (state.type === "compound") {
    return <CompoundCard href={href} response={state.data} />;
  }

  if (state.type === "fallback") {
    const fallbackContent = renderFallback();

    return (
      <LinkPreviewCardLayout href={href}>
        <div
          className="tw-rounded-xl tw-border tw-border-solid tw-border-iron-700 tw-bg-iron-900/40 tw-p-4">
          <div className="tw-flex tw-h-full tw-w-full tw-items-center tw-justify-start">
            {fallbackContent}
          </div>
        </div>
      </LinkPreviewCardLayout>
    );
  }

<<<<<<< HEAD
  const preview = state.type === "openGraph" ? state.data : undefined;
=======
  if (state.type === "success") {
    if (state.data.kind === "weibo") {
      return (
        <WeiboCard
          href={href}
          data={state.data.data}
          renderFallback={renderFallback}
        />
      );
    }

    return <OpenGraphPreview href={href} preview={state.data.data} />;
  }
>>>>>>> c08c08e2

  return <OpenGraphPreview href={href} preview={undefined} />;
}<|MERGE_RESOLUTION|>--- conflicted
+++ resolved
@@ -8,26 +8,15 @@
   type OpenGraphPreviewData,
 } from "./OpenGraphPreview";
 import { fetchLinkPreview } from "../../services/api/link-preview-api";
-<<<<<<< HEAD
-import CompoundCard, {
-  toCompoundResponse,
-} from "./compound/CompoundCard";
+
+import CompoundCard, { toCompoundResponse } from "./compound/CompoundCard";
 import type { CompoundResponse } from "./compound/types";
-=======
-import type { WeiboCardResponse } from "@/types/weibo";
-import WeiboCard from "./WeiboCard";
->>>>>>> c08c08e2
+
 
 interface LinkPreviewCardProps {
   readonly href: string;
   readonly renderFallback: () => ReactElement;
 }
-
-type WeiboPreviewState = {
-  readonly kind: "weibo";
-  readonly data: WeiboCardResponse;
-};
-
 type OpenGraphPreviewState = {
   readonly kind: "openGraph";
   readonly data: OpenGraphPreviewData;
@@ -35,13 +24,12 @@
 
 type PreviewState =
   | { readonly type: "loading" }
-<<<<<<< HEAD
-  | { readonly type: "openGraph"; readonly data: OpenGraphPreviewData }
+  | { readonly type: "fallback" }
   | { readonly type: "compound"; readonly data: CompoundResponse }
-=======
-  | { readonly type: "success"; readonly data: WeiboPreviewState | OpenGraphPreviewState }
->>>>>>> c08c08e2
-  | { readonly type: "fallback" };
+  | {
+      readonly type: "success";
+      readonly data: OpenGraphPreviewState;
+    };
 
 const toPreviewData = (
   response: Awaited<ReturnType<typeof fetchLinkPreview>>
@@ -66,20 +54,8 @@
   renderFallback,
 }: LinkPreviewCardProps) {
   const [state, setState] = useState<PreviewState>({ type: "loading" });
-<<<<<<< HEAD
-=======
 
-  const isWeiboResponse = (
-    response: Awaited<ReturnType<typeof fetchLinkPreview>>
-  ): response is WeiboCardResponse => {
-    if (!response || typeof response !== "object") {
-      return false;
-    }
 
-    const type = (response as { type?: unknown }).type;
-    return typeof type === "string" && type.startsWith("weibo.");
-  };
->>>>>>> c08c08e2
 
   useEffect(() => {
     let active = true;
@@ -92,33 +68,19 @@
           return;
         }
 
-<<<<<<< HEAD
         const compoundResponse = toCompoundResponse(response);
         if (compoundResponse) {
           setState({ type: "compound", data: compoundResponse });
-=======
-        if (isWeiboResponse(response)) {
-          setState({
-            type: "success",
-            data: { kind: "weibo", data: response },
-          });
->>>>>>> c08c08e2
           return;
         }
 
         const previewData = toPreviewData(response);
         if (hasOpenGraphContent(previewData)) {
-<<<<<<< HEAD
-          setState({ type: "openGraph", data: previewData });
-        } else {
-          setState({ type: "fallback" });
-=======
           setState({
             type: "success",
             data: { kind: "openGraph", data: previewData },
           });
           return;
->>>>>>> c08c08e2
         }
 
         setState({ type: "fallback" });
@@ -144,7 +106,8 @@
     return (
       <LinkPreviewCardLayout href={href}>
         <div
-          className="tw-rounded-xl tw-border tw-border-solid tw-border-iron-700 tw-bg-iron-900/40 tw-p-4">
+          className="tw-rounded-xl tw-border tw-border-solid tw-border-iron-700 tw-bg-iron-900/40 tw-p-4"
+        >
           <div className="tw-flex tw-h-full tw-w-full tw-items-center tw-justify-start">
             {fallbackContent}
           </div>
@@ -153,23 +116,9 @@
     );
   }
 
-<<<<<<< HEAD
-  const preview = state.type === "openGraph" ? state.data : undefined;
-=======
   if (state.type === "success") {
-    if (state.data.kind === "weibo") {
-      return (
-        <WeiboCard
-          href={href}
-          data={state.data.data}
-          renderFallback={renderFallback}
-        />
-      );
-    }
-
     return <OpenGraphPreview href={href} preview={state.data.data} />;
   }
->>>>>>> c08c08e2
 
   return <OpenGraphPreview href={href} preview={undefined} />;
 }