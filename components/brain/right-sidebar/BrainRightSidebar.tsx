"use client";

import React, { useState } from "react";
<<<<<<< HEAD
import { ApiWave } from "../../../generated/models/ApiWave";
import { commonApiFetch } from "../../../services/api/common-api";
=======
import { motion } from "framer-motion";
import { ApiWave } from "@/generated/models/ApiWave";
import { commonApiFetch } from "@/services/api/common-api";
>>>>>>> 9f53b049
import { keepPreviousData, useQuery } from "@tanstack/react-query";

import { ExtendedDrop } from "@/helpers/waves/drop.helpers";
import { WaveContent } from "./WaveContent";
<<<<<<< HEAD
import { QueryKey } from "../../react-query-wrapper/ReactQueryWrapper";
import { useSidebarState } from "../../../hooks/useSidebarState";
import { ChevronDoubleRightIcon } from "@heroicons/react/24/outline";
=======
import { QueryKey } from "@/components/react-query-wrapper/ReactQueryWrapper";
>>>>>>> 9f53b049

interface BrainRightSidebarProps {
  readonly waveId: string | null | undefined;
  readonly onDropClick: (drop: ExtendedDrop) => void;
  readonly activeTab: SidebarTab;
  readonly setActiveTab: (tab: SidebarTab) => void;
}

export enum Mode {
  CONTENT = "CONTENT",
  FOLLOWERS = "FOLLOWERS",
}

export enum SidebarTab {
  ABOUT = "ABOUT",
  LEADERBOARD = "LEADERBOARD",
  WINNERS = "WINNERS",
  TOP_VOTERS = "TOP_VOTERS",
  ACTIVITY_LOG = "ACTIVITY_LOG",
}

const BrainRightSidebar: React.FC<BrainRightSidebarProps> = ({
  waveId,
  onDropClick,
  activeTab,
  setActiveTab,
}) => {
  const { closeRightSidebar } = useSidebarState();
  
  const { data: wave } = useQuery<ApiWave>({
    queryKey: [QueryKey.WAVE, { wave_id: waveId }],
    queryFn: async () =>
      await commonApiFetch<ApiWave>({
        endpoint: `waves/${waveId}`,
      }),
    enabled: !!waveId,
    staleTime: 60000,
    placeholderData: keepPreviousData,
  });

  const [mode, setMode] = useState<Mode>(Mode.CONTENT);

  return (
    <div
      className="tw-fixed tw-inset-y-0 tw-right-0 tw-z-[50] tw-bg-iron-950 tw-flex tw-flex-col
        tw-w-[20.5rem] tw-shadow-2xl
        lg:tw-bg-opacity-95 min-[1300px]:tw-bg-opacity-100
        lg:tw-backdrop-blur min-[1300px]:tw-backdrop-blur-none tw-border-l tw-border-solid tw-border-iron-800 tw-border-y-0 tw-border-r-0"
    >
      {/* Close button */}
      <div className="tw-absolute tw-top-3 -tw-left-4 tw-z-10">
        <button
          type="button"
          onClick={closeRightSidebar}
          className="tw-group tw-size-8 tw-rounded-full tw-flex-shrink-0 tw-flex tw-items-center tw-justify-center tw-bg-iron-650 tw-border tw-border-iron-650 tw-border-solid tw-backdrop-blur-sm tw-transition-all tw-duration-200 tw-shadow-[0_10px_24px_rgba(0,0,0,0.45)] desktop-hover:hover:tw-bg-iron-600 desktop-hover:hover:tw-border-iron-600 desktop-hover:hover:tw-shadow-[0_12px_30px_rgba(0,0,0,0.55)]"
          aria-label="Close sidebar"
        >
          <ChevronDoubleRightIcon
            strokeWidth={2}
            className="tw-h-5 tw-w-5 tw-flex-shrink-0 tw-text-iron-200 group-hover:hover:tw-text-white tw-transition-all tw-duration-200 "
          />
        </button>
      </div>
      
      <div
        className="tw-text-iron-500 tw-text-sm tw-overflow-y-auto 
        tw-scrollbar-thin tw-scrollbar-thumb-iron-500 tw-scrollbar-track-iron-800 
        hover:tw-scrollbar-thumb-iron-300 tw-h-full"
      >
        {wave && (
          <WaveContent
            wave={wave}
            mode={mode}
            setMode={setMode}
            activeTab={activeTab}
            setActiveTab={setActiveTab}
            onDropClick={onDropClick}
          />
        )}
      </div>
    </div>
  );
};

export default BrainRightSidebar;<|MERGE_RESOLUTION|>--- conflicted
+++ resolved
@@ -1,25 +1,15 @@
 "use client";
 
 import React, { useState } from "react";
-<<<<<<< HEAD
-import { ApiWave } from "../../../generated/models/ApiWave";
-import { commonApiFetch } from "../../../services/api/common-api";
-=======
-import { motion } from "framer-motion";
 import { ApiWave } from "@/generated/models/ApiWave";
 import { commonApiFetch } from "@/services/api/common-api";
->>>>>>> 9f53b049
 import { keepPreviousData, useQuery } from "@tanstack/react-query";
 
 import { ExtendedDrop } from "@/helpers/waves/drop.helpers";
 import { WaveContent } from "./WaveContent";
-<<<<<<< HEAD
-import { QueryKey } from "../../react-query-wrapper/ReactQueryWrapper";
+import { QueryKey } from "@/components/react-query-wrapper/ReactQueryWrapper";
 import { useSidebarState } from "../../../hooks/useSidebarState";
 import { ChevronDoubleRightIcon } from "@heroicons/react/24/outline";
-=======
-import { QueryKey } from "@/components/react-query-wrapper/ReactQueryWrapper";
->>>>>>> 9f53b049
 
 interface BrainRightSidebarProps {
   readonly waveId: string | null | undefined;
