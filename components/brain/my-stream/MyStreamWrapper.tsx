<<<<<<< HEAD
"use client";

import React, { useContext, useEffect, useState } from "react";
=======
import React, { useEffect, useState } from "react";
import { useSetTitle } from "../../../contexts/TitleContext";
>>>>>>> 6fd852dc
import MyStream from "./MyStream";
import { useRouter } from "next/router";
import MyStreamWave from "./MyStreamWave";
import BrainContent from "../content/BrainContent";
import {
  useMyStreamQuery,
  usePollingQuery,
} from "../../../hooks/useMyStreamQuery";
import {
  ActiveDropAction,
  ActiveDropState,
} from "../../../types/dropInteractionTypes";
import { ExtendedDrop } from "../../../helpers/waves/drop.helpers";
import { DropInteractionParams } from "../../waves/drops/Drop";

const MyStreamWrapper: React.FC = () => {
  const router = useRouter();
  const [serialisedWaveId, setSerialisedWaveId] = useState<string | null>(null);

  useEffect(() => {
    const { wave: waveId } = router.query;
    setSerialisedWaveId(typeof waveId === "string" ? waveId : null);
  }, [router.query]);

  const [activeDrop, setActiveDrop] = useState<ActiveDropState | null>(null);

  const onDropContentClick = (drop: ExtendedDrop) => {
    router.push(
      `/my-stream?wave=${drop.wave.id}&serialNo=${drop.serial_no}/`,
      undefined,
      { shallow: true }
    );
  };

  useEffect(() => {
    setActiveDrop(null);
  }, [serialisedWaveId]);

  const onReply = (param: DropInteractionParams) => {
    setActiveDrop({
      action: ActiveDropAction.REPLY,
      drop: param.drop,
      partId: param.partId,
    });
  };

  const onQuote = (param: DropInteractionParams) => {
    setActiveDrop({
      action: ActiveDropAction.QUOTE,
      drop: param.drop,
      partId: param.partId,
    });
  };

  const onCancelReplyQuote = () => {
    setActiveDrop(null);
  };

  const {
    items,
    fetchNextPage,
    hasNextPage,
    isFetching,
    isFetchingNextPage,
    status,
    refetch,
    isInitialQueryDone,
  } = useMyStreamQuery({ reverse: true });

  const { haveNewItems } = usePollingQuery(isInitialQueryDone, items, true);

  const onBottomIntersection = (state: boolean) => {
    if (
      state &&
      status !== "pending" &&
      !isFetching &&
      !isFetchingNextPage &&
      hasNextPage
    ) {
      fetchNextPage();
    }
  };

  // Use conditional title based on haveNewItems
  useSetTitle(haveNewItems ? "New Stream Items Available | Brain" : "My Stream | Brain");

  useEffect(() => {
    const checkAndRefetch = () => {
      if (haveNewItems && document.visibilityState === "visible") {
        refetch();
      }
    };

    checkAndRefetch();
    document.addEventListener("visibilitychange", checkAndRefetch);

    return () => {
      document.removeEventListener("visibilitychange", checkAndRefetch);
    };
  }, [haveNewItems]);

  // Add a key prop based on wave ID to force component remount on wave change
  // This breaks the update cycle and ensures clean state when navigating between waves
  const component = serialisedWaveId ? (
    <MyStreamWave key={`wave-${serialisedWaveId}`} waveId={serialisedWaveId} />
  ) : (
    <MyStream
      key="my-stream-feed"
      onReply={onReply}
      onQuote={onQuote}
      onDropContentClick={onDropContentClick}
      activeDrop={activeDrop}
      items={items}
      isFetching={isFetching}
      onBottomIntersection={onBottomIntersection}
    />
  );

  return (
    <BrainContent
      activeDrop={activeDrop}
      onCancelReplyQuote={onCancelReplyQuote}>
      {component}
    </BrainContent>
  );
};

export default MyStreamWrapper;<|MERGE_RESOLUTION|>--- conflicted
+++ resolved
@@ -1,11 +1,7 @@
-<<<<<<< HEAD
 "use client";
 
-import React, { useContext, useEffect, useState } from "react";
-=======
 import React, { useEffect, useState } from "react";
 import { useSetTitle } from "../../../contexts/TitleContext";
->>>>>>> 6fd852dc
 import MyStream from "./MyStream";
 import { useRouter } from "next/router";
 import MyStreamWave from "./MyStreamWave";
@@ -90,7 +86,9 @@
   };
 
   // Use conditional title based on haveNewItems
-  useSetTitle(haveNewItems ? "New Stream Items Available | Brain" : "My Stream | Brain");
+  useSetTitle(
+    haveNewItems ? "New Stream Items Available | Brain" : "My Stream | Brain"
+  );
 
   useEffect(() => {
     const checkAndRefetch = () => {
