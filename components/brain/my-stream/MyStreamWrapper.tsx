--- conflicted
+++ resolved
@@ -83,31 +83,6 @@
     }
   };
 
-<<<<<<< HEAD
-  // Use conditional title based on haveNewItems
-  useSetTitle(
-    haveNewItems ? "New Stream Items Available | Brain" : "My Stream | Brain"
-  );
-
-  useEffect(() => {
-    const checkAndRefetch = () => {
-      if (haveNewItems && document.visibilityState === "visible") {
-        refetch();
-      }
-    };
-
-    checkAndRefetch();
-    document.addEventListener("visibilitychange", checkAndRefetch);
-
-    return () => {
-      document.removeEventListener("visibilitychange", checkAndRefetch);
-    };
-  }, [haveNewItems]);
-
-  // Add a key prop based on wave ID to force component remount on wave change
-  // This breaks the update cycle and ensures clean state when navigating between waves
-=======
->>>>>>> c8de0170
   const component = serialisedWaveId ? (
     <MyStreamWave key={`wave-${serialisedWaveId}`} waveId={serialisedWaveId} />
   ) : (
@@ -129,8 +104,7 @@
   return (
     <BrainContent
       activeDrop={activeDrop}
-      onCancelReplyQuote={onCancelReplyQuote}
-    >
+      onCancelReplyQuote={onCancelReplyQuote}>
       {component}
     </BrainContent>
   );
