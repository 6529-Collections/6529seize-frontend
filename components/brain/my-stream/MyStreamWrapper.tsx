import React, { useContext, useEffect, useState } from "react";
import MyStream from "./MyStream";
import { useRouter } from "next/router";
import MyStreamWave from "./MyStreamWave";
import BrainContent from "../content/BrainContent";
import { AuthContext, TitleType } from "../../auth/Auth";
import {
  useMyStreamQuery,
  usePollingQuery,
} from "../../../hooks/useMyStreamQuery";
import {
  ActiveDropAction,
  ActiveDropState,
} from "../../../types/dropInteractionTypes";
import { ExtendedDrop } from "../../../helpers/waves/drop.helpers";
import { DropInteractionParams } from "../../waves/drops/Drop";

const MyStreamWrapper: React.FC = () => {
  const { setTitle } = useContext(AuthContext);
  const router = useRouter();
  const [serialisedWaveId, setSerialisedWaveId] = useState<string | null>(null);

  useEffect(() => {
    
    const { wave: waveId } = router.query;
    setSerialisedWaveId(typeof waveId === "string" ? waveId : null);
  }, [router.query]);

  const [activeDrop, setActiveDrop] = useState<ActiveDropState | null>(null);

  const onDropContentClick = (drop: ExtendedDrop) => {
    router.push(
      `/my-stream?wave=${drop.wave.id}&serialNo=${drop.serial_no}/`,
      undefined,
      { shallow: true }
    );
  };

  useEffect(() => {
    setActiveDrop(null);
  }, [serialisedWaveId]);

  const onReply = (param: DropInteractionParams) => {
    setActiveDrop({
      action: ActiveDropAction.REPLY,
      drop: param.drop,
      partId: param.partId,
    });
  };

  const onQuote = (param: DropInteractionParams) => {
    setActiveDrop({
      action: ActiveDropAction.QUOTE,
      drop: param.drop,
      partId: param.partId,
    });
  };

  const onCancelReplyQuote = () => {
    setActiveDrop(null);
  };

  const {
    items,
    fetchNextPage,
    hasNextPage,
    isFetching,
    isFetchingNextPage,
    status,
    refetch,
    isInitialQueryDone,
  } = useMyStreamQuery({ reverse: true });

  const { haveNewItems } = usePollingQuery(isInitialQueryDone, items, true);

  const onBottomIntersection = (state: boolean) => {
    if (
      state &&
      status !== "pending" &&
      !isFetching &&
      !isFetchingNextPage &&
      hasNextPage
    ) {
      fetchNextPage();
    }
  };

  useEffect(() => {
    setTitle({
      title: haveNewItems ? "New Stream Items Available | 6529.io" : null,
      type: TitleType.MY_STREAM,
    });

    return () => {
      setTitle({
        title: null,
        type: TitleType.MY_STREAM,
      });
    };
  }, [haveNewItems]);

  useEffect(() => {
    const checkAndRefetch = () => {
      if (haveNewItems && document.visibilityState === "visible") {
        refetch();
      }
    };

    checkAndRefetch();
    document.addEventListener("visibilitychange", checkAndRefetch);

    return () => {
      document.removeEventListener("visibilitychange", checkAndRefetch);
    };
  }, [haveNewItems]);

  // Add a key prop based on wave ID to force component remount on wave change
  // This breaks the update cycle and ensures clean state when navigating between waves
  const component = serialisedWaveId ? (
    <MyStreamWave 
      key={`wave-${serialisedWaveId}`} 
      waveId={serialisedWaveId} 
    />
  ) : (
    <MyStream
      key="my-stream-feed"
      onReply={onReply}
      onQuote={onQuote}
      onDropContentClick={onDropContentClick}
      activeDrop={activeDrop}
      items={items}
      isFetching={isFetching}
      onBottomIntersection={onBottomIntersection}
    />
  );

  return (
    <BrainContent
      activeDrop={activeDrop}
      onCancelReplyQuote={onCancelReplyQuote}
<<<<<<< HEAD
      waveId={serialisedWaveId ?? undefined}>
=======
    >
>>>>>>> fc4f632c
      {component}
    </BrainContent>
  );
};

export default MyStreamWrapper;<|MERGE_RESOLUTION|>--- conflicted
+++ resolved
@@ -21,7 +21,6 @@
   const [serialisedWaveId, setSerialisedWaveId] = useState<string | null>(null);
 
   useEffect(() => {
-    
     const { wave: waveId } = router.query;
     setSerialisedWaveId(typeof waveId === "string" ? waveId : null);
   }, [router.query]);
@@ -117,10 +116,7 @@
   // Add a key prop based on wave ID to force component remount on wave change
   // This breaks the update cycle and ensures clean state when navigating between waves
   const component = serialisedWaveId ? (
-    <MyStreamWave 
-      key={`wave-${serialisedWaveId}`} 
-      waveId={serialisedWaveId} 
-    />
+    <MyStreamWave key={`wave-${serialisedWaveId}`} waveId={serialisedWaveId} />
   ) : (
     <MyStream
       key="my-stream-feed"
@@ -137,12 +133,7 @@
   return (
     <BrainContent
       activeDrop={activeDrop}
-      onCancelReplyQuote={onCancelReplyQuote}
-<<<<<<< HEAD
-      waveId={serialisedWaveId ?? undefined}>
-=======
-    >
->>>>>>> fc4f632c
+      onCancelReplyQuote={onCancelReplyQuote}>
       {component}
     </BrainContent>
   );
