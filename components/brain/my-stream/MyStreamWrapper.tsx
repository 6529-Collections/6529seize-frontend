import React, { useContext, useEffect, useState } from "react";
import MyStream from "./MyStream";
import { useRouter } from "next/router";
import MyStreamWave from "./MyStreamWave";
import BrainContent from "../content/BrainContent";
import { DropInteractionParams } from "../../waves/detailed/drops/WaveDetailedDrop";
import { AuthContext, TitleType } from "../../auth/Auth";
import {
  useMyStreamQuery,
  usePollingQuery,
} from "../../../hooks/useMyStreamQuery";
import {
  ActiveDropAction,
  ActiveDropState,
} from "../../waves/detailed/chat/WaveChat";
import { ExtendedDrop } from "../../../helpers/waves/drop.helpers";
<<<<<<< HEAD
import BrainDesktopDrop from "../BrainDesktopDrop";
import { useWaveData } from "../../../hooks/useWaveData";
=======
>>>>>>> 6fa26c7b

const MyStreamWrapper: React.FC = () => {
  const { setTitle } = useContext(AuthContext);
  const router = useRouter();
  const [serialisedWaveId, setSerialisedWaveId] = useState<string | null>(null);

  useEffect(() => {
    const { wave: waveId } = router.query;
    setSerialisedWaveId(typeof waveId === "string" ? waveId : null);
  }, [router.query]);

  const [activeDrop, setActiveDrop] = useState<ActiveDropState | null>(null);

  const onDropClick = (drop: ExtendedDrop) => {
    const currentQuery = { ...router.query };
    currentQuery.drop = drop.id;
    router.push(
      {
        pathname: router.pathname,
        query: currentQuery,
      },
      undefined,
      { shallow: true }
    );
  };

  const getActiveWaveId = () => {
    return activeDrop?.drop.wave.id ?? serialisedWaveId;
  };

  const [activeWaveId, setActiveWaveId] = useState<string | null>(
    getActiveWaveId()
  );

  useEffect(() => {
    setActiveWaveId(getActiveWaveId());
  }, [activeDrop, serialisedWaveId]);

  useEffect(() => {
    setActiveDrop(null);
  }, [serialisedWaveId]);

  const onReply = (param: DropInteractionParams) => {
    setActiveDrop({
      action: ActiveDropAction.REPLY,
      drop: param.drop,
      partId: param.partId,
    });
  };

  const onQuote = (param: DropInteractionParams) => {
    setActiveDrop({
      action: ActiveDropAction.QUOTE,
      drop: param.drop,
      partId: param.partId,
    });
  };

  const onCancelReplyQuote = () => {
    setActiveDrop(null);
  };

  const {
    items,
    fetchNextPage,
    hasNextPage,
    isFetching,
    isFetchingNextPage,
    status,
    refetch,
    isInitialQueryDone,
  } = useMyStreamQuery();

  const { haveNewItems } = usePollingQuery(isInitialQueryDone, items);

  const onBottomIntersection = (state: boolean) => {
    if (
      state &&
      status !== "pending" &&
      !isFetching &&
      !isFetchingNextPage &&
      hasNextPage
    ) {
      fetchNextPage();
    }
  };

  useEffect(() => {
    setTitle({
      title: haveNewItems ? "New Stream Items Available | 6529 SEIZE" : null,
      type: TitleType.MY_STREAM,
    });

    return () => {
      setTitle({
        title: null,
        type: TitleType.MY_STREAM,
      });
    };
  }, [haveNewItems]);

  useEffect(() => {
    const checkAndRefetch = () => {
      if (haveNewItems && document.visibilityState === "visible") {
        refetch();
      }
    };

    checkAndRefetch();
    document.addEventListener("visibilitychange", checkAndRefetch);

    return () => {
      document.removeEventListener("visibilitychange", checkAndRefetch);
    };
  }, [haveNewItems]);

  const component = serialisedWaveId ? (
    <MyStreamWave
      waveId={serialisedWaveId}
      onReply={onReply}
      onQuote={onQuote}
      activeDrop={activeDrop}
      onDropClick={onDropClick}
    />
  ) : (
    <MyStream
      onReply={onReply}
      onQuote={onQuote}
      onDropClick={onDropClick}
      activeDrop={activeDrop}
      items={items}
      isFetching={isFetching}
      onBottomIntersection={onBottomIntersection}
    />
  );
  return (
    <BrainContent
      waveId={activeWaveId}
      activeDrop={activeDrop}
      onCancelReplyQuote={onCancelReplyQuote}
    >
      {component}
    </BrainContent>
  );
};

export default MyStreamWrapper;<|MERGE_RESOLUTION|>--- conflicted
+++ resolved
@@ -14,11 +14,6 @@
   ActiveDropState,
 } from "../../waves/detailed/chat/WaveChat";
 import { ExtendedDrop } from "../../../helpers/waves/drop.helpers";
-<<<<<<< HEAD
-import BrainDesktopDrop from "../BrainDesktopDrop";
-import { useWaveData } from "../../../hooks/useWaveData";
-=======
->>>>>>> 6fa26c7b
 
 const MyStreamWrapper: React.FC = () => {
   const { setTitle } = useContext(AuthContext);
