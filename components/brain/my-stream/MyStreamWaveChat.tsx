<<<<<<< HEAD
import React, { useEffect, useMemo, useState } from "react";
=======
import React, { useMemo, useState, useEffect } from "react";
>>>>>>> 81f8e549
import { ExtendedDrop } from "../../../helpers/waves/drop.helpers";
import useCapacitor from "../../../hooks/useCapacitor";
import {
  ActiveDropAction,
  ActiveDropState,
} from "../../waves/detailed/chat/WaveChat";
import { ApiDrop } from "../../../generated/models/ApiDrop";
import WaveDropsAll from "../../waves/detailed/drops/WaveDropsAll";
import { CreateDropWaveWrapper } from "../../waves/detailed/CreateDropWaveWrapper";
import PrivilegedDropCreator, {
  DropMode,
} from "../../waves/detailed/PrivilegedDropCreator";
import { ApiWave } from "../../../generated/models/ApiWave";
import { useRouter } from "next/router";
import { useSearchParams } from "next/navigation";

interface MyStreamWaveChatProps {
  readonly wave: ApiWave;
  readonly onDropClick: (drop: ExtendedDrop) => void;
}

const calculateHeight = (isCapacitor: boolean) => {
  if (isCapacitor) {
    return "tw-h-[calc(100vh-18.75rem)]";
  }
  return `tw-h-[calc(100vh-13rem)] lg:tw-h-[calc(100vh-10rem)]`;
};

const MyStreamWaveChat: React.FC<MyStreamWaveChatProps> = ({
  wave,
  onDropClick,
}) => {
  const capacitor = useCapacitor();
  const router = useRouter();
  const searchParams = useSearchParams();
  const [initialDrop, setInitialDrop] = useState<number | null>(null);
  const [searchParamsDone, setSearchParamsDone] = useState(false);
  useEffect(() => {
    const dropParam = searchParams.get("serialNo");
    if (dropParam) {
      setInitialDrop(parseInt(dropParam));
      const newUrl = new URL(window.location.href);
      newUrl.searchParams.delete("serialNo");
      router.replace(newUrl.pathname + newUrl.search);
    } else {
      setInitialDrop(null);
    }
    setSearchParamsDone(true);
  }, [searchParams, router]);

  const containerClassName = useMemo(() => {
    return `tw-w-full tw-flex tw-flex-col tw-rounded-t-xl tw-overflow-hidden ${calculateHeight(
      capacitor.isCapacitor
    )}`;
  }, [capacitor.isCapacitor]);

  const [activeDrop, setActiveDrop] = useState<ActiveDropState | null>(null);
  useEffect(() => setActiveDrop(null), [waveId]);

  const onReply = (drop: ApiDrop, partId: number) => {
    setActiveDrop({
      action: ActiveDropAction.REPLY,
      drop,
      partId,
    });
  };

  const onQuote = (drop: ApiDrop, partId: number) => {
    setActiveDrop({
      action: ActiveDropAction.QUOTE,
      drop,
      partId,
    });
  };

  const handleReply = ({ drop, partId }: { drop: ApiDrop; partId: number }) => {
    onReply(drop, partId);
  };

  const handleQuote = ({ drop, partId }: { drop: ApiDrop; partId: number }) => {
    onQuote(drop, partId);
  };

  const onCancelReplyQuote = () => {
    setActiveDrop(null);
  };

  if (!searchParamsDone) {
    return null;
  }

  return (
    <div className="tw-relative tw-h-full">
      <div className="tw-w-full tw-flex tw-items-stretch lg:tw-divide-x-4 lg:tw-divide-iron-600 lg:tw-divide-solid lg:tw-divide-y-0">
        <div className={containerClassName}>
          <WaveDropsAll
            key={wave.id}
            waveId={wave.id}
            onReply={handleReply}
            onQuote={handleQuote}
            activeDrop={activeDrop}
            initialDrop={initialDrop}
            dropId={null}
            onDropClick={onDropClick}
          />
          <div className="tw-mt-auto">
            <CreateDropWaveWrapper>
              <PrivilegedDropCreator
                activeDrop={activeDrop}
                onCancelReplyQuote={onCancelReplyQuote}
                onDropAddedToQueue={onCancelReplyQuote}
                wave={wave}
                dropId={null}
                fixedDropMode={DropMode.BOTH}
              />
            </CreateDropWaveWrapper>
          </div>
        </div>
      </div>
    </div>
  );
};

export default MyStreamWaveChat;<|MERGE_RESOLUTION|>--- conflicted
+++ resolved
@@ -1,8 +1,4 @@
-<<<<<<< HEAD
-import React, { useEffect, useMemo, useState } from "react";
-=======
 import React, { useMemo, useState, useEffect } from "react";
->>>>>>> 81f8e549
 import { ExtendedDrop } from "../../../helpers/waves/drop.helpers";
 import useCapacitor from "../../../hooks/useCapacitor";
 import {
@@ -60,7 +56,7 @@
   }, [capacitor.isCapacitor]);
 
   const [activeDrop, setActiveDrop] = useState<ActiveDropState | null>(null);
-  useEffect(() => setActiveDrop(null), [waveId]);
+  useEffect(() => setActiveDrop(null), [wave]);
 
   const onReply = (drop: ApiDrop, partId: number) => {
     setActiveDrop({
