<<<<<<< HEAD
"use client";

import React, { useEffect, useRef, type JSX } from "react";
=======
import React, { type JSX, useMemo } from "react";
import { useSetWaveData } from "../../../contexts/TitleContext";
>>>>>>> c8de0170
import { useContentTab } from "../ContentTabContext";
import { ExtendedDrop } from "../../../helpers/waves/drop.helpers";
import MyStreamWaveChat from "./MyStreamWaveChat";
import { useWaveData } from "../../../hooks/useWaveData";
import MyStreamWaveLeaderboard from "./MyStreamWaveLeaderboard";
import MyStreamWaveOutcome from "./MyStreamWaveOutcome";
import { createBreakpoint } from "react-use";
import { useRouter } from "next/router";
import { WaveWinners } from "../../waves/winners/WaveWinners";
import { MyStreamWaveTab } from "../../../types/waves.types";
import { MyStreamWaveTabs } from "./tabs/MyStreamWaveTabs";
import MyStreamWaveMyVotes from "./votes/MyStreamWaveMyVotes";
import MyStreamWaveFAQ from "./MyStreamWaveFAQ";
import { useMyStream } from "../../../contexts/wave/MyStreamContext";

interface MyStreamWaveProps {
  readonly waveId: string;
}

const useBreakpoint = createBreakpoint({ LG: 1024, S: 0 });

const MyStreamWave: React.FC<MyStreamWaveProps> = ({ waveId }) => {
  const breakpoint = useBreakpoint();
  const router = useRouter();
  const { waves, directMessages } = useMyStream();
  const { data: wave } = useWaveData({
    waveId,
    onWaveNotFound: () => {
      router.push(
        { pathname: router.pathname, query: { wave: null } },
        undefined,
        {
          shallow: true,
        }
      );
    },
  });
  
  // Get new drops count from the waves list
  const newDropsCount = useMemo(() => {
    // Check both regular waves and direct messages
    const waveFromList = waves.list.find(w => w.id === waveId) || 
                       directMessages.list.find(w => w.id === waveId);
    return waveFromList?.newDropsCount.count ?? 0;
  }, [waves.list, directMessages.list, waveId]);
  
  // Update wave data in title context
  useSetWaveData(wave ? { name: wave.name, newItemsCount: newDropsCount } : null);
  
  // Create a stable key for proper remounting
  const stableWaveKey = `wave-${waveId}`;

  // Get the active tab and utilities from global context
  const { activeContentTab } = useContentTab();

  // For handling clicks on drops
  const onDropClick = (drop: ExtendedDrop) => {
    const currentQuery = { ...router.query };
    currentQuery.drop = drop.id;
    router.push(
      {
        pathname: router.pathname,
        query: currentQuery,
      },
      undefined,
      { shallow: true }
    );
  };

  // Early return if no wave data - all hooks must be called before this
  if (!wave) {
    return null;
  }

  // Create component instances with wave-specific props and stable measurements
  const components: Record<MyStreamWaveTab, JSX.Element> = {
    [MyStreamWaveTab.CHAT]: <MyStreamWaveChat wave={wave} />,
    [MyStreamWaveTab.LEADERBOARD]: (
      <MyStreamWaveLeaderboard wave={wave} onDropClick={onDropClick} />
    ),
    [MyStreamWaveTab.WINNERS]: (
      <WaveWinners wave={wave} onDropClick={onDropClick} />
    ),
    [MyStreamWaveTab.OUTCOME]: <MyStreamWaveOutcome wave={wave} />,
    [MyStreamWaveTab.MY_VOTES]: (
      <MyStreamWaveMyVotes wave={wave} onDropClick={onDropClick} />
    ),
    [MyStreamWaveTab.FAQ]: <MyStreamWaveFAQ wave={wave} />,
  };

  return (
    <div
      className="tailwind-scope tw-relative tw-flex tw-flex-col tw-h-full"
      key={stableWaveKey}>
      {/* Don't render tab container for simple waves */}
      {breakpoint !== "S" && <MyStreamWaveTabs wave={wave} />}

      <div className="tw-flex-grow tw-overflow-hidden">
        {components[activeContentTab]}
      </div>
    </div>
  );
};

export default React.memo(MyStreamWave);<|MERGE_RESOLUTION|>--- conflicted
+++ resolved
@@ -1,11 +1,7 @@
-<<<<<<< HEAD
 "use client";
 
-import React, { useEffect, useRef, type JSX } from "react";
-=======
 import React, { type JSX, useMemo } from "react";
 import { useSetWaveData } from "../../../contexts/TitleContext";
->>>>>>> c8de0170
 import { useContentTab } from "../ContentTabContext";
 import { ExtendedDrop } from "../../../helpers/waves/drop.helpers";
 import MyStreamWaveChat from "./MyStreamWaveChat";
@@ -43,18 +39,21 @@
       );
     },
   });
-  
+
   // Get new drops count from the waves list
   const newDropsCount = useMemo(() => {
     // Check both regular waves and direct messages
-    const waveFromList = waves.list.find(w => w.id === waveId) || 
-                       directMessages.list.find(w => w.id === waveId);
+    const waveFromList =
+      waves.list.find((w) => w.id === waveId) ||
+      directMessages.list.find((w) => w.id === waveId);
     return waveFromList?.newDropsCount.count ?? 0;
   }, [waves.list, directMessages.list, waveId]);
-  
+
   // Update wave data in title context
-  useSetWaveData(wave ? { name: wave.name, newItemsCount: newDropsCount } : null);
-  
+  useSetWaveData(
+    wave ? { name: wave.name, newItemsCount: newDropsCount } : null
+  );
+
   // Create a stable key for proper remounting
   const stableWaveKey = `wave-${waveId}`;
 
