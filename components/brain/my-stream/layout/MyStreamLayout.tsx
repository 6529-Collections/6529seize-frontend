--- conflicted
+++ resolved
@@ -50,20 +50,8 @@
     { display: "My Stream" },
   ];
 
-<<<<<<< HEAD
   useEffect(() => setTitle({ title: "My Stream | 6529.io" }), []);
-
-  const capacitor = useCapacitor();
-  let containerClassName = `lg:tw-pt-4 tw-relative tw-flex tw-flex-col lg:tw-h-full lg:tw-flex-1 tailwind-scope`;
-  if (capacitor.isIos) {
-    containerClassName = `${containerClassName} tw-h-[calc(100vh-9.5rem)] tw-pb-[calc(4rem+80px)]`;
-  } else if (capacitor.isAndroid && !capacitor.keyboardVisible) {
-    containerClassName = `${containerClassName} tw-h-[calc(100vh-9.5rem)] tw-pb-[calc(4rem+10px)]`;
-  }
-=======
-  useEffect(() => setTitle({ title: "My Stream | 6529 SEIZE" }), []);
   const containerClassName = `tw-relative tw-flex tw-flex-col tw-flex-1 tailwind-scope`;
->>>>>>> fc4f632c
 
   return (
     <>
@@ -91,8 +79,7 @@
       <div className="tailwind-scope tw-flex tw-flex-col tw-bg-black">
         <div
           ref={setHeaderRef}
-          className="tw-z-50 tw-top-0 tw-sticky tw-bg-black"
-        >
+          className="tw-z-50 tw-top-0 tw-sticky tw-bg-black">
           <Header isSmall={true} />
           <div className="tw-z-50 tw-w-full">
             <Breadcrumb breadcrumbs={breadcrumbs} />
