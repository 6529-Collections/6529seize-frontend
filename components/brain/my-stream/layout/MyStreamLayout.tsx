--- conflicted
+++ resolved
@@ -50,44 +50,6 @@
           <Breadcrumb breadcrumbs={breadcrumbs} />
         </div>
 
-<<<<<<< HEAD
-        <div className="tw-pt-8 tw-px-4 min-[992px]:tw-px-3 min-[992px]:tw-max-w-[960px] max-[1100px]:tw-max-w-[950px] min-[1200px]:tw-max-w-[1050px] min-[1300px]:tw-max-w-[1150px] min-[1400px]:tw-max-w-[1250px] min-[1500px]:tw-max-w-[1280px] tw-mx-auto">
-          <div>
-            {/* <div className="tw-rounded-xl tw-bg-white/[0.02] tw-p-4 tw-text-iron-500 tw-text-[13px] tw-leading-5 tw-mb-4">
-              <div className="tw-inline-flex tw-gap-x-3">
-                <svg
-                  xmlns="http://www.w3.org/2000/svg"
-                  fill="none"
-                  viewBox="0 0 24 24"
-                  strokeWidth="1.5"
-                  stroke="currentColor"
-                  aria-hidden="true"
-                  className="tw-size-5 tw-text-iron-400 tw-flex-shrink-0"
-                >
-                  <path
-                    strokeLinecap="round"
-                    strokeLinejoin="round"
-                    d="m11.25 11.25.041-.02a.75.75 0 0 1 1.063.852l-.708 2.836a.75.75 0 0 0 1.063.853l.041-.021M21 12a9 9 0 1 1-18 0 9 9 0 0 1 18 0Zm-9-3.75h.008v.008H12V8.25Z"
-                  />
-                </svg>
-                <span>
-                  These pages are in closed alpha for level{" "}
-                  {WAVES_MIN_ACCESS_LEVEL} and above. They are not ready for
-                  public release. Lots of improvements and bugs to fix.
-                  Currently only &quot;chat&quot; waves are active.
-                </span>
-              </div>
-            </div> */}
-          {/*   <MyStreamLayoutTabs /> */}
-          </div>
-        </div>
-
-        <div className="tw-h-full tw-w-full">
-          <Brain>
-            <div>{children}</div>
-          </Brain>
-        </div>
-=======
         {showWaves && (
           <>
             <div className="tw-pt-8 tw-px-4 min-[992px]:tw-px-3 min-[992px]:tw-max-w-[960px] max-[1100px]:tw-max-w-[950px] min-[1200px]:tw-max-w-[1050px] min-[1300px]:tw-max-w-[1150px] min-[1400px]:tw-max-w-[1250px] min-[1500px]:tw-max-w-[1280px] tw-mx-auto">
@@ -127,7 +89,6 @@
             </div>
           </>
         )}
->>>>>>> e8575e39
       </div>
     </>
   );
