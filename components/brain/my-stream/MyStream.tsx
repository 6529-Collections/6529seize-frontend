import FeedWrapper from "../feed/FeedWrapper";
import { TypedFeedItem } from "../../../types/feed.types";
import { ActiveDropState } from "../../waves/detailed/chat/WaveChat";
import { ExtendedDrop } from "../../../helpers/waves/drop.helpers";
import { DropInteractionParams } from "../../waves/detailed/drops/Drop";

interface MyStreamProps {
  readonly onReply: (param: DropInteractionParams) => void;
  readonly onQuote: (param: DropInteractionParams) => void;
  readonly activeDrop: ActiveDropState | null;
  readonly items: TypedFeedItem[];
  readonly isFetching: boolean;
  readonly onBottomIntersection: (state: boolean) => void;
  readonly onDropContentClick?: (drop: ExtendedDrop) => void;
}

export default function MyStream({
  onReply,
  onQuote,
  activeDrop,
  items,
  isFetching,
  onBottomIntersection,
  onDropContentClick,
}: MyStreamProps) {
  return (
<<<<<<< HEAD
    <div className="tw-flex-shrink-0">
      <FeedWrapper
        items={items}
        loading={isFetching}
        showWaveInfo={true}
        activeDrop={activeDrop}
        onBottomIntersection={onBottomIntersection}
        onReply={onReply}
        onQuote={onQuote}
        onDropContentClick={onDropContentClick}
      />
=======
    <div className="tw-relative tw-h-full">
      <div className="tw-w-full tw-flex tw-items-stretch">
        <div className="tw-w-full tw-flex tw-flex-col">
          <FeedWrapper
            items={items}
            loading={isFetching}
            showWaveInfo={true}
            activeDrop={activeDrop}
            onBottomIntersection={onBottomIntersection}
            onReply={onReply}
            onQuote={onQuote}
            onDropClick={onDropClick}
          />
        </div>
      </div>
>>>>>>> 11490e0b
    </div>
  );
}<|MERGE_RESOLUTION|>--- conflicted
+++ resolved
@@ -24,19 +24,6 @@
   onDropContentClick,
 }: MyStreamProps) {
   return (
-<<<<<<< HEAD
-    <div className="tw-flex-shrink-0">
-      <FeedWrapper
-        items={items}
-        loading={isFetching}
-        showWaveInfo={true}
-        activeDrop={activeDrop}
-        onBottomIntersection={onBottomIntersection}
-        onReply={onReply}
-        onQuote={onQuote}
-        onDropContentClick={onDropContentClick}
-      />
-=======
     <div className="tw-relative tw-h-full">
       <div className="tw-w-full tw-flex tw-items-stretch">
         <div className="tw-w-full tw-flex tw-flex-col">
@@ -48,11 +35,10 @@
             onBottomIntersection={onBottomIntersection}
             onReply={onReply}
             onQuote={onQuote}
-            onDropClick={onDropClick}
+            onDropContentClick={onDropContentClick}
           />
         </div>
       </div>
->>>>>>> 11490e0b
     </div>
   );
 }