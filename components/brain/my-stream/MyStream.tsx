--- conflicted
+++ resolved
@@ -24,24 +24,6 @@
   onDropContentClick,
 }: MyStreamProps) {
   return (
-<<<<<<< HEAD
-    <div className="tw-relative tw-h-full">
-      <div className="tw-w-full tw-flex tw-items-stretch">
-        <div className="tw-w-full tw-flex tw-flex-col">
-          <FeedWrapper
-            items={items}
-            loading={isFetching}
-            showWaveInfo={true}
-            activeDrop={activeDrop}
-            onBottomIntersection={onBottomIntersection}
-            onReply={onReply}
-            onQuote={onQuote}
-            onDropContentClick={onDropContentClick}
-          />
-        </div>
-      </div>
-    </div>
-=======
     <FeedWrapper
       items={items}
       loading={isFetching}
@@ -50,8 +32,7 @@
       onBottomIntersection={onBottomIntersection}
       onReply={onReply}
       onQuote={onQuote}
-      onDropClick={onDropClick}
+      onDropContentClick={onDropContentClick}
     />
->>>>>>> 2a87517d
   );
 }