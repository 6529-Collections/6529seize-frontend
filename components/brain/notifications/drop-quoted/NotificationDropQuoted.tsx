"use client";

import { DropSize, ExtendedDrop } from "@/helpers/waves/drop.helpers";
import { INotificationDropQuoted } from "@/types/feed.types";
import { ActiveDropState } from "@/types/dropInteractionTypes";
import Drop, {
  DropInteractionParams,
  DropLocation,
} from "@/components/waves/drops/Drop";
import { useRouter } from "next/navigation";
<<<<<<< HEAD
import { ApiDrop } from "../../../../generated/models/ApiDrop";
import useDeviceInfo from "@/hooks/useDeviceInfo";
import { getWaveRoute } from "@/helpers/navigation.helpers";
=======
import { ApiDrop } from "@/generated/models/ApiDrop";
>>>>>>> 9f53b049

export default function NotificationDropQuoted({
  notification,
  activeDrop,
  onReply,
  onQuote,
  onDropContentClick,
}: {
  readonly notification: INotificationDropQuoted;
  readonly activeDrop: ActiveDropState | null;
  readonly onReply: (param: DropInteractionParams) => void;
  readonly onQuote: (param: DropInteractionParams) => void;
  readonly onDropContentClick?: (drop: ExtendedDrop) => void;
}) {
  const router = useRouter();
  const { isApp } = useDeviceInfo();

  const navigateToWave = (
    waveId: string,
    serialNo: number,
    isDirectMessage: boolean
  ) => {
    router.push(
      getWaveRoute({ waveId, serialNo, isDirectMessage, isApp })
    );
  };

  const onReplyClick = (serialNo: number) => {
    const baseWave = notification.related_drops[0].wave as any;
    const isDirectMessage =
      baseWave?.chat?.scope?.group?.is_direct_message ?? false;
    navigateToWave(notification.related_drops[0].wave.id, serialNo, isDirectMessage);
  };

  const onQuoteClick = (quote: ApiDrop) => {
    const quoteWave = quote.wave as any;
    const isDirectMessage =
      quoteWave?.chat?.scope?.group?.is_direct_message ?? false;
    navigateToWave(quote.wave.id, quote.serial_no, isDirectMessage);
  };

  return (
    <Drop
      drop={{
        type: DropSize.FULL,
        ...notification.related_drops[0],
        stableKey: "",
        stableHash: "",
      }}
      previousDrop={null}
      nextDrop={null}
      showWaveInfo={true}
      showReplyAndQuote={true}
      activeDrop={activeDrop}
      location={DropLocation.MY_STREAM}
      dropViewDropId={null}
      onReply={onReply}
      onQuote={onQuote}
      onReplyClick={onReplyClick}
      onQuoteClick={onQuoteClick}
      onDropContentClick={onDropContentClick}
    />
  );
}<|MERGE_RESOLUTION|>--- conflicted
+++ resolved
@@ -8,13 +8,9 @@
   DropLocation,
 } from "@/components/waves/drops/Drop";
 import { useRouter } from "next/navigation";
-<<<<<<< HEAD
-import { ApiDrop } from "../../../../generated/models/ApiDrop";
+import { ApiDrop } from "@/generated/models/ApiDrop";
 import useDeviceInfo from "@/hooks/useDeviceInfo";
 import { getWaveRoute } from "@/helpers/navigation.helpers";
-=======
-import { ApiDrop } from "@/generated/models/ApiDrop";
->>>>>>> 9f53b049
 
 export default function NotificationDropQuoted({
   notification,
