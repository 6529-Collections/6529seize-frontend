--- conflicted
+++ resolved
@@ -26,15 +26,8 @@
   setActiveDrop,
 }: NotificationsWrapperProps) {
   const router = useRouter();
-<<<<<<< HEAD
-  const [activeDrop, setActiveDrop] = useState<ActiveDropState | null>(null);
+
   const onDropContentClick = (drop: ExtendedDrop) => {
-=======
-
-  const onDropClick = (drop: ExtendedDrop) => {
-    const currentQuery = { ...router.query };
-    currentQuery.drop = drop.id;
->>>>>>> 2a87517d
     router.push(
       `/my-stream?wave=${drop.wave.id}&serialNo=${drop.serial_no}/`,
       undefined,
@@ -70,26 +63,8 @@
         activeDrop={activeDrop}
         onReply={onReply}
         onQuote={onQuote}
-        onDropClick={onDropClick}
+        onDropContentClick={onDropContentClick}
       />
-<<<<<<< HEAD
-      <div className="tw-relative">
-        <NotificationItems
-          items={items}
-          onBottomIntersection={onBottomIntersection}
-          activeDrop={activeDrop}
-          onReply={onReply}
-          onQuote={onQuote}
-          onDropContentClick={onDropContentClick}
-        />
-        {loading && (
-          <div className="tw-w-full tw-text-center tw-mt-6">
-            <CircleLoader size={CircleLoaderSize.XXLARGE} />
-          </div>
-        )}
-      </div>
-=======
->>>>>>> 2a87517d
     </div>
   );
 }