--- conflicted
+++ resolved
@@ -9,7 +9,7 @@
 } from "@/types/dropInteractionTypes";
 import { DropInteractionParams } from "@/components/waves/drops/Drop";
 import NotificationItems from "./NotificationItems";
-import { useRouter } from "next/navigation";
+import { useRouter, usePathname, useSearchParams } from "next/navigation";
 import useDeviceInfo from "@/hooks/useDeviceInfo";
 import { getWaveRoute } from "@/helpers/navigation.helpers";
 
@@ -28,32 +28,36 @@
 }: NotificationsWrapperProps) {
   const router = useRouter();
   const { isApp } = useDeviceInfo();
+  const pathname = usePathname();
+  const searchParams = useSearchParams();
 
-<<<<<<< HEAD
-  const onDropContentClick = (drop: ExtendedDrop) => {
-    const waveInfo = drop.wave as any;
-    const isDirectMessage =
-      waveInfo?.chat?.scope?.group?.is_direct_message ?? false;
+  const onDropContentClick = useCallback(
+    (drop: ExtendedDrop) => {
+      // In notifications route, open drop in-place as a modal
+      if (pathname === "/notifications") {
+        const params = new URLSearchParams(searchParams?.toString() || "");
+        params.set("drop", drop.id);
+        const newUrl = `${pathname}?${params.toString()}`;
+        router.push(newUrl, { scroll: false });
+        return;
+      }
 
-    router.push(
-      getWaveRoute({
+      // Otherwise, navigate to the appropriate wave route
+      const waveInfo = drop.wave as any;
+      const isDirectMessage =
+        waveInfo?.chat?.scope?.group?.is_direct_message ?? false;
+
+      const href = getWaveRoute({
         waveId: drop.wave.id,
         serialNo: drop.serial_no,
         isDirectMessage,
         isApp,
-      })
-    );
-  };
-=======
-  const onDropContentClick = useCallback(
-    (drop: ExtendedDrop) => {
-      router.push(
-        `/my-stream?wave=${drop.wave.id}&serialNo=${drop.serial_no}/`
-      );
+      });
+
+      router.push(href);
     },
-    [router]
+    [router, isApp, pathname, searchParams]
   );
->>>>>>> 2018a27f
 
   const onReply = useCallback(
     (param: DropInteractionParams) => {
