--- conflicted
+++ resolved
@@ -15,7 +15,6 @@
   readonly notification: INotificationIdentitySubscribed;
 }) {
   return (
-<<<<<<< HEAD
     <div className="tw-w-full tw-flex tw-items-start tw-gap-x-2 tw-flex-wrap">
       <div className="tw-h-7 tw-w-7 tw-flex-shrink-0">
         {notification.related_identity.pfp ? (
@@ -33,44 +32,18 @@
       </div>
       
       <div className="tw-flex tw-flex-1 tw-min-w-0 tw-items-center tw-flex-wrap tw-gap-x-2">
-=======
-    <div className="tw-w-full tw-inline-flex tw-justify-between gap-2">
-      <div className="tw-flex tw-gap-x-2 tw-items-center">
-        <div className="tw-h-7 tw-w-7">
-          {notification.related_identity.pfp ? (
-            <img
-              src={getScaledImageUri(
-                notification.related_identity.pfp,
-                ImageScale.W_AUTO_H_50
-              )}
-              alt="#"
-              className="tw-flex-shrink-0 tw-object-contain tw-h-full tw-w-full tw-rounded-md tw-bg-iron-800 tw-ring-1 tw-ring-iron-700"
-            />
-          ) : (
-            <div className="tw-flex-shrink-0 tw-object-contain tw-h-full tw-w-full tw-rounded-md tw-bg-iron-800 tw-ring-1 tw-ring-iron-700" />
-          )}
-        </div>
->>>>>>> ed6acccc
         <span className="tw-text-sm tw-font-normal tw-text-iron-50">
           <Link
             href={`/${notification.related_identity.handle}`}
             className="tw-no-underline tw-font-semibold">
             {notification.related_identity.handle}
           </Link>{" "}
-<<<<<<< HEAD
           started following you
         </span>
 
         <div className="tw-w-1 tw-h-1 tw-rounded-full tw-bg-iron-600 tw-flex-shrink-0"></div>
         <span className="tw-text-sm tw-text-iron-500 tw-font-normal tw-whitespace-nowrap">
           {getTimeAgoShort(notification.created_at)}
-=======
-          started following you{" "}
-          <span className="tw-text-sm tw-text-iron-500 tw-font-normal tw-whitespace-nowrap">
-            <span className="tw-font-bold tw-mx-0.5">&#8226;</span>{" "}
-            {getTimeAgoShort(notification.created_at)}
-          </span>
->>>>>>> ed6acccc
         </span>
       </div>
       
