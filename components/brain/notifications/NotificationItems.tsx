import { TypedNotification } from "../../../types/feed.types";
import NotificationItem from "./NotificationItem";
import { ActiveDropState } from "../../waves/detailed/chat/WaveChat";
import { DropInteractionParams } from "../../waves/detailed/drops/Drop";
import { ExtendedDrop } from "../../../helpers/waves/drop.helpers";
import CommonChangeAnimation from "../../utils/animation/CommonChangeAnimation";

export interface NotificationItemsProps {
  readonly items: TypedNotification[];
  readonly activeDrop: ActiveDropState | null;
  readonly onReply: (param: DropInteractionParams) => void;
  readonly onQuote: (param: DropInteractionParams) => void;
  readonly onDropContentClick?: (drop: ExtendedDrop) => void;
}

export default function NotificationItems({
  items,
  activeDrop,
  onReply,
  onQuote,
  onDropContentClick,
}: NotificationItemsProps) {
  return (
<<<<<<< HEAD
    <div className="tw-flex tw-flex-col tw-space-y-2">
      {items.map((item, i) => (
        <div key={item.id}>
          <NotificationItem
            key={item.id}
            notification={item}
            activeDrop={activeDrop}
            onReply={onReply}
            onQuote={onQuote}
            onDropContentClick={onDropContentClick}
          />
          {!!intersectionTargetIndex && intersectionTargetIndex === i && (
            <CommonIntersectionElement onIntersection={onBottomIntersection} />
          )}
=======
    <div className="tw-flex tw-flex-col tw-space-y-3 tw-pb-3">
      {items.map((notification, i) => (
        <div key={`notification-${notification.id}-${i}`} id={`feed-item-${notification.id}`}>
          <CommonChangeAnimation>
            <NotificationItem
              notification={notification}
              activeDrop={activeDrop}
              onReply={onReply}
              onQuote={onQuote}
              onDropClick={onDropClick}
            />
          </CommonChangeAnimation>
>>>>>>> 2a87517d
        </div>
      ))}
    </div>
  );
}<|MERGE_RESOLUTION|>--- conflicted
+++ resolved
@@ -21,22 +21,6 @@
   onDropContentClick,
 }: NotificationItemsProps) {
   return (
-<<<<<<< HEAD
-    <div className="tw-flex tw-flex-col tw-space-y-2">
-      {items.map((item, i) => (
-        <div key={item.id}>
-          <NotificationItem
-            key={item.id}
-            notification={item}
-            activeDrop={activeDrop}
-            onReply={onReply}
-            onQuote={onQuote}
-            onDropContentClick={onDropContentClick}
-          />
-          {!!intersectionTargetIndex && intersectionTargetIndex === i && (
-            <CommonIntersectionElement onIntersection={onBottomIntersection} />
-          )}
-=======
     <div className="tw-flex tw-flex-col tw-space-y-3 tw-pb-3">
       {items.map((notification, i) => (
         <div key={`notification-${notification.id}-${i}`} id={`feed-item-${notification.id}`}>
@@ -46,10 +30,9 @@
               activeDrop={activeDrop}
               onReply={onReply}
               onQuote={onQuote}
-              onDropClick={onDropClick}
+              onDropContentClick={onDropContentClick}
             />
           </CommonChangeAnimation>
->>>>>>> 2a87517d
         </div>
       ))}
     </div>
