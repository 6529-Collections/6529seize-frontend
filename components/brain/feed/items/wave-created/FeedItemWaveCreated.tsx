"use client";

<<<<<<< HEAD
import { IFeedItemWaveCreated } from "../../../../../types/feed.types";
=======
import { useRouter } from "next/navigation";
import { IFeedItemWaveCreated } from "@/types/feed.types";
>>>>>>> 9f53b049

import { ApiDrop } from "@/generated/models/ApiDrop";
import { ActiveDropState } from "@/types/dropInteractionTypes";
import {
  DropSize,
  ExtendedDrop,
} from "@/helpers/waves/drop.helpers";
import Drop, {
  DropInteractionParams,
  DropLocation,
<<<<<<< HEAD
} from "../../../../waves/drops/Drop";
import { useRouter } from "next/navigation";
import useDeviceInfo from "@/hooks/useDeviceInfo";
import { getWaveRoute } from "@/helpers/navigation.helpers";
=======
} from "@/components/waves/drops/Drop";
>>>>>>> 9f53b049

export default function FeedItemWaveCreated({
  item,
  showWaveInfo,
  activeDrop,
  onReply,
  onQuote,
  onDropContentClick,
}: {
  readonly item: IFeedItemWaveCreated;
  readonly showWaveInfo: boolean;
  readonly activeDrop: ActiveDropState | null;
  readonly onReply: (param: DropInteractionParams) => void;
  readonly onQuote: (param: DropInteractionParams) => void;
  readonly onDropContentClick?: (drop: ExtendedDrop) => void;
}) {
  const router = useRouter();
  const { isApp } = useDeviceInfo();

  const waveInfo = item.item.wave as any;
  const isDirectMessage =
    waveInfo?.chat?.scope?.group?.is_direct_message ?? false;

  const onReplyClick = (serialNo: number) => {
    router.push(
      getWaveRoute({
        waveId: item.item.id,
        serialNo,
        isDirectMessage,
        isApp,
      }),
      { scroll: false }
    );
  };

  const onQuoteClick = (quote: ApiDrop) => {
    const quoteWave = quote.wave as any;
    const quoteIsDm =
      quoteWave?.chat?.scope?.group?.is_direct_message ?? isDirectMessage;

    router.push(
      getWaveRoute({
        waveId: quote.wave.id,
        serialNo: quote.serial_no,
        isDirectMessage: quoteIsDm,
        isApp,
      }),
      { scroll: false }
    );
  };

  return (
    <div className="tw-w-full tw-flex tw-gap-x-3">
      <div className="tw-w-full tw-space-y-2">
        <div className="tw-inline-flex tw-items-center">
          <div className="tw-mr-2 tw-size-6 tw-flex-shrink-0 md:tw-size-8 tw-rounded-full tw-bg-iron-800 tw-flex tw-items-center tw-justify-center">
            <svg
              className="tw-flex-shrink-0 tw-size-4 md:tw-size-5 tw-text-iron-300"
              xmlns="http://www.w3.org/2000/svg"
              fill="none"
              aria-hidden="true"
              viewBox="0 0 24 24"
              strokeWidth="1.5"
              stroke="currentColor">
              <path
                strokeLinecap="round"
                strokeLinejoin="round"
                d="M2 6C2.6 6.5 3.2 7 4.5 7C7 7 7 5 9.5 5C10.8 5 11.4 5.5 12 6C12.6 6.5 13.2 7 14.5 7C17 7 17 5 19.5 5C20.8 5 21.4 5.5 22 6M2 18C2.6 18.5 3.2 19 4.5 19C7 19 7 17 9.5 17C10.8 17 11.4 17.5 12 18C12.6 18.5 13.2 19 14.5 19C17 19 17 17 19.5 17C20.8 17 21.4 17.5 22 18M2 12C2.6 12.5 3.2 13 4.5 13C7 13 7 11 9.5 11C10.8 11 11.4 11.5 12 12C12.6 12.5 13.2 13 14.5 13C17 13 17 11 19.5 11C20.8 11 21.4 11.5 22 12"
              />
            </svg>
          </div>
          <span className="tw-text-sm tw-font-normal tw-text-iron-50">
            <span className="tw-font-semibold">{item.item.author.handle}</span>{" "}
            created a wave
          </span>
        </div>

        <Drop
          drop={{
            type: DropSize.FULL,
            ...item.item.description_drop,
            stableKey: "",
            stableHash: "",
          }}
          previousDrop={null}
          nextDrop={null}
          showWaveInfo={showWaveInfo}
          activeDrop={activeDrop}
          dropViewDropId={null}
          showReplyAndQuote={true}
          location={DropLocation.MY_STREAM}
          onReply={onReply}
          onQuote={onQuote}
          onReplyClick={onReplyClick}
          onQuoteClick={onQuoteClick}
          onDropContentClick={onDropContentClick}
        />
      </div>
    </div>
  );
}<|MERGE_RESOLUTION|>--- conflicted
+++ resolved
@@ -1,11 +1,6 @@
 "use client";
 
-<<<<<<< HEAD
-import { IFeedItemWaveCreated } from "../../../../../types/feed.types";
-=======
-import { useRouter } from "next/navigation";
 import { IFeedItemWaveCreated } from "@/types/feed.types";
->>>>>>> 9f53b049
 
 import { ApiDrop } from "@/generated/models/ApiDrop";
 import { ActiveDropState } from "@/types/dropInteractionTypes";
@@ -16,14 +11,10 @@
 import Drop, {
   DropInteractionParams,
   DropLocation,
-<<<<<<< HEAD
-} from "../../../../waves/drops/Drop";
+} from "@/components/waves/drops/Drop";
 import { useRouter } from "next/navigation";
 import useDeviceInfo from "@/hooks/useDeviceInfo";
 import { getWaveRoute } from "@/helpers/navigation.helpers";
-=======
-} from "@/components/waves/drops/Drop";
->>>>>>> 9f53b049
 
 export default function FeedItemWaveCreated({
   item,
