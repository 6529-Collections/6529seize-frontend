--- conflicted
+++ resolved
@@ -42,10 +42,7 @@
       activeDrop={activeDrop}
       showReplyAndQuote={true}
       location={DropLocation.MY_STREAM}
-<<<<<<< HEAD
-=======
       dropViewDropId={null}
->>>>>>> 4f2690fb
       onReply={onReply}
       onQuote={onQuote}
       onReplyClick={onReplyClick}
