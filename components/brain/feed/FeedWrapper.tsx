--- conflicted
+++ resolved
@@ -29,21 +29,6 @@
   onDropContentClick,
 }: FeedWrapperProps) {
   return (
-<<<<<<< HEAD
-    <div className="tw-relative">
-      <FeedItems
-        items={items}
-        showWaveInfo={showWaveInfo}
-        activeDrop={activeDrop}
-        onBottomIntersection={onBottomIntersection}
-        onReply={onReply}
-        onQuote={onQuote}
-        onDropContentClick={onDropContentClick}
-      />
-      {loading && (
-        <div className="tw-w-full tw-text-center tw-mt-8">
-          <CircleLoader size={CircleLoaderSize.XXLARGE} />
-=======
     <div className="tw-relative tw-h-full">
       <div className="tw-w-full tw-h-full tw-flex tw-flex-col">
         <div className="lg:tw-pb-2 tw-flex tw-flex-col-reverse tw-flex-grow">
@@ -61,11 +46,10 @@
                 onBottomIntersection={onBottomIntersection}
                 onReply={onReply}
                 onQuote={onQuote}
-                onDropClick={onDropClick}
+                onDropContentClick={onDropContentClick}
               />
             </div>
           </div>
->>>>>>> 11490e0b
         </div>
       </div>
     </div>
