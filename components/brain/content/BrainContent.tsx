"use client";

import React, { useCallback, useEffect, useRef } from "react";
import { createBreakpoint } from "react-use";
import BrainContentPinnedWaves from "./BrainContentPinnedWaves";
import BrainContentInput from "./input/BrainContentInput";
import { ActiveDropState } from "@/types/dropInteractionTypes";
import { useLayout } from "../my-stream/layout/LayoutContext";
<<<<<<< HEAD
import { useAndroidKeyboard } from "../../../hooks/useAndroidKeyboard";
import useDeviceInfo from "../../../hooks/useDeviceInfo";
=======
import { useAndroidKeyboard } from "@/hooks/useAndroidKeyboard";
>>>>>>> 9f53b049

// Create breakpoint hook with the same values as tailwind classes
// lg:tw-hidden is applied at min-width 1024px
const useBreakpoint = createBreakpoint({ LG: 1024, S: 0 });

interface BrainContentProps {
  readonly children: React.ReactNode;
  readonly activeDrop: ActiveDropState | null;
  readonly onCancelReplyQuote: () => void;
  readonly keyboardAdjustment?: number;
  readonly showPinnedWaves?: boolean;
}

const BrainContent: React.FC<BrainContentProps> = ({
  children,
  activeDrop,
  onCancelReplyQuote,
  keyboardAdjustment = 40,
  showPinnedWaves = true,
}) => {
  // Get layout context registration function for measuring
  const { registerRef } = useLayout();
  
  // Android keyboard handling - only apply when input is visible
  const { getContainerStyle } = useAndroidKeyboard();

  // Get current breakpoint and device info
  const breakpoint = useBreakpoint();
  const { isApp } = useDeviceInfo();

  // Local refs for component-specific needs
  const pinnedElementRef = useRef<HTMLDivElement | null>(null);

  useEffect(() => {
    if (!showPinnedWaves) {
      registerRef("pinned", null);
    }
  }, [showPinnedWaves, registerRef]);

  // Callback refs for registration with LayoutContext
  const setPinnedRef = useCallback(
    (element: HTMLDivElement | null) => {
      // Update local ref
      pinnedElementRef.current = element;

      if (showPinnedWaves) {
        // Register with LayoutContext
        registerRef("pinned", element);
      }
    },
    [registerRef, showPinnedWaves]
  );

  // Only show pinned waves in mobile apps, not mobile browsers
  const shouldShowPinnedWaves = showPinnedWaves && breakpoint === "S" && isApp;

  // Only apply Android keyboard adjustments when input is visible
  const containerStyle = activeDrop ? getContainerStyle({}, keyboardAdjustment) : {};

  return (
    <div className="tw-relative tw-flex tw-flex-col tw-h-full" style={containerStyle}>
      {showPinnedWaves && (
        <div
          ref={setPinnedRef}
          className="tw-sticky tw-top-0 tw-z-10 tw-bg-iron-950 tw-px-2 sm:tw-px-4 md:tw-px-6 lg:tw-px-0 lg:tw-hidden">
          {shouldShowPinnedWaves && <BrainContentPinnedWaves />}
        </div>
      )}
      <div className="tw-flex-1 tw-overflow-hidden">
        <div className="tw-h-full">
          {children}
        </div>
      </div>
      {activeDrop && (
        <div className="tw-sticky tw-bottom-0 tw-z-[80] tw-bg-black tw-px-2 sm:tw-px-4 md:tw-px-6 lg:tw-px-0">
          <BrainContentInput
            activeDrop={activeDrop}
            onCancelReplyQuote={onCancelReplyQuote}
          />
        </div>
      )}
    </div>
  );
};

export default BrainContent;<|MERGE_RESOLUTION|>--- conflicted
+++ resolved
@@ -6,12 +6,7 @@
 import BrainContentInput from "./input/BrainContentInput";
 import { ActiveDropState } from "@/types/dropInteractionTypes";
 import { useLayout } from "../my-stream/layout/LayoutContext";
-<<<<<<< HEAD
-import { useAndroidKeyboard } from "../../../hooks/useAndroidKeyboard";
-import useDeviceInfo from "../../../hooks/useDeviceInfo";
-=======
 import { useAndroidKeyboard } from "@/hooks/useAndroidKeyboard";
->>>>>>> 9f53b049
 
 // Create breakpoint hook with the same values as tailwind classes
 // lg:tw-hidden is applied at min-width 1024px
