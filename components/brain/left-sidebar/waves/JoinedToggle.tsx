--- conflicted
+++ resolved
@@ -1,15 +1,9 @@
 "use client";
 
 import React, { useMemo } from "react";
-<<<<<<< HEAD
-import { useShowFollowingWaves } from "../../../../hooks/useShowFollowingWaves";
-import { useAuth } from "../../../auth/Auth";
-import CommonSwitch from "../../../utils/switch/CommonSwitch";
-=======
 import CommonSwitch from "@/components/utils/switch/CommonSwitch";
 import { useShowFollowingWaves } from "@/hooks/useShowFollowingWaves";
 import { useAuth } from "@/components/auth/Auth";
->>>>>>> 9f53b049
 
 // Pure helper function for authentication state logic (testable)
 const checkConnectedIdentity = (connectedHandle: string | null | undefined, activeProfileProxy: unknown): boolean => {
