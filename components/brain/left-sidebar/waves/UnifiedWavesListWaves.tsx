--- conflicted
+++ resolved
@@ -11,20 +11,9 @@
 interface UnifiedWavesListWavesProps {
   readonly waves: MinimalWave[];
   readonly onHover: (waveId: string) => void;
-<<<<<<< HEAD
   readonly hideToggle?: boolean;
   readonly hidePin?: boolean;
   readonly hideHeaders?: boolean;
-}
-
-const UnifiedWavesListWaves: React.FC<UnifiedWavesListWavesProps> = ({
-  waves,
-  onHover,
-  hideToggle = false,
-  hidePin = false,
-  hideHeaders = false,
-}) => {
-=======
   readonly scrollContainerRef: React.RefObject<HTMLDivElement | null>;
 }
 
@@ -36,8 +25,7 @@
 const UnifiedWavesListWaves = forwardRef<
   UnifiedWavesListWavesHandle,
   UnifiedWavesListWavesProps
->(({ waves, onHover, scrollContainerRef }, ref) => {
->>>>>>> c9a40a71
+>(({ waves, onHover, scrollContainerRef, hideToggle, hidePin, hideHeaders }, ref) => {
   const [following, setFollowing] = useShowFollowingWaves();
   const { connectedProfile, activeProfileProxy } = useAuth();
 
@@ -84,17 +72,12 @@
     return null;
   }
 
-<<<<<<< HEAD
   const joinedToggle = !hideToggle && isConnectedIdentity ? (
     <CommonSwitch
       label="Joined"
       isOn={following}
       setIsOn={setFollowing}
     />
-=======
-  const joinedToggle = isConnectedIdentity ? (
-    <CommonSwitch label="Joined" isOn={following} setIsOn={setFollowing} />
->>>>>>> c9a40a71
   ) : null;
 
   return (
@@ -113,18 +96,9 @@
       )}
       {regularWaves.length > 0 && (
         <>
-<<<<<<< HEAD
-          {!hideHeaders && (
+         {!hideHeaders && (
             <SectionHeader label="All Waves" rightContent={joinedToggle} />
           )}
-          <div className="tw-flex tw-flex-col">
-            {regularWaves.map((wave) => (
-              <div key={wave.id}>
-                <BrainLeftSidebarWave wave={wave} onHover={onHover} showPin={!hidePin} />
-              </div>
-            ))}
-=======
-          <SectionHeader label="All Waves" rightContent={joinedToggle} />
           <div style={{ height: virtual.totalHeight, position: "relative" }}>
             {virtual.virtualItems.map((v) => {
               if (v.index === regularWaves.length) {
@@ -152,11 +126,10 @@
                     width: "100%",
                   }}
                 >
-                  <BrainLeftSidebarWave wave={wave} onHover={onHover} />
+                  <BrainLeftSidebarWave wave={wave} onHover={onHover} showPin={!hidePin} />
                 </div>
               );
             })}
->>>>>>> c9a40a71
           </div>
         </>
       )}
