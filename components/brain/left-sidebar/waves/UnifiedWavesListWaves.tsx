<<<<<<< HEAD
import React from "react";
import { MinimalWave } from "../../../../contexts/wave/hooks/useEnhancedWavesList";
=======
import React, { useMemo } from "react";
import { MinimalWave } from "../../../../contexts/wave/MyStreamContext";
>>>>>>> 2e2608f9
import BrainLeftSidebarWave from "./BrainLeftSidebarWave";
import SectionHeader from "./SectionHeader";
import { faThumbtack } from "@fortawesome/free-solid-svg-icons";
interface UnifiedWavesListWavesProps {
  readonly waves: MinimalWave[];
<<<<<<< HEAD
  readonly onHover: (waveId: string) => void;
=======
  readonly activeWaveId: string | null;
>>>>>>> 2e2608f9
}

const UnifiedWavesListWaves: React.FC<UnifiedWavesListWavesProps> = ({
  waves,
<<<<<<< HEAD
  onHover,
=======
  activeWaveId,
>>>>>>> 2e2608f9
}) => {
  // Split waves into pinned and regular waves (no separate active section)
  const { pinnedWaves, regularWaves } = useMemo(() => {
    const pinned: MinimalWave[] = [];
    const regular: MinimalWave[] = [];

    waves.forEach((wave) => {
      if (wave.isPinned) {
        // Add pinned waves to the pinned section
        pinned.push(wave);
      } else {
        // All unpinned waves go to the regular section
        regular.push(wave);
      }
    });

    // No special sorting for active waves - keep them in their original position
    return {
      pinnedWaves: pinned,
      regularWaves: regular,
    };
  }, [waves]);

  if (!waves.length) {
    return null;
  }

  return (
    <div className="tw-flex tw-flex-col">
<<<<<<< HEAD
      {waves.map((wave) => (
        <div key={wave.id}>
          <BrainLeftSidebarWave wave={wave} onHover={onHover} />
        </div>
      ))}
=======
      {pinnedWaves.length > 0 && (
        <>
          <SectionHeader label="Pinned" icon={faThumbtack} />
          <div className="tw-flex tw-flex-col tw-mb-3">
            {pinnedWaves.map((wave) => (
              <div key={wave.id}>
                <BrainLeftSidebarWave wave={wave} />
              </div>
            ))}
          </div>
        </>
      )}
      {regularWaves.length > 0 && (
        <>
          <SectionHeader label="All Waves" />
          <div className="tw-flex tw-flex-col">
            {regularWaves.map((wave) => (
              <div key={wave.id}>
                <BrainLeftSidebarWave wave={wave} />
              </div>
            ))}
          </div>
        </>
      )}
>>>>>>> 2e2608f9
    </div>
  );
};

export default UnifiedWavesListWaves;<|MERGE_RESOLUTION|>--- conflicted
+++ resolved
@@ -1,29 +1,16 @@
-<<<<<<< HEAD
-import React from "react";
+import React, { useMemo } from "react";
 import { MinimalWave } from "../../../../contexts/wave/hooks/useEnhancedWavesList";
-=======
-import React, { useMemo } from "react";
-import { MinimalWave } from "../../../../contexts/wave/MyStreamContext";
->>>>>>> 2e2608f9
 import BrainLeftSidebarWave from "./BrainLeftSidebarWave";
 import SectionHeader from "./SectionHeader";
 import { faThumbtack } from "@fortawesome/free-solid-svg-icons";
 interface UnifiedWavesListWavesProps {
   readonly waves: MinimalWave[];
-<<<<<<< HEAD
   readonly onHover: (waveId: string) => void;
-=======
-  readonly activeWaveId: string | null;
->>>>>>> 2e2608f9
 }
 
 const UnifiedWavesListWaves: React.FC<UnifiedWavesListWavesProps> = ({
   waves,
-<<<<<<< HEAD
   onHover,
-=======
-  activeWaveId,
->>>>>>> 2e2608f9
 }) => {
   // Split waves into pinned and regular waves (no separate active section)
   const { pinnedWaves, regularWaves } = useMemo(() => {
@@ -53,20 +40,13 @@
 
   return (
     <div className="tw-flex tw-flex-col">
-<<<<<<< HEAD
-      {waves.map((wave) => (
-        <div key={wave.id}>
-          <BrainLeftSidebarWave wave={wave} onHover={onHover} />
-        </div>
-      ))}
-=======
       {pinnedWaves.length > 0 && (
         <>
           <SectionHeader label="Pinned" icon={faThumbtack} />
           <div className="tw-flex tw-flex-col tw-mb-3">
             {pinnedWaves.map((wave) => (
               <div key={wave.id}>
-                <BrainLeftSidebarWave wave={wave} />
+                <BrainLeftSidebarWave wave={wave} onHover={onHover} />
               </div>
             ))}
           </div>
@@ -78,13 +58,12 @@
           <div className="tw-flex tw-flex-col">
             {regularWaves.map((wave) => (
               <div key={wave.id}>
-                <BrainLeftSidebarWave wave={wave} />
+                <BrainLeftSidebarWave wave={wave} onHover={onHover} />
               </div>
             ))}
           </div>
         </>
       )}
->>>>>>> 2e2608f9
     </div>
   );
 };
