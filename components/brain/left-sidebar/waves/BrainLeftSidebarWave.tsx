--- conflicted
+++ resolved
@@ -4,11 +4,8 @@
 import { getTimeAgoShort } from "../../../../helpers/Helpers";
 import { usePrefetchWaveData } from "../../../../hooks/usePrefetchWaveData";
 import { ApiWaveType } from "../../../../generated/models/ApiWaveType";
-<<<<<<< HEAD
 import { EnhancedWave } from "../../../../hooks/useWavesList";
-=======
 import WavePicture from "../../../waves/WavePicture";
->>>>>>> eb226079
 
 interface BrainLeftSidebarWaveProps {
   readonly wave: EnhancedWave;
@@ -59,16 +56,7 @@
         isActive 
           ? "tw-bg-primary-300/10 desktop-hover:hover:tw-bg-primary-300/10" 
           : "desktop-hover:hover:tw-bg-iron-900"
-<<<<<<< HEAD
-      } ${
-        isHighlighted 
-          ? "tw-border-l-4 tw-border-primary-400/70" 
-          : ""
-      }`}
-    >
-=======
       }`}>
->>>>>>> eb226079
       <Link
         href={getHref(wave.id)}
         onMouseEnter={() => onHover(wave.id)}
@@ -80,48 +68,13 @@
         }`}>
         <div className="tw-relative">
           <div
-<<<<<<< HEAD
-            className={`tw-relative tw-size-8 tw-rounded-full tw-transition tw-duration-300 group-hover:tw-brightness-110 ${getAvatarRingClasses()}`}
-          >
-            {wave.picture ? (
-              <img
-                src={wave.picture}
-                alt={wave.name}
-                className="tw-w-full tw-h-full tw-object-contain tw-rounded-full tw-bg-iron-950"
-              />
-            ) : (
-              <div className="tw-w-full tw-h-full tw-bg-gradient-to-br tw-from-iron-800 tw-to-iron-700 tw-rounded-full" />
-            )}
-=======
             className={`tw-relative tw-size-8 tw-rounded-full tw-overflow-hidden tw-transition tw-duration-300 group-hover:tw-brightness-110 ${getAvatarRingClasses()}`}>
             <WavePicture wave={wave} />
->>>>>>> eb226079
             {isDropWave && (
               <div className="tw-absolute tw-inset-0 tw-border-2 tw-border-blue-400/40 tw-rounded-full" />
             )}
-            {isDropWave && (
-              <div className="tw-absolute tw-bottom-[-2px] tw-right-[-2px] tw-size-3.5 tw-flex tw-items-center tw-justify-center tw-bg-iron-950 tw-rounded-full tw-shadow-lg">
-                <svg
-                  className="tw-size-2.5 tw-flex-shrink-0 tw-text-[#E8D48A]"
-                  aria-hidden="true"
-                  xmlns="http://www.w3.org/2000/svg"
-                  viewBox="0 0 576 512"
-                >
-                  <path
-                    fill="currentColor"
-                    d="M400 0L176 0c-26.5 0-48.1 21.8-47.1 48.2c.2 5.3 .4 10.6 .7 15.8L24 64C10.7 64 0 74.7 0 88c0 92.6 33.5 157 78.5 200.7c44.3 43.1 98.3 64.8 138.1 75.8c23.4 6.5 39.4 26 39.4 45.6c0 20.9-17 37.9-37.9 37.9L192 448c-17.7 0-32 14.3-32 32s14.3 32 32 32l192 0c17.7 0 32-14.3 32-32s-14.3-32-32-32l-26.1 0C337 448 320 431 320 410.1c0-19.6 15.9-39.2 39.4-45.6c39.9-11 93.9-32.7 138.2-75.8C542.5 245 576 180.6 576 88c0-13.3-10.7-24-24-24L446.4 64c.3-5.2 .5-10.4 .7-15.8C448.1 21.8 426.5 0 400 0zM48.9 112l84.4 0c9.1 90.1 29.2 150.3 51.9 190.6c-24.9-11-50.8-26.5-73.2-48.3c-32-31.1-58-76-63-142.3zM464.1 254.3c-22.4 21.8-48.3 37.3-73.2 48.3c22.7-40.3 42.8-100.5 51.9-190.6l84.4 0c-5.1 66.3-31.1 111.2-63 142.3z"
-                  />
-                </svg>
-              </div>
-            )}
-            {!isActive && haveNewDrops && (
-              <div className="tw-absolute tw-top-[-4px] tw-right-[-4px] tw-bg-indigo-500 tw-text-white tw-rounded-full tw-h-4 tw-min-w-4 tw-flex tw-items-center tw-justify-center tw-text-[10px] tw-font-medium tw-px-1 tw-shadow-sm">
-                {wave.newDropsCount}
-              </div>
-            )}
+
           </div>
-<<<<<<< HEAD
-=======
           {isDropWave && (
             <div className="tw-absolute tw-bottom-[-2px] tw-right-[-2px] tw-size-3.5 tw-flex tw-items-center tw-justify-center tw-bg-iron-950 tw-rounded-full tw-shadow-lg">
               <svg
@@ -138,10 +91,9 @@
           )}
           {!isActive && haveNewDrops && (
             <div className="tw-absolute tw-top-[-4px] tw-right-[-4px] tw-bg-indigo-500 tw-text-white tw-rounded-full tw-h-4 tw-min-w-4 tw-flex tw-items-center tw-justify-center tw-text-[10px] tw-font-medium tw-px-1 tw-shadow-sm">
-              {newDropsCounts[wave.id]}
+              {wave.newDropsCount}
             </div>
           )}
->>>>>>> eb226079
         </div>
         <div className="tw-flex-1">
           <div className="tw-font-medium tw-text-sm">{wave.name}</div>
