"use client";

import { useQuery } from "@tanstack/react-query";
import FocusTrap from "focus-trap-react";
import { useEffect, useRef, useState } from "react";
import { useClickAway, useDebounce, useKeyPressEvent } from "react-use";
import { CommunityMemberMinimal } from "../../../entities/IProfile";
import { commonApiFetch } from "../../../services/api/common-api";
import HeaderSearchModalItem, {
  NFTSearchResult,
  HeaderSearchModalItemType,
} from "./HeaderSearchModalItem";
import { useRouter, usePathname, useSearchParams } from "next/navigation";
import { getRandomObjectId } from "../../../helpers/AllowlistToolHelpers";
import { getProfileTargetRoute } from "../../../helpers/Helpers";
import { UserPageTabType } from "../../user/layout/UserPageTabs";
import { createPortal } from "react-dom";
import { QueryKey } from "../../react-query-wrapper/ReactQueryWrapper";
import type { ApiWave } from "../../../generated/models/ApiWave";
import { useWaves } from "../../../hooks/useWaves";
import useLocalPreference from "../../../hooks/useLocalPreference";
import { TabToggle } from "../../common/TabToggle";
import { ChevronLeftIcon, XMarkIcon } from "@heroicons/react/24/outline";

enum STATE {
  INITIAL = "INITIAL",
  LOADING = "LOADING",
  NO_RESULTS = "NO_RESULTS",
  SUCCESS = "SUCCESS",
}

enum CATEGORY {
  PROFILES = "PROFILES",
  NFTS = "NFTS",
  WAVES = "WAVES",
}

const MIN_SEARCH_LENGTH = 3;
const HEADER_SEARCH_RESULTS_PANEL_ID = "header-search-results-panel";

export default function HeaderSearchModal({
  onClose,
}: {
  readonly onClose: () => void;
}) {
  const router = useRouter();
  const pathname = usePathname();
  const searchParams = useSearchParams();
  const modalRef = useRef<HTMLDivElement>(null);
  useClickAway(modalRef, onClose);
  useKeyPressEvent("Escape", onClose);

  const [searchValue, setSearchValue] = useState<string>("");
  const [selectedCategory, setSelectedCategory] = useLocalPreference<CATEGORY>(
    "headerSearchCategory",
    CATEGORY.PROFILES,
    (value) => Object.values(CATEGORY).includes(value)
  );

  const [debouncedValue, setDebouncedValue] = useState<string>("");
  useDebounce(
    () => {
      setDebouncedValue(searchValue);
    },
    500,
    [searchValue]
  );

  const handleInputChange = (event: React.ChangeEvent<HTMLInputElement>) => {
    const newValue = event.target.value;
    setSearchValue(newValue);
  };

  const inputRef = useRef<HTMLInputElement>(null);

  useEffect(() => {
    if (inputRef.current) {
      inputRef.current.focus();
    }
  }, []);

  const { isFetching: isFetchingProfiles, data: profiles } = useQuery<
    CommunityMemberMinimal[]
  >({
    queryKey: [QueryKey.PROFILE_SEARCH, debouncedValue],
    queryFn: async () =>
      await commonApiFetch<CommunityMemberMinimal[]>({
        endpoint: "community-members",
        params: {
          param: debouncedValue,
        },
      }),
    enabled:
      selectedCategory === CATEGORY.PROFILES &&
      debouncedValue.length >= MIN_SEARCH_LENGTH,
  });

  const { isFetching: isFetchingNfts, data: nfts } = useQuery({
    queryKey: [QueryKey.NFTS_SEARCH, debouncedValue],
    queryFn: async () => {
      return await commonApiFetch<NFTSearchResult[]>({
        endpoint: "nfts_search",
        params: {
          search: debouncedValue,
        },
      });
    },
    enabled:
      selectedCategory === CATEGORY.NFTS &&
      (debouncedValue.length >= MIN_SEARCH_LENGTH ||
        (debouncedValue.length > 0 && !isNaN(Number(debouncedValue)))),
  });

  const { waves, isFetching: isFetchingWaves } = useWaves({
    identity: null,
    waveName:
      debouncedValue.length >= MIN_SEARCH_LENGTH ? debouncedValue : null,
    limit: 20,
  });

  const onHover = (index: number, state: boolean) => {
    if (!state) return;
    setSelectedItemIndex(index);
  };

  const goToProfile = async (profile: CommunityMemberMinimal) => {
    const handleOrWallet = profile.handle ?? profile.wallet.toLowerCase();
    const path = getProfileTargetRoute({
      handleOrWallet,
      pathname: pathname ?? "",
      defaultPath: UserPageTabType.IDENTITY,
    });
    router.push(path);
    onClose();
  };

  const [selectedItemIndex, setSelectedItemIndex] = useState<number>(0);

  const getCurrentItems = (): HeaderSearchModalItemType[] => {
    if (selectedCategory === CATEGORY.NFTS) {
      return nfts ?? [];
    }
    if (selectedCategory === CATEGORY.PROFILES) {
      return profiles ?? [];
    }
    return waves ?? [];
  };

  useKeyPressEvent("ArrowDown", () =>
    setSelectedItemIndex((i) => {
      const count = getCurrentItems().length;
      return count >= i + 2 ? i + 1 : i;
    })
  );

  useKeyPressEvent("ArrowUp", () =>
    setSelectedItemIndex((i) => (i > 0 ? i - 1 : i))
  );

  useKeyPressEvent("Enter", () => {
    const items = getCurrentItems();
    if (!items || items.length === 0) return;
    const item = items[selectedItemIndex];
    if (selectedCategory === CATEGORY.NFTS) {
      const nft = item as NFTSearchResult;
      router.push(`/the-memes/${nft.id}`);
      onClose();
      return;
    }
    if (selectedCategory === CATEGORY.PROFILES) {
      const profile = item as CommunityMemberMinimal;
      goToProfile(profile);
      return;
    }
    if (selectedCategory === CATEGORY.WAVES) {
      const wave = item as ApiWave;
      const currentWaveId = searchParams?.get("wave") as string | undefined;
      const target =
        currentWaveId === wave.id ? "/my-stream" : `/my-stream?wave=${wave.id}`;
      router.push(target);
      onClose();
    }
  });

  const [state, setState] = useState<STATE>(STATE.INITIAL);

  useEffect(() => {
    setSelectedItemIndex(0);
    let fetching = false;
    let items: HeaderSearchModalItemType[] = [];
    if (selectedCategory === CATEGORY.NFTS) {
      fetching = isFetchingNfts;
      items = nfts ?? [];
    } else if (selectedCategory === CATEGORY.PROFILES) {
      fetching = isFetchingProfiles;
      items = profiles ?? [];
    } else {
      fetching = isFetchingWaves;
      items = waves ?? [];
    }

    if (fetching) {
      setState(STATE.LOADING);
      return;
    }

    if (debouncedValue.length === 0) {
      setState(STATE.INITIAL);
      return;
    }

    if (items.length === 0) {
      setState(STATE.NO_RESULTS);
      return;
    }

    setState(STATE.SUCCESS);
  }, [
    selectedCategory,
    isFetchingProfiles,
    isFetchingNfts,
    isFetchingWaves,
    profiles,
    nfts,
    waves,
    debouncedValue,
  ]);

  const activeElementRef = useRef<HTMLDivElement>(null);

  useEffect(() => {
    if (activeElementRef.current) {
      activeElementRef.current.scrollIntoView({
        behavior: "smooth",
        block: "nearest",
        inline: "start",
      });
    }
  }, [selectedItemIndex]);

  const renderItems = (items: HeaderSearchModalItemType[]) =>
    items.map((item, index) => {
      const currentIndex = index;
      return (
        <div
          ref={currentIndex === selectedItemIndex ? activeElementRef : null}
          key={getRandomObjectId()}>
          <HeaderSearchModalItem
            content={item}
            searchValue={debouncedValue}
            isSelected={currentIndex === selectedItemIndex}
            onHover={(state) => onHover(currentIndex, state)}
            onClose={onClose}
          />
        </div>
      );
    });

  return createPortal(
    <FocusTrap
      focusTrapOptions={{
        allowOutsideClick: true,
        fallbackFocus: () =>
          (modalRef.current as HTMLElement | null) ??
          (inputRef.current as HTMLElement | null) ??
          document.body,
        initialFocus: () =>
          (inputRef.current as HTMLElement | null) ??
          (modalRef.current as HTMLElement | null) ??
          document.body,
      }}>
      <div className="tailwind-scope tw-cursor-default tw-relative tw-z-1000">
        <div className="tw-fixed tw-inset-0 tw-bg-gray-500 tw-bg-opacity-75"></div>
        <div className="tw-fixed tw-inset-0 tw-z-1000 tw-overflow-y-auto">
          <div className="tw-flex tw-min-h-full tw-items-start tw-justify-center tw-p-2 tw-text-center sm:tw-items-center sm:tw-p-0">
            <div
              ref={modalRef}
              className="sm:tw-max-w-xl tw-relative tw-w-full tw-transform tw-rounded-xl tw-bg-iron-950 tw-text-left tw-shadow-xl tw-transition-all tw-duration-500 sm:tw-w-full tw-overflow-hidden inset-safe-area">
              <div className="tw-border-b tw-border-x-0 tw-border-t-0 tw-border-solid tw-border-white/10 tw-pb-4 tw-px-4 tw-mt-4 tw-flex tw-items-center tw-gap-2">
                {/* Back arrow mobile */}
                <button
                  type="button"
                  onClick={onClose}
                  aria-label="Go back"
                  className="tw-flex sm:tw-hidden tw-size-6 tw-bg-transparent -tw-ml-1 tw-mr-1 tw-border-none tw-rounded-full tw-items-center tw-justify-center tw-text-iron-300 hover:tw-text-iron-50 tw-transition tw-duration-200">
                  <ChevronLeftIcon className="tw-size-6 tw-flex-shrink-0" />
                </button>

                <div className="tw-relative tw-flex-1">
                  <svg
                    className="tw-pointer-events-none tw-absolute tw-left-4 tw-top-3.5 tw-h-5 tw-w-5 tw-text-iron-300"
                    viewBox="0 0 20 20"
                    fill="currentColor"
                    aria-hidden="true">
                    <path
                      fillRule="evenodd"
                      d="M9 3.5a5.5 5.5 0 100 11 5.5 5.5 0 000-11zM2 9a7 7 0 1112.452 4.391l3.328 3.329a.75.75 0 11-1.06 1.06l-3.329-3.328A7 7 0 012 9z"
                      clipRule="evenodd"
                    />
                  </svg>
                  <input
                    ref={inputRef}
                    type="text"
                    required
                    autoComplete="off"
                    value={searchValue}
                    onChange={handleInputChange}
                    className="tw-form-input tw-block tw-w-full tw-rounded-lg tw-border-0 tw-py-3 tw-pl-11 tw-pr-4 tw-bg-iron-900 tw-text-iron-50 tw-font-normal tw-caret-primary-300 tw-shadow-sm tw-ring-1 tw-ring-inset tw-ring-iron-700 hover:tw-ring-iron-600 placeholder:tw-text-iron-500 focus:tw-outline-none focus:tw-bg-transparent focus:tw-ring-1 focus:tw-ring-inset  focus:tw-ring-primary-300 tw-text-base sm:text-sm tw-transition tw-duration-300 tw-ease-out"
                    placeholder="Search"
                  />
                </div>

                <button
                  type="button"
                  onClick={onClose}
                  aria-label="Close search"
                  className="tw-hidden sm:tw-inline-flex tw-h-9 tw-w-9 tw-items-center tw-justify-center tw-rounded-full tw-border-0 tw-bg-transparent tw-text-iron-300 hover:tw-text-iron-50 tw-transition tw-duration-200">
                  <XMarkIcon className="tw-size-5" />
                </button>
              </div>
              <div className="tw-pt-3 tw-px-4">
                <TabToggle
                  options={Object.values(CATEGORY).map((c) => ({
                    key: c,
                    label: c.charAt(0) + c.slice(1).toLowerCase(),
                  }))}
                  activeKey={selectedCategory}
                  onSelect={(k) => setSelectedCategory(k as CATEGORY)}
                />
              </div>
<<<<<<< HEAD
            </div>
            <div className="tw-pt-3 tw-px-4">
              <TabToggle
                options={Object.values(CATEGORY).map((c) => ({
                  key: c,
                  label: c.charAt(0) + c.slice(1).toLowerCase(),
                  panelId: HEADER_SEARCH_RESULTS_PANEL_ID,
                }))}
                activeKey={selectedCategory}
                onSelect={(k) => setSelectedCategory(k as CATEGORY)}
              />
            </div>

            {state === STATE.SUCCESS && (
              <div
                id={HEADER_SEARCH_RESULTS_PANEL_ID}
                role="tabpanel"
                className="tw-h-72 tw-scroll-py-2 tw-px-4 tw-py-2 tw-overflow-y-auto tw-scrollbar-thin tw-scrollbar-thumb-iron-500 tw-scrollbar-track-iron-800 desktop-hover:hover:tw-scrollbar-thumb-iron-300 tw-text-sm tw-text-iron-200"
              >
                {renderItems(getCurrentItems())}
              </div>
            )}
            {state === STATE.LOADING && (
              <div
                id={HEADER_SEARCH_RESULTS_PANEL_ID}
                role="tabpanel"
                className="tw-h-72 tw-flex tw-items-center tw-justify-center"
              >
                <p className="tw-text-iron-300 tw-font-normal tw-text-sm">
                  Loading...
                </p>
              </div>
            )}
            {state === STATE.NO_RESULTS && (
              <div
                id={HEADER_SEARCH_RESULTS_PANEL_ID}
                role="tabpanel"
                className="tw-h-72 tw-flex tw-items-center tw-justify-center"
              >
                <p className="tw-text-iron-300 tw-text-sm">No results found</p>
              </div>
            )}
            {state === STATE.INITIAL && (
              <div
                id={HEADER_SEARCH_RESULTS_PANEL_ID}
                role="tabpanel"
                className="tw-h-72 tw-flex tw-items-center tw-justify-center"
              >
                <p className="tw-text-iron-300 tw-font-normal tw-text-sm tw-text-center">
                  Search for NFTs (by ID or name), Profiles and Waves
                </p>
              </div>
            )}
=======

              {state === STATE.SUCCESS && (
                <div className="tw-h-72 tw-scroll-py-2 tw-px-4 tw-py-2 tw-overflow-y-auto tw-scrollbar-thin tw-scrollbar-thumb-iron-500 tw-scrollbar-track-iron-800 desktop-hover:hover:tw-scrollbar-thumb-iron-300 tw-text-sm tw-text-iron-200">
                  {renderItems(getCurrentItems())}
                </div>
              )}
              {state === STATE.LOADING && (
                <div className="tw-h-72 tw-flex tw-items-center tw-justify-center">
                  <p className="tw-text-iron-300 tw-font-normal tw-text-sm">
                    Loading...
                  </p>
                </div>
              )}
              {state === STATE.NO_RESULTS && (
                <div className="tw-h-72 tw-flex tw-items-center tw-justify-center">
                  <p className="tw-text-iron-300 tw-text-sm">No results found</p>
                </div>
              )}
              {state === STATE.INITIAL && (
                <div className="tw-h-72 tw-flex tw-items-center tw-justify-center">
                  <p className="tw-text-iron-300 tw-font-normal tw-text-sm tw-text-center">
                    Search for NFTs (by ID or name), Profiles and Waves
                  </p>
                </div>
              )}
            </div>
>>>>>>> 31da70ef
          </div>
        </div>
      </div>
    </FocusTrap>,
    document.body
  );
}<|MERGE_RESOLUTION|>--- conflicted
+++ resolved
@@ -323,93 +323,54 @@
                   options={Object.values(CATEGORY).map((c) => ({
                     key: c,
                     label: c.charAt(0) + c.slice(1).toLowerCase(),
+                    panelId: HEADER_SEARCH_RESULTS_PANEL_ID,
                   }))}
                   activeKey={selectedCategory}
                   onSelect={(k) => setSelectedCategory(k as CATEGORY)}
                 />
               </div>
-<<<<<<< HEAD
-            </div>
-            <div className="tw-pt-3 tw-px-4">
-              <TabToggle
-                options={Object.values(CATEGORY).map((c) => ({
-                  key: c,
-                  label: c.charAt(0) + c.slice(1).toLowerCase(),
-                  panelId: HEADER_SEARCH_RESULTS_PANEL_ID,
-                }))}
-                activeKey={selectedCategory}
-                onSelect={(k) => setSelectedCategory(k as CATEGORY)}
-              />
-            </div>
-
-            {state === STATE.SUCCESS && (
-              <div
-                id={HEADER_SEARCH_RESULTS_PANEL_ID}
-                role="tabpanel"
-                className="tw-h-72 tw-scroll-py-2 tw-px-4 tw-py-2 tw-overflow-y-auto tw-scrollbar-thin tw-scrollbar-thumb-iron-500 tw-scrollbar-track-iron-800 desktop-hover:hover:tw-scrollbar-thumb-iron-300 tw-text-sm tw-text-iron-200"
-              >
-                {renderItems(getCurrentItems())}
-              </div>
-            )}
-            {state === STATE.LOADING && (
-              <div
-                id={HEADER_SEARCH_RESULTS_PANEL_ID}
-                role="tabpanel"
-                className="tw-h-72 tw-flex tw-items-center tw-justify-center"
-              >
-                <p className="tw-text-iron-300 tw-font-normal tw-text-sm">
-                  Loading...
-                </p>
-              </div>
-            )}
-            {state === STATE.NO_RESULTS && (
-              <div
-                id={HEADER_SEARCH_RESULTS_PANEL_ID}
-                role="tabpanel"
-                className="tw-h-72 tw-flex tw-items-center tw-justify-center"
-              >
-                <p className="tw-text-iron-300 tw-text-sm">No results found</p>
-              </div>
-            )}
-            {state === STATE.INITIAL && (
-              <div
-                id={HEADER_SEARCH_RESULTS_PANEL_ID}
-                role="tabpanel"
-                className="tw-h-72 tw-flex tw-items-center tw-justify-center"
-              >
-                <p className="tw-text-iron-300 tw-font-normal tw-text-sm tw-text-center">
-                  Search for NFTs (by ID or name), Profiles and Waves
-                </p>
-              </div>
-            )}
-=======
 
               {state === STATE.SUCCESS && (
-                <div className="tw-h-72 tw-scroll-py-2 tw-px-4 tw-py-2 tw-overflow-y-auto tw-scrollbar-thin tw-scrollbar-thumb-iron-500 tw-scrollbar-track-iron-800 desktop-hover:hover:tw-scrollbar-thumb-iron-300 tw-text-sm tw-text-iron-200">
+                <div
+                  id={HEADER_SEARCH_RESULTS_PANEL_ID}
+                  role="tabpanel"
+                  className="tw-h-72 tw-scroll-py-2 tw-px-4 tw-py-2 tw-overflow-y-auto tw-scrollbar-thin tw-scrollbar-thumb-iron-500 tw-scrollbar-track-iron-800 desktop-hover:hover:tw-scrollbar-thumb-iron-300 tw-text-sm tw-text-iron-200"
+                >
                   {renderItems(getCurrentItems())}
                 </div>
               )}
               {state === STATE.LOADING && (
-                <div className="tw-h-72 tw-flex tw-items-center tw-justify-center">
+                <div
+                  id={HEADER_SEARCH_RESULTS_PANEL_ID}
+                  role="tabpanel"
+                  className="tw-h-72 tw-flex tw-items-center tw-justify-center"
+                >
                   <p className="tw-text-iron-300 tw-font-normal tw-text-sm">
                     Loading...
                   </p>
                 </div>
               )}
               {state === STATE.NO_RESULTS && (
-                <div className="tw-h-72 tw-flex tw-items-center tw-justify-center">
+                <div
+                  id={HEADER_SEARCH_RESULTS_PANEL_ID}
+                  role="tabpanel"
+                  className="tw-h-72 tw-flex tw-items-center tw-justify-center"
+                >
                   <p className="tw-text-iron-300 tw-text-sm">No results found</p>
                 </div>
               )}
               {state === STATE.INITIAL && (
-                <div className="tw-h-72 tw-flex tw-items-center tw-justify-center">
+                <div
+                  id={HEADER_SEARCH_RESULTS_PANEL_ID}
+                  role="tabpanel"
+                  className="tw-h-72 tw-flex tw-items-center tw-justify-center"
+                >
                   <p className="tw-text-iron-300 tw-font-normal tw-text-sm tw-text-center">
                     Search for NFTs (by ID or name), Profiles and Waves
                   </p>
                 </div>
               )}
             </div>
->>>>>>> 31da70ef
           </div>
         </div>
       </div>
