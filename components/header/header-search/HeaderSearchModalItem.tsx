"use client";

import { useHoverDirty } from "react-use";
import { CommunityMemberMinimal } from "@/entities/IProfile";
import {
  cicToType,
  formatNumberWithCommas,
  getProfileTargetRoute,
} from "@/helpers/Helpers";
import { useEffect, useRef } from "react";
import HeaderSearchModalItemHighlight from "./HeaderSearchModalItemHighlight";
import UserCICAndLevel from "@/components/user/utils/UserCICAndLevel";
import { usePathname, useSearchParams } from "next/navigation";
import { UserPageTabType } from "@/components/user/layout/UserPageTabs";
import Link from "next/link";
import {
  GRADIENT_CONTRACT,
  MEMELAB_CONTRACT,
  MEMES_CONTRACT,
} from "@/constants";
import {
  NEXTGEN_CORE,
  NEXTGEN_CHAIN_ID,
} from "@/components/nextGen/nextgen_contracts";
import HeaderSearchModalItemMedia from "./HeaderSearchModalItemMedia";
<<<<<<< HEAD
import type { ApiWave } from "../../../generated/models/ApiWave";
import useDeviceInfo from "../../../hooks/useDeviceInfo";
import {
  getWaveHomeRoute,
  getWaveRoute,
} from "../../../helpers/navigation.helpers";
=======
import type { ApiWave } from "@/generated/models/ApiWave";
>>>>>>> 9f53b049

export interface NFTSearchResult {
  id: number;
  name: string;
  contract: string;
  icon_url: string;
  thumbnail_url: string;
  image_url: string;
}

export type HeaderSearchModalItemType =
  | CommunityMemberMinimal
  | NFTSearchResult
  | ApiWave;

export default function HeaderSearchModalItem({
  content,
  searchValue,
  isSelected,
  onHover,
  onClose,
}: {
  readonly isSelected: boolean;
  readonly searchValue: string;
  readonly content: HeaderSearchModalItemType;
  readonly onHover: (state: boolean) => void;
  readonly onClose: () => void;
}) {
  const pathname = usePathname();
  const searchParams = useSearchParams();
  const ref = useRef<HTMLDivElement>(null);
  const isHovering = useHoverDirty(ref as React.RefObject<HTMLDivElement>);
  const { isApp } = useDeviceInfo();

  const supportsHover =
    typeof window !== "undefined" &&
    window.matchMedia &&
    window.matchMedia("(hover: hover)").matches;

  const isProfile = () => content.hasOwnProperty("handle");
  const isNft = () => content.hasOwnProperty("contract");
  const getWave = () => content as ApiWave;

  const getProfile = () => content as CommunityMemberMinimal;
  const getNft = () => content as NFTSearchResult;

  const getNftCollectionMap = () => {
    return {
      [MEMES_CONTRACT.toLowerCase()]: {
        title: "The Memes",
        path: "/the-memes",
      },
      [MEMELAB_CONTRACT.toLowerCase()]: {
        title: "Meme Lab",
        path: "/meme-lab",
      },
      [GRADIENT_CONTRACT.toLowerCase()]: {
        title: "6529 Gradient",
        path: "/6529-gradient",
      },
      [NEXTGEN_CORE[NEXTGEN_CHAIN_ID].toLowerCase()]: {
        title: "NextGen",
        path: "/nextgen/token",
      },
    };
  };

  const getMedia = () => {
    if (isProfile()) {
      const profile = getProfile();
      const cicType = cicToType(profile.cic_rating);
      return <UserCICAndLevel level={profile.level} cicType={cicType} />;
    } else if (isNft()) {
      const nft = getNft();
      return <HeaderSearchModalItemMedia nft={nft} />;
    } else {
      const wave = getWave();
      return (
        <HeaderSearchModalItemMedia
          src={wave.picture}
          alt={wave.name}
          roundedFull
        />
      );
    }
  };

  useEffect(() => {
    if (supportsHover) {
      onHover(isHovering);
    }
  }, [isHovering, supportsHover]);

  const getPath = () => {
    if (isProfile()) {
      const profile = getProfile();
      return getProfileTargetRoute({
        handleOrWallet: profile.handle ?? profile.wallet.toLowerCase(),
        pathname: pathname ?? "",
        defaultPath: UserPageTabType.IDENTITY,
      });
    } else if (isNft()) {
      const nft = getNft();
      const collectionMap = getNftCollectionMap();
      return `${collectionMap[nft.contract].path}/${nft.id}`;
    } else {
      const wave = getWave();
      const currentWaveId = searchParams?.get("wave") ?? undefined;
      const isDirectMessage =
        wave.chat?.scope?.group?.is_direct_message ?? false;

      if (currentWaveId === wave.id) {
        return getWaveHomeRoute({
          isDirectMessage,
          isApp,
        });
      }

      return getWaveRoute({
        waveId: wave.id,
        isDirectMessage,
        isApp,
      });
    }
  };

  const getPrimaryText = () => {
    if (isProfile()) {
      return getProfile().handle ?? "-";
    } else if (isNft()) {
      return getNft().name;
    } else {
      return getWave().name;
    }
  };

  const getSecondaryText = () => {
    if (isProfile()) {
      return getProfile().display ?? "";
    } else if (isNft()) {
      const nft = getNft();
      const collectionMap = getNftCollectionMap();
      return `${collectionMap[nft.contract].title} #${nft.id}`;
    } else {
      const wave = getWave();
      return `Wave #${wave.serial_no}`;
    }
  };

  return (
    <div
      ref={ref}
      className={`${
        isSelected ? "tw-bg-iron-800" : ""
      } tw-rounded-lg tw-px-2 tw-py-2 tw-my-1 tw-transition tw-duration-300 tw-ease-out tw-w-full`}>
      <Link
        href={getPath()}
        onClick={onClose}
        className="tw-group tw-no-underline tw-select-none tw-rounded-md tw-space-x-3 tw-flex tw-items-center tw-w-full tw-text-left tw-text-sm tw-font-medium">
        {getMedia()}
        <div className="tw-w-full">
          <div className="tw-inline-flex tw-justify-between tw-w-full">
            <span className="tw-text-sm tw-font-semibold tw-text-iron-100">
              <HeaderSearchModalItemHighlight
                text={getPrimaryText()}
                highlight={searchValue}
              />
            </span>
            {isProfile() && !!getProfile().tdh && (
              <span className="tw-inline-flex tw-items-center tw-gap-x-1 tw-text-sm tw-font-medium tw-text-iron-100">
                {formatNumberWithCommas(getProfile().tdh)}{" "}
                <span className="tw-text-sm tw-font-medium tw-text-iron-400">
                  TDH
                </span>
              </span>
            )}
          </div>
          <p className="tw-break-all tw-mb-0 tw-text-sm tw-text-iron-400">
            <HeaderSearchModalItemHighlight
              text={getSecondaryText()}
              highlight={searchValue}
            />
          </p>
        </div>
      </Link>
    </div>
  );
}<|MERGE_RESOLUTION|>--- conflicted
+++ resolved
@@ -23,16 +23,12 @@
   NEXTGEN_CHAIN_ID,
 } from "@/components/nextGen/nextgen_contracts";
 import HeaderSearchModalItemMedia from "./HeaderSearchModalItemMedia";
-<<<<<<< HEAD
-import type { ApiWave } from "../../../generated/models/ApiWave";
+import type { ApiWave } from "@/generated/models/ApiWave";
 import useDeviceInfo from "../../../hooks/useDeviceInfo";
 import {
   getWaveHomeRoute,
   getWaveRoute,
 } from "../../../helpers/navigation.helpers";
-=======
-import type { ApiWave } from "@/generated/models/ApiWave";
->>>>>>> 9f53b049
 
 export interface NFTSearchResult {
   id: number;
