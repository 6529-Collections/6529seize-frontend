--- conflicted
+++ resolved
@@ -20,12 +20,7 @@
   readonly setView: (view: WalletView) => void;
 }
 
-<<<<<<< HEAD
 export default function HeaderConnect(props: Readonly<Props>) {
-  const { myProfile, loadingMyProfile } = useContext(AuthContext);
-=======
-export default function HeaderConnect(props: Props) {
->>>>>>> 2a28b491
   const account = useAccount();
   const {
     isLoading,
