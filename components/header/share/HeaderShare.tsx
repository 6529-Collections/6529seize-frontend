--- conflicted
+++ resolved
@@ -6,11 +6,8 @@
   faExternalLink,
 } from "@fortawesome/free-solid-svg-icons";
 import { FontAwesomeIcon } from "@fortawesome/react-fontawesome";
-<<<<<<< HEAD
 import { ShareIcon } from "@heroicons/react/24/outline";
-=======
 import yaml from "js-yaml";
->>>>>>> 1d31833e
 import Image from "next/image";
 import { usePathname, useSearchParams } from "next/navigation";
 import { useEffect, useState } from "react";
@@ -68,7 +65,6 @@
         aria-label="QR Code"
         title="QR Code"
         onClick={() => setShowQRModal(true)}
-<<<<<<< HEAD
         className={`tw-w-full tw-block tw-text-left tw-no-underline tw-rounded-xl tw-border-none tw-transition-colors tw-duration-200 tw-h-12 tw-cursor-pointer focus:tw-outline-none focus-visible:tw-ring-2 focus-visible:tw-ring-iron-500 focus-visible:tw-ring-offset-2 tw-font-medium tw-text-base tw-px-2 tw-text-iron-400 tw-bg-transparent ${
           isCollapsed ? "desktop-hover:hover:tw-text-white" : "desktop-hover:hover:tw-bg-iron-900 desktop-hover:hover:tw-text-white"
         } active:tw-bg-transparent`}
@@ -86,10 +82,6 @@
             Share
           </span>
         </div>
-=======
-        className="tw-flex tw-items-center tw-justify-center tw-rounded-lg tw-bg-iron-800 tw-ring-1 tw-ring-inset tw-ring-iron-700 tw-h-10 tw-w-10 tw-border-0 tw-text-iron-300 hover:tw-text-iron-50 tw-shadow-sm hover:tw-bg-iron-700 focus-visible:tw-outline focus-visible:tw-outline-2 focus-visible:tw-outline-light-400 tw-transition tw-duration-300 tw-ease-out">
-        <FontAwesomeIcon icon={faShareNodes} height={18} />
->>>>>>> 1d31833e
       </button>
       <HeaderQRModal show={showQRModal} onClose={() => setShowQRModal(false)} />
     </div>
