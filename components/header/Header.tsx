--- conflicted
+++ resolved
@@ -609,28 +609,9 @@
                   <Container>
                     <Navbar expand="lg" variant="dark">
                       <Container
-<<<<<<< HEAD
                         className={`d-flex align-items-center justify-content-end no-padding`}>
-                        <Image
-                          loading="eager"
-                          priority
-                          width="0"
-                          height="0"
-                          style={{
-                            height: "auto",
-                            width: "auto",
-                            maxHeight: "42px",
-                            paddingLeft: "35px",
-                          }}
-                          className={`${styles.burgerMenuBtn} d-block ${styles.dMdNone}`}
-                          src="https://d3lqz0a4bldqgf.cloudfront.net/seize_images/Seize_Logo_Icon.png"
-                          alt="6529Seize"
-                          onClick={() => setBurgerMenuOpen(true)}
-                        />
-=======
-                        className={`d-flex align-items-center justify-content-end no-padding`}
-                      >
-                        <div className={`${styles.dMdNone} d-flex align-items-center`}>
+                        <div
+                          className={`${styles.dMdNone} d-flex align-items-center`}>
                           <SearchProfileButton />
                           <Image
                             loading="eager"
@@ -648,7 +629,6 @@
                             onClick={() => setBurgerMenuOpen(true)}
                           />
                         </div>
->>>>>>> 2ed57352
                         <Navbar
                           id="seize-navbar-nav"
                           className={`justify-content-end d-none ${styles.dMdBlock}`}>
