import styles from "./Header.module.scss";
import { Container, Row, Col, Nav, Navbar, NavDropdown } from "react-bootstrap";
import { useRouter } from "next/router";
import { useEffect, useState } from "react";
import Image from "next/image";
import { AboutSection } from "../../pages/about/[section]";
import { FontAwesomeIcon } from "@fortawesome/react-fontawesome";
import { DBResponse } from "../../entities/IDBResponse";
import { fetchUrl } from "../../services/6529api";
import HeaderConnect from "./HeaderConnect";
import Cookies from "js-cookie";
import { VIEW_MODE_COOKIE } from "../../constants";
import { useAccount } from "wagmi";
import { WalletView } from "../../enums";

interface Props {
  onLoad?: () => void;
  onSetWallets?(wallets: string[]): any;
}

export default function Header(props: Readonly<Props>) {
  const router = useRouter();
  const account = useAccount();

  const [consolidations, setConsolidations] = useState<string[]>([]);
  const [burgerMenuOpen, setBurgerMenuOpen] = useState(false);

  const [showBurgerMenuNextgen, setShowBurgerMenuNextgen] = useState(false);
  const [view, setView] = useState<WalletView>();

  const [showBurgerMenuAbout, setShowBurgerMenuAbout] = useState(false);
  const [showBurgerMenuCommunity, setShowBurgerMenuCommunity] = useState(false);
  const [showBurgerMenuTools, setShowBurgerMenuTools] = useState(false);

  useEffect(() => {
    function handleResize() {
      setShowBurgerMenuNextgen(false);
      setBurgerMenuOpen(false);
      setShowBurgerMenuAbout(false);
      setShowBurgerMenuCommunity(false);
      setShowBurgerMenuTools(false);
    }

    window.addEventListener("resize", handleResize);

    handleResize();

    if (props.onLoad) {
      props.onLoad();
    }
    return () => window.removeEventListener("resize", handleResize);
  }, []);

  useEffect(() => {
    const viewMode = Cookies.get(VIEW_MODE_COOKIE);
    console.log(VIEW_MODE_COOKIE, viewMode);
  }, []);

  useEffect(() => {
    if (view) {
      Cookies.set(VIEW_MODE_COOKIE, view);
      if (props.onSetWallets) {
        const isConsolidation = consolidations.length > 1;
        if (isConsolidation && view === WalletView.CONSOLIDATION) {
          props.onSetWallets(consolidations);
        } else if (account.address) {
          props.onSetWallets([account.address]);
        } else {
          props.onSetWallets([]);
        }
      }
    }
  }, [view, consolidations, account.address]);

  useEffect(() => {
    if (account.address) {
      fetchUrl(
        `${process.env.API_ENDPOINT}/api/consolidations/${account.address}`
      ).then((response: DBResponse) => {
        setConsolidations(Array.from(response.data));
      });
    } else {
      setConsolidations([]);
    }
  }, [account.address]);

  function printHeaderConnect() {
    return (
      <HeaderConnect
        consolidations={consolidations}
        view={view}
        setView={setView}
      />
    );
  }

  function printBurgerMenu() {
    return (
      <div
        className={`${styles.burgerMenu} ${
          burgerMenuOpen ? styles.burgerMenuOpen : ""
        }`}
      >
        <FontAwesomeIcon
          className={styles.burgerMenuClose}
          icon="times-circle"
          onClick={() => {
            setShowBurgerMenuNextgen(false);
            setBurgerMenuOpen(false);
            setShowBurgerMenuAbout(false);
            setShowBurgerMenuCommunity(false);
            setShowBurgerMenuTools(false);
          }}
        ></FontAwesomeIcon>
        <Container className="text-center">
          <Row className="pt-5 pb-4">
            <Col>
              <Image
                loading="eager"
                priority
                className={styles.logoIcon}
                src="https://d3lqz0a4bldqgf.cloudfront.net/seize_images/Seize_Logo_Glasses.png"
                alt="6529Seize"
                width={319}
                height={50}
              />
            </Col>
          </Row>
          <Row className="pt-3 pb-3">
            <Col>
              <h3
                className={`d-flex justify-content-center ${styles.burgerMenuHeader}`}
              >
                {/* {printHeaderConnect()} */}
              </h3>
            </Col>
          </Row>
          <Row className="pt-3 pb-3">
            <Col>
              <a href="/the-memes?sort=age&sort_dir=ASC">
                <h3>The Memes</h3>
              </a>
            </Col>
          </Row>
          <Row className="pt-3 pb-3">
            <Col>
              <a href="/6529-gradient?sort=id&sort_dir=ASC">
                <h3>Gradient</h3>
              </a>
            </Col>
          </Row>
          <Row className="pt-3 pb-3">
            <Col>
              <a href="/meme-lab">
                <h3>Meme Lab</h3>
              </a>
            </Col>
          </Row>
          <Row className="pt-3 pb-3">
            <Col>
              <a href="/rememes">
                <h3>ReMemes</h3>
              </a>
            </Col>
          </Row>
          <Row className="pt-3 pb-3">
            <Col>
              <h3
                onClick={() => {
                  setShowBurgerMenuNextgen(!showBurgerMenuNextgen);
                  setShowBurgerMenuCommunity(false);
                  setShowBurgerMenuAbout(false);
                  setShowBurgerMenuTools(false);
                }}
                className={`${styles.burgerMenuHeader}
                  ${
                    showBurgerMenuNextgen
                      ? styles.burgerMenuCaretClose
                      : styles.burgerMenuCaretOpen
                  }`}>
                NextGen
              </h3>
            </Col>
            {showBurgerMenuNextgen && (
              <Container>
                <Row>
                  <Col xs={{ span: 6, offset: 3 }}>
                    <hr />
                  </Col>
                </Row>
                <Row className="pt-3">
                  <Col>
                    <a href="/nextgen">
                      <h3>Collections</h3>
                    </a>
                  </Col>
                </Row>
                <Row className="pt-3">
                  <Col>
                    <a href="/nextgen/admin">
                      <h3>Admin</h3>
                    </a>
                  </Col>
                </Row>
                <Row>
                  <Col xs={{ span: 6, offset: 3 }}>
                    <hr />
                  </Col>
                </Row>
              </Container>
            )}
          </Row>
          <Row className="pt-3 pb-3">
            <Col>
              <h3
                onClick={() => {
                  setShowBurgerMenuCommunity(!showBurgerMenuCommunity);
                  setShowBurgerMenuNextgen(false);
                  setShowBurgerMenuAbout(false);
                  setShowBurgerMenuTools(false);
                }}
                onKeyDown={(e) => {
                  if (e.key === "Enter" || e.key === " ") {
                    setShowBurgerMenuCommunity(!showBurgerMenuCommunity);
                    setShowBurgerMenuNextgen(false);
                    setShowBurgerMenuAbout(false);
                    setShowBurgerMenuTools(false);
                  }
                }}
                className={`${styles.burgerMenuHeader}
                  ${
                    showBurgerMenuCommunity
                      ? styles.burgerMenuCaretClose
                      : styles.burgerMenuCaretOpen
                  }`}
              >
                Community
              </h3>
            </Col>
            {showBurgerMenuCommunity && (
              <Container>
                <Row>
                  <Col xs={{ span: 6, offset: 3 }}>
                    <hr />
                  </Col>
                </Row>
                <Row className="pt-3">
                  <Col>
                    <a href="/community">
                      <h3>Community</h3>
                    </a>
                  </Col>
                </Row>
                <Row className="pt-3">
                  <Col>
                    <a href="/latest-activity">
                      <h3>Latest Activity</h3>
                    </a>
                  </Col>
                </Row>
                <Row>
                  <Col xs={{ span: 6, offset: 3 }}>
                    <hr />
                  </Col>
                </Row>
                <Row className="pt-3">
                  <Col>
                    <a href="/community-metrics">
                      <h3>Community Metrics</h3>
                    </a>
                  </Col>
                </Row>
                <Row className="pt-3">
                  <Col>
                    <a href="/community-stats">
                      <h3>Community Stats</h3>
                    </a>
                  </Col>
                </Row>
                <Row className="pt-3">
                  <Col>
                    <a href="/levels">
                      <h3>Levels</h3>
                    </a>
                  </Col>
                </Row>
                <Row>
                  <Col xs={{ span: 6, offset: 3 }}>
                    <hr />
                  </Col>
                </Row>
                <Row className="pt-3">
                  <Col>
                    <a href="/meme-accounting">
                      <h3>Meme Accounting </h3>
                    </a>
                  </Col>
                </Row>
                <Row className="pt-3">
                  <Col>
                    <a href="/gas">
                      <h3>Gas</h3>
                    </a>
                  </Col>
                </Row>
                <Row>
                  <Col xs={{ span: 6, offset: 3 }}>
                    <hr />
                  </Col>
                </Row>
              </Container>
            )}
          </Row>
          <Row className="pt-3 pb-3">
            <Col>
              <h3
                onClick={() => {
                  setShowBurgerMenuTools(!showBurgerMenuTools);
                  setShowBurgerMenuNextgen(false);
                  setShowBurgerMenuCommunity(false);
                  setShowBurgerMenuAbout(false);
                }}
                className={`${styles.burgerMenuHeader}
                  ${
                    showBurgerMenuTools
                      ? styles.burgerMenuCaretClose
                      : styles.burgerMenuCaretOpen
                  }`}
              >
                Tools
              </h3>
            </Col>
            {showBurgerMenuTools && (
              <Container>
                <Row>
                  <Col xs={{ span: 6, offset: 3 }}>
                    <hr />
                  </Col>
                </Row>
                <Row className="pt-3">
                  <Col>
                    <a href="/delegation/delegation-center">
                      <h3>Delegation Center</h3>
                    </a>
                  </Col>
                </Row>
                <Row>
                  <Col xs={{ span: 6, offset: 3 }}>
                    <hr />
                  </Col>
                </Row>
                <Row className="pt-3">
                  <Col>
                    <a href="/distribution-plan-tool">
                      <h3>EMMA</h3>
                    </a>
                  </Col>
                </Row>
                <Row className="pt-3">
                  <Col>
                    <a href="/meme-blocks">
                      <h3>Meme Blocks</h3>
                    </a>
                  </Col>
                </Row>
                <Row>
                  <Col xs={{ span: 6, offset: 3 }}>
                    <hr />
                  </Col>
                </Row>
                <Row className="pt-3">
                  <Col>
                    <a href="/delegation-mapping-tool">
                      <h3>Delegation Mapping</h3>
                    </a>
                  </Col>
                </Row>
                <Row className="pt-3">
                  <Col>
                    <a href="/consolidation-mapping-tool">
                      <h3>Consolidation Mapping</h3>
                    </a>
                  </Col>
                </Row>
                <Row className="pt-3">
                  <Col>
                    <a href="/consolidation-use-cases">
                      <h3>Consolidation Use Cases</h3>
                    </a>
                  </Col>
                </Row>
                <Row>
                  <Col xs={{ span: 6, offset: 3 }}>
                    <hr />
                  </Col>
                </Row>
                <Row className="pt-3">
                  <Col>
                    <a href="/downloads">
                      <h3>Downloads</h3>
                    </a>
                  </Col>
                </Row>
                <Row>
                  <Col xs={{ span: 6, offset: 3 }}>
                    <hr />
                  </Col>
                </Row>
              </Container>
            )}
          </Row>
          <Row className="pt-3 pb-3">
            <Col>
              <h3
                onClick={() => {
                  setShowBurgerMenuAbout(!showBurgerMenuAbout);
                  setShowBurgerMenuNextgen(false);
                  setShowBurgerMenuCommunity(false);
                  setShowBurgerMenuTools(false);
                }}
                className={`${styles.burgerMenuHeader}
                  ${
                    showBurgerMenuAbout
                      ? styles.burgerMenuCaretClose
                      : styles.burgerMenuCaretOpen
                  }`}
              >
                About
              </h3>
            </Col>
            {showBurgerMenuAbout && (
              <Container>
                <Row>
                  <Col xs={{ span: 6, offset: 3 }}>
                    <hr />
                  </Col>
                </Row>
                <Row className="pt-3">
                  <Col>
                    <a href={`/about/${AboutSection.MEMES}`}>
                      <h3>The Memes</h3>
                    </a>
                  </Col>
                </Row>
                <Row className="pt-3">
                  <Col>
                    <a href={`/about/${AboutSection.MEMES_CALENDAR}`}>
                      <h3>Memes Calendar</h3>
                    </a>
                  </Col>
                </Row>
                <Row className="pt-3">
                  <Col>
                    <a href={`/about/${AboutSection.MEME_LAB}`}>
                      <h3>Meme Lab</h3>
                    </a>
                  </Col>
                </Row>
                <Row className="pt-3">
                  <Col>
                    <a href={`/about/${AboutSection.GRADIENTS}`}>
                      <h3>Gradient</h3>
                    </a>
                  </Col>
                </Row>
                <Row>
                  <Col xs={{ span: 6, offset: 3 }}>
                    <hr />
                  </Col>
                </Row>
                <Row className="pt-3">
                  <Col>
                    <a href={`/about/${AboutSection.GDRC1}`}>
                      <h3>GDRC1</h3>
                    </a>
                  </Col>
                </Row>
                <Row>
                  <Col xs={{ span: 6, offset: 3 }}>
                    <hr />
                  </Col>
                </Row>
                <Row className="pt-3">
                  <Col>
                    <a href={`/about/${AboutSection.NFT_DELEGATION}`}>
                      <h3>NFT Delegation</h3>
                    </a>
                  </Col>
                </Row>
                <Row>
                  <Col xs={{ span: 6, offset: 3 }}>
                    <hr />
                  </Col>
                </Row>
                <Row className="pt-3">
                  <Col>
                    <a href={`/about/${AboutSection.FAQ}`}>
                      <h3>FAQ</h3>
                    </a>
                  </Col>
                </Row>
                <Row className="pt-3">
                  <Col>
                    <a href={`/about/${AboutSection.ENS}`}>
                      <h3>ENS</h3>
                    </a>
                  </Col>
                </Row>
                <Row className="pt-3">
                  <Col>
                    <a href={`/about/${AboutSection.MINTING}`}>
                      <h3>Minting</h3>
                    </a>
                  </Col>
                </Row>
                <Row className="pt-3">
                  <Col>
                    <a href={`/about/${AboutSection.LICENSE}`}>
                      <h3>License</h3>
                    </a>
                  </Col>
                </Row>
                <Row>
                  <Col xs={{ span: 6, offset: 3 }}>
                    <hr />
                  </Col>
                </Row>
                <Row className="pt-3">
                  <Col>
                    <a href={`/about/${AboutSection.APPLY}`}>
                      <h3>Apply</h3>
                    </a>
                  </Col>
                </Row>
                <Row className="pt-3">
                  <Col>
                    <a href={`/about/${AboutSection.CONTACT_US}`}>
                      <h3>Contact Us</h3>
                    </a>
                  </Col>
                </Row>
                <Row className="pt-3">
                  <Col>
                    <a href={`/about/${AboutSection.RELEASE_NOTES}`}>
                      <h3>Release Notes</h3>
                    </a>
                  </Col>
                </Row>
                <Row className="pt-3">
                  <Col>
                    <a href={`/about/${AboutSection.DATA_DECENTR}`}>
                      <h3>Data Decentralization</h3>
                    </a>
                  </Col>
                </Row>
                <Row>
                  <Col xs={{ span: 6, offset: 3 }}>
                    <hr />
                  </Col>
                </Row>
                <Row className="pt-3">
                  <Col>
                    <a href={`/about/${AboutSection.TERMS_OF_SERVICE}`}>
                      <h3>Terms of Service</h3>
                    </a>
                  </Col>
                </Row>
                <Row className="pt-3">
                  <Col>
                    <a href={`/about/${AboutSection.PRIVACY_POLICY}`}>
                      <h3>Privacy Policy</h3>
                    </a>
                  </Col>
                </Row>
                <Row className="pt-3">
                  <Col>
                    <a href={`/about/${AboutSection.COOKIE_POLICY}`}>
                      <h3>Cookie Policy</h3>
                    </a>
                  </Col>
                </Row>
                <Row>
                  <Col xs={{ span: 6, offset: 3 }}>
                    <hr />
                  </Col>
                </Row>
              </Container>
            )}
          </Row>
        </Container>
      </div>
    );
  }

  return (
    <>
      {printBurgerMenu()}
      <Container fluid className={styles.mainContainer}>
        <Row>
          <Col>
            <Container>
              <Row className={styles.headerRow}>
                <Col
                  xs={{ span: 8 }}
                  sm={{ span: 8 }}
                  md={{ span: 8 }}
                  lg={{ span: 3 }}
                  className={`d-flex align-items-center justify-content-start ${styles.headerLeft}`}
                >
                  <a href="/">
                    <Image
                      loading="eager"
                      priority
                      className={styles.logoIcon}
                      src="https://d3lqz0a4bldqgf.cloudfront.net/seize_images/Seize_Logo_Glasses.png"
                      alt="6529Seize"
                      width={319}
                      height={50}
                    />
                  </a>
                </Col>
                <Col
                  xs={{ span: 4 }}
                  sm={{ span: 4 }}
                  md={{ span: 4 }}
                  lg={{ span: 9 }}
                  className={`d-flex align-items-center justify-content-end ${styles.headerRight}`}
                >
                  <Container>
                    <Navbar expand="lg" variant="dark">
                      <Container
                        className={`d-flex align-items-center justify-content-end no-padding`}
                      >
                        <Image
                          loading="eager"
                          priority
                          width="0"
                          height="0"
                          style={{
                            height: "auto",
                            width: "auto",
                            maxHeight: "42px",
                            paddingLeft: "35px",
                          }}
                          className={`${styles.burgerMenuBtn} d-block ${styles.dMdNone}`}
                          src="https://d3lqz0a4bldqgf.cloudfront.net/seize_images/Seize_Logo_Icon.png"
                          alt="6529Seize"
                          onClick={() => setBurgerMenuOpen(true)}
                        />
                        <Navbar
                          id="seize-navbar-nav"
                          className={`justify-content-end d-none ${styles.dMdBlock}`}
                        >
                          <Nav className="justify-content-end ml-auto">
                            <Nav.Link
                              className={`${styles.mainNavLink} ${
                                router.pathname === "/the-memes" ? "active" : ""
                              }`}
                              href="/the-memes?sort=age&sort_dir=ASC"
                            >
                              The Memes
                            </Nav.Link>
                            <Nav.Link
                              className={`${styles.mainNavLink} ${
                                router.pathname === "/6529-gradient"
                                  ? "active"
                                  : ""
                              }`}
                              href="/6529-gradient?sort=id&sort_dir=ASC"
                            >
                              Gradient
                            </Nav.Link>
                            <Nav.Link
                              className={`${styles.mainNavLink} ${
                                router.pathname === "/meme-lab" ? "active" : ""
                              }`}
                              href="/meme-lab"
                            >
                              Meme Lab
                            </Nav.Link>
                            <Nav.Link
                              className={`${styles.mainNavLink} ${
                                router.pathname === "/rememes" ? "active" : ""
                              }`}
                              href="/rememes"
                            >
                              ReMemes
                            </Nav.Link>
<<<<<<< HEAD
                            <NavDropdown
                              title="NextGen"
                              align={"start"}
                              className={`${styles.mainNavLink} ${styles.mainNavLinkPadding}`}>
                              <NavDropdown.Item
                                className={styles.dropdownItem}
                                onClick={() =>
                                  (window.location.href = "/nextgen")
                                }>
                                Collections
                              </NavDropdown.Item>
                              <NavDropdown.Item
                                className={styles.dropdownItem}
                                onClick={() =>
                                  (window.location.href = "/nextgen/admin")
                                }>
                                Admin
                              </NavDropdown.Item>
                            </NavDropdown>
=======
                            <Nav.Link
                              className={`${styles.mainNavLink} ${
                                router.pathname === "/nextgen" ? "active" : ""
                              }`}
                              href="/nextgen"
                            >
                              NextGen
                            </Nav.Link>
>>>>>>> 702db654
                            <NavDropdown
                              title="Community"
                              align={"start"}
                              className={`${styles.mainNavLink} ${styles.mainNavLinkPadding}`}
                            >
                              <NavDropdown.Item
                                className={styles.dropdownItem}
                                onClick={() =>
                                  (window.location.href = "/community")
                                }
                              >
                                Community
                              </NavDropdown.Item>
                              <NavDropdown.Item
                                className={styles.dropdownItem}
                                onClick={() =>
                                  (window.location.href = "/latest-activity")
                                }
                              >
                                Latest Activity
                              </NavDropdown.Item>
                              <NavDropdown.Divider />
                              <NavDropdown.Item
                                className={styles.dropdownItem}
                                onClick={() =>
                                  (window.location.href = "/community-metrics")
                                }
                              >
                                Community Metrics
                              </NavDropdown.Item>
                              <NavDropdown.Item
                                className={styles.dropdownItem}
                                onClick={() =>
                                  (window.location.href = "/community-stats")
                                }
                              >
                                Community Stats
                              </NavDropdown.Item>
                              <NavDropdown.Item
                                className={styles.dropdownItem}
                                onClick={() =>
                                  (window.location.href = "/levels")
                                }
                              >
                                Levels
                              </NavDropdown.Item>
                              <NavDropdown.Divider />
                              <NavDropdown.Item
                                className={styles.dropdownItem}
                                onClick={() =>
                                  (window.location.href = "/meme-accounting")
                                }
                              >
                                Meme Accounting
                              </NavDropdown.Item>
                              <NavDropdown.Item
                                className={styles.dropdownItem}
                                onClick={() => (window.location.href = "/gas")}
                              >
                                Gas
                              </NavDropdown.Item>
                            </NavDropdown>
                            <NavDropdown
                              title="Tools"
                              align={"start"}
                              className={`${styles.mainNavLink} ${styles.mainNavLinkPadding}`}
                            >
                              <NavDropdown.Item
                                className={styles.dropdownItem}
                                onClick={() =>
                                  (window.location.href =
                                    "/delegation/delegation-center")
                                }
                              >
                                Delegation Center
                              </NavDropdown.Item>
                              <NavDropdown.Divider />
                              <NavDropdown.Item
                                className={styles.dropdownItem}
                                onClick={() =>
                                  (window.location.href =
                                    "/distribution-plan-tool")
                                }
                              >
                                EMMA
                              </NavDropdown.Item>
                              <NavDropdown.Item
                                className={styles.dropdownItem}
                                onClick={() =>
                                  (window.location.href = "/meme-blocks")
                                }
                              >
                                Meme Blocks
                              </NavDropdown.Item>
                              <NavDropdown.Divider />
                              <NavDropdown.Item
                                className={styles.dropdownItem}
                                onClick={() =>
                                  (window.location.href =
                                    "/delegation-mapping-tool")
                                }
                              >
                                Delegation Mapping
                              </NavDropdown.Item>
                              <NavDropdown.Item
                                className={styles.dropdownItem}
                                onClick={() =>
                                  (window.location.href =
                                    "/consolidation-mapping-tool")
                                }
                              >
                                Consolidation Mapping
                              </NavDropdown.Item>
                              <NavDropdown.Item
                                className={styles.dropdownItem}
                                onClick={() =>
                                  (window.location.href =
                                    "/consolidation-use-cases")
                                }
                              >
                                Consolidation Use Cases
                              </NavDropdown.Item>
                              <NavDropdown.Divider />
                              <NavDropdown.Item
                                className={styles.dropdownItem}
                                onClick={() =>
                                  (window.location.href = "/downloads")
                                }
                              >
                                Downloads
                              </NavDropdown.Item>
                            </NavDropdown>
                            <NavDropdown
                              title="About"
                              className={`${styles.mainNavLink} ${
                                styles.mainNavLinkPadding
                              } ${
                                router.pathname.includes("/about")
                                  ? "active"
                                  : ""
                              }`}
                              align={"start"}
                            >
                              <NavDropdown.Item
                                className={styles.dropdownItem}
                                onClick={() =>
                                  (window.location.href = `/about/${AboutSection.MEMES}`)
                                }
                              >
                                The Memes
                              </NavDropdown.Item>
                              <NavDropdown.Item
                                className={styles.dropdownItem}
                                onClick={() =>
                                  (window.location.href = `/about/${AboutSection.MEMES_CALENDAR}`)
                                }
                              >
                                Memes Calendar
                              </NavDropdown.Item>
                              <NavDropdown.Item
                                className={styles.dropdownItem}
                                onClick={() =>
                                  (window.location.href = `/about/${AboutSection.MEME_LAB}`)
                                }
                              >
                                Meme Lab
                              </NavDropdown.Item>
                              <NavDropdown.Item
                                className={styles.dropdownItem}
                                onClick={() =>
                                  (window.location.href = `/about/${AboutSection.GRADIENTS}`)
                                }
                              >
                                Gradient
                              </NavDropdown.Item>
                              <NavDropdown.Divider />
                              <NavDropdown.Item
                                className={styles.dropdownItem}
                                onClick={() =>
                                  (window.location.href = `/about/${AboutSection.GDRC1}`)
                                }
                              >
                                GDRC1
                              </NavDropdown.Item>
                              <NavDropdown.Divider />
                              <NavDropdown.Item
                                className={styles.dropdownItem}
                                onClick={() =>
                                  (window.location.href = `/about/${AboutSection.NFT_DELEGATION}`)
                                }
                              >
                                NFT Delegation
                              </NavDropdown.Item>
                              <NavDropdown.Divider />
                              <NavDropdown.Item
                                className={styles.dropdownItem}
                                onClick={() =>
                                  (window.location.href = `/about/${AboutSection.FAQ}`)
                                }
                              >
                                FAQ
                              </NavDropdown.Item>
                              <NavDropdown.Item
                                className={styles.dropdownItem}
                                onClick={() =>
                                  (window.location.href = `/about/${AboutSection.ENS}`)
                                }
                              >
                                ENS
                              </NavDropdown.Item>
                              <NavDropdown.Item
                                className={styles.dropdownItem}
                                onClick={() =>
                                  (window.location.href = `/about/${AboutSection.MINTING}`)
                                }
                              >
                                Minting
                              </NavDropdown.Item>
                              <NavDropdown.Item
                                className={styles.dropdownItem}
                                onClick={() =>
                                  (window.location.href = `/about/${AboutSection.LICENSE}`)
                                }
                              >
                                License
                              </NavDropdown.Item>
                              <NavDropdown.Divider />
                              <NavDropdown.Item
                                className={styles.dropdownItem}
                                onClick={() =>
                                  (window.location.href = `/about/${AboutSection.APPLY}`)
                                }
                              >
                                Apply
                              </NavDropdown.Item>
                              <NavDropdown.Item
                                className={styles.dropdownItem}
                                onClick={() =>
                                  (window.location.href = `/about/${AboutSection.CONTACT_US}`)
                                }
                              >
                                Contact Us
                              </NavDropdown.Item>
                              <NavDropdown.Item
                                className={styles.dropdownItem}
                                onClick={() =>
                                  (window.location.href = `/about/${AboutSection.RELEASE_NOTES}`)
                                }
                              >
                                Release Notes
                              </NavDropdown.Item>
                              <NavDropdown.Item
                                className={styles.dropdownItem}
                                onClick={() =>
                                  (window.location.href = `/about/${AboutSection.DATA_DECENTR}`)
                                }
                              >
                                Data Decentralization
                              </NavDropdown.Item>
                              <NavDropdown.Divider />
                              <NavDropdown.Item
                                className={styles.dropdownItem}
                                onClick={() =>
                                  (window.location.href = `/about/${AboutSection.TERMS_OF_SERVICE}`)
                                }
                              >
                                Terms of Service
                              </NavDropdown.Item>
                              <NavDropdown.Item
                                className={styles.dropdownItem}
                                onClick={() =>
                                  (window.location.href = `/about/${AboutSection.PRIVACY_POLICY}`)
                                }
                              >
                                Privacy Policy
                              </NavDropdown.Item>
                              <NavDropdown.Item
                                className={styles.dropdownItem}
                                onClick={() =>
                                  (window.location.href = `/about/${AboutSection.COOKIE_POLICY}`)
                                }
                              >
                                Cookie Policy
                              </NavDropdown.Item>
                            </NavDropdown>
                            {/* {printHeaderConnect()} */}
                          </Nav>
                        </Navbar>
                        <Image
                          loading="eager"
                          priority
                          width="0"
                          height="0"
                          style={{
                            height: "auto",
                            width: "auto",
                            maxHeight: "42px",
                            paddingLeft: "35px",
                          }}
                          className={`d-none ${styles.dMdBlock}`}
                          src="https://d3lqz0a4bldqgf.cloudfront.net/seize_images/Seize_Logo_Icon.png"
                          alt="6529Seize"
                        />
                      </Container>
                    </Navbar>
                  </Container>
                </Col>
              </Row>
            </Container>
          </Col>
        </Row>
      </Container>
    </>
  );
}<|MERGE_RESOLUTION|>--- conflicted
+++ resolved
@@ -99,8 +99,7 @@
       <div
         className={`${styles.burgerMenu} ${
           burgerMenuOpen ? styles.burgerMenuOpen : ""
-        }`}
-      >
+        }`}>
         <FontAwesomeIcon
           className={styles.burgerMenuClose}
           icon="times-circle"
@@ -110,8 +109,7 @@
             setShowBurgerMenuAbout(false);
             setShowBurgerMenuCommunity(false);
             setShowBurgerMenuTools(false);
-          }}
-        ></FontAwesomeIcon>
+          }}></FontAwesomeIcon>
         <Container className="text-center">
           <Row className="pt-5 pb-4">
             <Col>
@@ -129,8 +127,7 @@
           <Row className="pt-3 pb-3">
             <Col>
               <h3
-                className={`d-flex justify-content-center ${styles.burgerMenuHeader}`}
-              >
+                className={`d-flex justify-content-center ${styles.burgerMenuHeader}`}>
                 {/* {printHeaderConnect()} */}
               </h3>
             </Col>
@@ -232,8 +229,7 @@
                     showBurgerMenuCommunity
                       ? styles.burgerMenuCaretClose
                       : styles.burgerMenuCaretOpen
-                  }`}
-              >
+                  }`}>
                 Community
               </h3>
             </Col>
@@ -325,8 +321,7 @@
                     showBurgerMenuTools
                       ? styles.burgerMenuCaretClose
                       : styles.burgerMenuCaretOpen
-                  }`}
-              >
+                  }`}>
                 Tools
               </h3>
             </Col>
@@ -423,8 +418,7 @@
                     showBurgerMenuAbout
                       ? styles.burgerMenuCaretClose
                       : styles.burgerMenuCaretOpen
-                  }`}
-              >
+                  }`}>
                 About
               </h3>
             </Col>
@@ -605,8 +599,7 @@
                   sm={{ span: 8 }}
                   md={{ span: 8 }}
                   lg={{ span: 3 }}
-                  className={`d-flex align-items-center justify-content-start ${styles.headerLeft}`}
-                >
+                  className={`d-flex align-items-center justify-content-start ${styles.headerLeft}`}>
                   <a href="/">
                     <Image
                       loading="eager"
@@ -624,13 +617,11 @@
                   sm={{ span: 4 }}
                   md={{ span: 4 }}
                   lg={{ span: 9 }}
-                  className={`d-flex align-items-center justify-content-end ${styles.headerRight}`}
-                >
+                  className={`d-flex align-items-center justify-content-end ${styles.headerRight}`}>
                   <Container>
                     <Navbar expand="lg" variant="dark">
                       <Container
-                        className={`d-flex align-items-center justify-content-end no-padding`}
-                      >
+                        className={`d-flex align-items-center justify-content-end no-padding`}>
                         <Image
                           loading="eager"
                           priority
@@ -649,15 +640,13 @@
                         />
                         <Navbar
                           id="seize-navbar-nav"
-                          className={`justify-content-end d-none ${styles.dMdBlock}`}
-                        >
+                          className={`justify-content-end d-none ${styles.dMdBlock}`}>
                           <Nav className="justify-content-end ml-auto">
                             <Nav.Link
                               className={`${styles.mainNavLink} ${
                                 router.pathname === "/the-memes" ? "active" : ""
                               }`}
-                              href="/the-memes?sort=age&sort_dir=ASC"
-                            >
+                              href="/the-memes?sort=age&sort_dir=ASC">
                               The Memes
                             </Nav.Link>
                             <Nav.Link
@@ -666,27 +655,23 @@
                                   ? "active"
                                   : ""
                               }`}
-                              href="/6529-gradient?sort=id&sort_dir=ASC"
-                            >
+                              href="/6529-gradient?sort=id&sort_dir=ASC">
                               Gradient
                             </Nav.Link>
                             <Nav.Link
                               className={`${styles.mainNavLink} ${
                                 router.pathname === "/meme-lab" ? "active" : ""
                               }`}
-                              href="/meme-lab"
-                            >
+                              href="/meme-lab">
                               Meme Lab
                             </Nav.Link>
                             <Nav.Link
                               className={`${styles.mainNavLink} ${
                                 router.pathname === "/rememes" ? "active" : ""
                               }`}
-                              href="/rememes"
-                            >
+                              href="/rememes">
                               ReMemes
                             </Nav.Link>
-<<<<<<< HEAD
                             <NavDropdown
                               title="NextGen"
                               align={"start"}
@@ -706,35 +691,22 @@
                                 Admin
                               </NavDropdown.Item>
                             </NavDropdown>
-=======
-                            <Nav.Link
-                              className={`${styles.mainNavLink} ${
-                                router.pathname === "/nextgen" ? "active" : ""
-                              }`}
-                              href="/nextgen"
-                            >
-                              NextGen
-                            </Nav.Link>
->>>>>>> 702db654
                             <NavDropdown
                               title="Community"
                               align={"start"}
-                              className={`${styles.mainNavLink} ${styles.mainNavLinkPadding}`}
-                            >
+                              className={`${styles.mainNavLink} ${styles.mainNavLinkPadding}`}>
                               <NavDropdown.Item
                                 className={styles.dropdownItem}
                                 onClick={() =>
                                   (window.location.href = "/community")
-                                }
-                              >
+                                }>
                                 Community
                               </NavDropdown.Item>
                               <NavDropdown.Item
                                 className={styles.dropdownItem}
                                 onClick={() =>
                                   (window.location.href = "/latest-activity")
-                                }
-                              >
+                                }>
                                 Latest Activity
                               </NavDropdown.Item>
                               <NavDropdown.Divider />
@@ -742,24 +714,21 @@
                                 className={styles.dropdownItem}
                                 onClick={() =>
                                   (window.location.href = "/community-metrics")
-                                }
-                              >
+                                }>
                                 Community Metrics
                               </NavDropdown.Item>
                               <NavDropdown.Item
                                 className={styles.dropdownItem}
                                 onClick={() =>
                                   (window.location.href = "/community-stats")
-                                }
-                              >
+                                }>
                                 Community Stats
                               </NavDropdown.Item>
                               <NavDropdown.Item
                                 className={styles.dropdownItem}
                                 onClick={() =>
                                   (window.location.href = "/levels")
-                                }
-                              >
+                                }>
                                 Levels
                               </NavDropdown.Item>
                               <NavDropdown.Divider />
@@ -767,29 +736,25 @@
                                 className={styles.dropdownItem}
                                 onClick={() =>
                                   (window.location.href = "/meme-accounting")
-                                }
-                              >
+                                }>
                                 Meme Accounting
                               </NavDropdown.Item>
                               <NavDropdown.Item
                                 className={styles.dropdownItem}
-                                onClick={() => (window.location.href = "/gas")}
-                              >
+                                onClick={() => (window.location.href = "/gas")}>
                                 Gas
                               </NavDropdown.Item>
                             </NavDropdown>
                             <NavDropdown
                               title="Tools"
                               align={"start"}
-                              className={`${styles.mainNavLink} ${styles.mainNavLinkPadding}`}
-                            >
+                              className={`${styles.mainNavLink} ${styles.mainNavLinkPadding}`}>
                               <NavDropdown.Item
                                 className={styles.dropdownItem}
                                 onClick={() =>
                                   (window.location.href =
                                     "/delegation/delegation-center")
-                                }
-                              >
+                                }>
                                 Delegation Center
                               </NavDropdown.Item>
                               <NavDropdown.Divider />
@@ -798,16 +763,14 @@
                                 onClick={() =>
                                   (window.location.href =
                                     "/distribution-plan-tool")
-                                }
-                              >
+                                }>
                                 EMMA
                               </NavDropdown.Item>
                               <NavDropdown.Item
                                 className={styles.dropdownItem}
                                 onClick={() =>
                                   (window.location.href = "/meme-blocks")
-                                }
-                              >
+                                }>
                                 Meme Blocks
                               </NavDropdown.Item>
                               <NavDropdown.Divider />
@@ -816,8 +779,7 @@
                                 onClick={() =>
                                   (window.location.href =
                                     "/delegation-mapping-tool")
-                                }
-                              >
+                                }>
                                 Delegation Mapping
                               </NavDropdown.Item>
                               <NavDropdown.Item
@@ -825,8 +787,7 @@
                                 onClick={() =>
                                   (window.location.href =
                                     "/consolidation-mapping-tool")
-                                }
-                              >
+                                }>
                                 Consolidation Mapping
                               </NavDropdown.Item>
                               <NavDropdown.Item
@@ -834,8 +795,7 @@
                                 onClick={() =>
                                   (window.location.href =
                                     "/consolidation-use-cases")
-                                }
-                              >
+                                }>
                                 Consolidation Use Cases
                               </NavDropdown.Item>
                               <NavDropdown.Divider />
@@ -843,8 +803,7 @@
                                 className={styles.dropdownItem}
                                 onClick={() =>
                                   (window.location.href = "/downloads")
-                                }
-                              >
+                                }>
                                 Downloads
                               </NavDropdown.Item>
                             </NavDropdown>
@@ -857,38 +816,33 @@
                                   ? "active"
                                   : ""
                               }`}
-                              align={"start"}
-                            >
+                              align={"start"}>
                               <NavDropdown.Item
                                 className={styles.dropdownItem}
                                 onClick={() =>
                                   (window.location.href = `/about/${AboutSection.MEMES}`)
-                                }
-                              >
+                                }>
                                 The Memes
                               </NavDropdown.Item>
                               <NavDropdown.Item
                                 className={styles.dropdownItem}
                                 onClick={() =>
                                   (window.location.href = `/about/${AboutSection.MEMES_CALENDAR}`)
-                                }
-                              >
+                                }>
                                 Memes Calendar
                               </NavDropdown.Item>
                               <NavDropdown.Item
                                 className={styles.dropdownItem}
                                 onClick={() =>
                                   (window.location.href = `/about/${AboutSection.MEME_LAB}`)
-                                }
-                              >
+                                }>
                                 Meme Lab
                               </NavDropdown.Item>
                               <NavDropdown.Item
                                 className={styles.dropdownItem}
                                 onClick={() =>
                                   (window.location.href = `/about/${AboutSection.GRADIENTS}`)
-                                }
-                              >
+                                }>
                                 Gradient
                               </NavDropdown.Item>
                               <NavDropdown.Divider />
@@ -896,8 +850,7 @@
                                 className={styles.dropdownItem}
                                 onClick={() =>
                                   (window.location.href = `/about/${AboutSection.GDRC1}`)
-                                }
-                              >
+                                }>
                                 GDRC1
                               </NavDropdown.Item>
                               <NavDropdown.Divider />
@@ -905,8 +858,7 @@
                                 className={styles.dropdownItem}
                                 onClick={() =>
                                   (window.location.href = `/about/${AboutSection.NFT_DELEGATION}`)
-                                }
-                              >
+                                }>
                                 NFT Delegation
                               </NavDropdown.Item>
                               <NavDropdown.Divider />
@@ -914,32 +866,28 @@
                                 className={styles.dropdownItem}
                                 onClick={() =>
                                   (window.location.href = `/about/${AboutSection.FAQ}`)
-                                }
-                              >
+                                }>
                                 FAQ
                               </NavDropdown.Item>
                               <NavDropdown.Item
                                 className={styles.dropdownItem}
                                 onClick={() =>
                                   (window.location.href = `/about/${AboutSection.ENS}`)
-                                }
-                              >
+                                }>
                                 ENS
                               </NavDropdown.Item>
                               <NavDropdown.Item
                                 className={styles.dropdownItem}
                                 onClick={() =>
                                   (window.location.href = `/about/${AboutSection.MINTING}`)
-                                }
-                              >
+                                }>
                                 Minting
                               </NavDropdown.Item>
                               <NavDropdown.Item
                                 className={styles.dropdownItem}
                                 onClick={() =>
                                   (window.location.href = `/about/${AboutSection.LICENSE}`)
-                                }
-                              >
+                                }>
                                 License
                               </NavDropdown.Item>
                               <NavDropdown.Divider />
@@ -947,32 +895,28 @@
                                 className={styles.dropdownItem}
                                 onClick={() =>
                                   (window.location.href = `/about/${AboutSection.APPLY}`)
-                                }
-                              >
+                                }>
                                 Apply
                               </NavDropdown.Item>
                               <NavDropdown.Item
                                 className={styles.dropdownItem}
                                 onClick={() =>
                                   (window.location.href = `/about/${AboutSection.CONTACT_US}`)
-                                }
-                              >
+                                }>
                                 Contact Us
                               </NavDropdown.Item>
                               <NavDropdown.Item
                                 className={styles.dropdownItem}
                                 onClick={() =>
                                   (window.location.href = `/about/${AboutSection.RELEASE_NOTES}`)
-                                }
-                              >
+                                }>
                                 Release Notes
                               </NavDropdown.Item>
                               <NavDropdown.Item
                                 className={styles.dropdownItem}
                                 onClick={() =>
                                   (window.location.href = `/about/${AboutSection.DATA_DECENTR}`)
-                                }
-                              >
+                                }>
                                 Data Decentralization
                               </NavDropdown.Item>
                               <NavDropdown.Divider />
@@ -980,24 +924,21 @@
                                 className={styles.dropdownItem}
                                 onClick={() =>
                                   (window.location.href = `/about/${AboutSection.TERMS_OF_SERVICE}`)
-                                }
-                              >
+                                }>
                                 Terms of Service
                               </NavDropdown.Item>
                               <NavDropdown.Item
                                 className={styles.dropdownItem}
                                 onClick={() =>
                                   (window.location.href = `/about/${AboutSection.PRIVACY_POLICY}`)
-                                }
-                              >
+                                }>
                                 Privacy Policy
                               </NavDropdown.Item>
                               <NavDropdown.Item
                                 className={styles.dropdownItem}
                                 onClick={() =>
                                   (window.location.href = `/about/${AboutSection.COOKIE_POLICY}`)
-                                }
-                              >
+                                }>
                                 Cookie Policy
                               </NavDropdown.Item>
                             </NavDropdown>
