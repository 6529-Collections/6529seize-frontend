<<<<<<< HEAD
=======

>>>>>>> 173de2c3
import styles from "./Header.module.scss";
import { Container, Row, Col, Nav, Navbar, NavDropdown } from "react-bootstrap";
import { useAccount } from "wagmi";
import { useRouter } from "next/router";
import { useEffect, useState } from "react";
import Image from "next/image";
import { AboutSection } from "../../pages/about/[section]";
import { FontAwesomeIcon } from "@fortawesome/react-fontawesome";
import { DBResponse } from "../../entities/IDBResponse";
import { fetchUrl } from "../../services/6529api";
import HeaderConnect from "./HeaderConnect";

interface Props {
  onLoad?: () => void;
  onSetWallets?(wallets: string[]): any;
}

export default function Header(props: Props) {
  const router = useRouter();
  const account = useAccount();

  const [consolidations, setConsolidations] = useState<string[]>([]);
  const [burgerMenuOpen, setBurgerMenuOpen] = useState(false);

  const [showBurgerMenuNextgen, setShowBurgerMenuNextgen] = useState(false);
  const [showBurgerMenuAbout, setShowBurgerMenuAbout] = useState(false);
  const [showBurgerMenuCommunity, setShowBurgerMenuCommunity] = useState(false);
  const [showBurgerMenuTools, setShowBurgerMenuTools] = useState(false);

  useEffect(() => {
    function handleResize() {
      setShowBurgerMenuNextgen(false);
      setBurgerMenuOpen(false);
      setShowBurgerMenuAbout(false);
      setShowBurgerMenuCommunity(false);
      setShowBurgerMenuTools(false);
    }

    window.addEventListener("resize", handleResize);

    handleResize();

    if (props.onLoad) {
      props.onLoad();
    }
    return () => window.removeEventListener("resize", handleResize);
  }, []);

  useEffect(() => {
    if (account.isConnected && account.address) {
      fetchUrl(
        `${process.env.API_ENDPOINT}/api/consolidations/${account.address}`
      ).then((response: DBResponse) => {
        if (
          response.data.length === 1 &&
          consolidations.length === 1 &&
          props.onSetWallets
        ) {
          props.onSetWallets([account.address as string]);
        } else {
          setConsolidations(Array.from(response.data));
        }
      });
    } else {
      setConsolidations([]);
    }
  }, [account.isConnected, account.address]);

  function printBurgerMenu() {
    return (
      <div
        className={`${styles.burgerMenu} ${
          burgerMenuOpen ? styles.burgerMenuOpen : ""
        }`}>
        <FontAwesomeIcon
          className={styles.burgerMenuClose}
          icon="times-circle"
          onClick={() => {
            setShowBurgerMenuNextgen(false);
            setBurgerMenuOpen(false);
            setShowBurgerMenuAbout(false);
            setShowBurgerMenuCommunity(false);
            setShowBurgerMenuTools(false);
          }}></FontAwesomeIcon>
        <Container className="text-center">
          <Row className="pt-5 pb-4">
            <Col>
              <Image
                loading="eager"
                priority
                className={styles.logoIcon}
                src="https://d3lqz0a4bldqgf.cloudfront.net/seize_images/Seize_Logo_Glasses.png"
                alt="6529Seize"
                width={319}
                height={50}
              />
            </Col>
          </Row>
          <Row className="pt-3 pb-3">
            <Col>
              <h3
<<<<<<< HEAD
                className={`d-flex justify-content-center ${styles.burgerMenuHeader}`}>
=======
                className={`d-flex justify-content-center ${styles.burgerMenuHeader}`}
              >
>>>>>>> 173de2c3
                <HeaderConnect />
              </h3>
            </Col>
          </Row>
          <Row className="pt-3 pb-3">
            <Col>
              <a href="/the-memes?sort=age&sort_dir=ASC">
                <h3>The Memes</h3>
              </a>
            </Col>
          </Row>
          <Row className="pt-3 pb-3">
            <Col>
              <a href="/6529-gradient?sort=id&sort_dir=ASC">
                <h3>Gradient</h3>
              </a>
            </Col>
          </Row>
          <Row className="pt-3 pb-3">
            <Col>
              <a href="/meme-lab">
                <h3>Meme Lab</h3>
              </a>
            </Col>
          </Row>
          <Row className="pt-3 pb-3">
            <Col>
              <a href="/rememes">
                <h3>ReMemes</h3>
              </a>
            </Col>
          </Row>
          <Row className="pt-3 pb-3">
            <Col>
              <h3
                onClick={() => {
                  setShowBurgerMenuNextgen(!showBurgerMenuNextgen);
                  setShowBurgerMenuCommunity(false);
                  setShowBurgerMenuAbout(false);
                  setShowBurgerMenuTools(false);
                }}
                className={`${styles.burgerMenuHeader}
                  ${
                    showBurgerMenuNextgen
                      ? styles.burgerMenuCaretClose
                      : styles.burgerMenuCaretOpen
                  }`}>
                NextGen
              </h3>
            </Col>
            {showBurgerMenuNextgen && (
              <Container>
                <Row>
                  <Col xs={{ span: 6, offset: 3 }}>
                    <hr />
                  </Col>
                </Row>
                <Row className="pt-3">
                  <Col>
                    <a href="/nextgen">
                      <h3>Collections</h3>
                    </a>
                  </Col>
                </Row>
                <Row className="pt-3">
                  <Col>
                    <a href="/nextgen/admin">
                      <h3>Admin</h3>
                    </a>
                  </Col>
                </Row>
                <Row>
                  <Col xs={{ span: 6, offset: 3 }}>
                    <hr />
                  </Col>
                </Row>
              </Container>
            )}
          </Row>
          <Row className="pt-3 pb-3">
            <Col>
              <h3
                onClick={() => {
                  setShowBurgerMenuCommunity(!showBurgerMenuCommunity);
                  setShowBurgerMenuNextgen(false);
                  setShowBurgerMenuAbout(false);
                  setShowBurgerMenuTools(false);
                }}
                className={`${styles.burgerMenuHeader}
                  ${
                    showBurgerMenuCommunity
                      ? styles.burgerMenuCaretClose
                      : styles.burgerMenuCaretOpen
                  }`}>
                Community
              </h3>
            </Col>
            {showBurgerMenuCommunity && (
              <Container>
                <Row>
                  <Col xs={{ span: 6, offset: 3 }}>
                    <hr />
                  </Col>
                </Row>
                <Row className="pt-3">
                  <Col>
                    <a href="/community">
                      <h3>Community</h3>
                    </a>
                  </Col>
                </Row>
                <Row className="pt-3">
                  <Col>
                    <a href="/latest-activity">
                      <h3>Latest Activity</h3>
                    </a>
                  </Col>
                </Row>
                <Row className="pt-3">
                  <Col>
                    <a href="/community-metrics">
                      <h3>Community Metrics</h3>
                    </a>
                  </Col>
                </Row>
                <Row className="pt-3">
                  <Col>
                    <a href="/community-stats">
                      <h3>Community Stats</h3>
                    </a>
                  </Col>
                </Row>
                <Row>
                  <Col xs={{ span: 6, offset: 3 }}>
                    <hr />
                  </Col>
                </Row>
              </Container>
            )}
          </Row>
          <Row className="pt-3 pb-3">
            <Col>
              <h3
                onClick={() => {
                  setShowBurgerMenuTools(!showBurgerMenuTools);
                  setShowBurgerMenuNextgen(false);
                  setShowBurgerMenuCommunity(false);
                  setShowBurgerMenuAbout(false);
                }}
                className={`${styles.burgerMenuHeader}
                  ${
                    showBurgerMenuTools
                      ? styles.burgerMenuCaretClose
                      : styles.burgerMenuCaretOpen
                  }`}>
                Tools
              </h3>
            </Col>
            {showBurgerMenuTools && (
              <Container>
                <Row>
                  <Col xs={{ span: 6, offset: 3 }}>
                    <hr />
                  </Col>
                </Row>
                <Row className="pt-3">
                  <Col>
                    <a href="/delegation/delegation-center">
                      <h3>Delegation Center</h3>
                    </a>
                  </Col>
                </Row>
                <Row>
                  <Col xs={{ span: 6, offset: 3 }}>
                    <hr />
                  </Col>
                </Row>
                <Row className="pt-3">
                  <Col>
                    <a href="/distribution-plan-tool">
                      <h3>EMMA</h3>
                    </a>
                  </Col>
                </Row>
                <Row className="pt-3">
                  <Col>
                    <a href="/meme-blocks">
                      <h3>Meme Blocks</h3>
                    </a>
                  </Col>
                </Row>
                <Row>
                  <Col xs={{ span: 6, offset: 3 }}>
                    <hr />
                  </Col>
                </Row>
                <Row className="pt-3">
                  <Col>
                    <a href="/delegation-mapping-tool">
                      <h3>Delegation Mapping</h3>
                    </a>
                  </Col>
                </Row>
                <Row className="pt-3">
                  <Col>
                    <a href="/consolidation-mapping-tool">
                      <h3>Consolidation Mapping</h3>
                    </a>
                  </Col>
                </Row>
                <Row className="pt-3">
                  <Col>
                    <a href="/consolidation-use-cases">
                      <h3>Consolidation Use Cases</h3>
                    </a>
                  </Col>
                </Row>
                <Row>
                  <Col xs={{ span: 6, offset: 3 }}>
                    <hr />
                  </Col>
                </Row>
                <Row className="pt-3">
                  <Col>
                    <a href="/downloads">
                      <h3>Downloads</h3>
                    </a>
                  </Col>
                </Row>
                <Row>
                  <Col xs={{ span: 6, offset: 3 }}>
                    <hr />
                  </Col>
                </Row>
              </Container>
            )}
          </Row>
          <Row className="pt-3 pb-3">
            <Col>
              <h3
                onClick={() => {
                  setShowBurgerMenuAbout(!showBurgerMenuAbout);
                  setShowBurgerMenuNextgen(false);
                  setShowBurgerMenuCommunity(false);
                  setShowBurgerMenuTools(false);
                }}
                className={`${styles.burgerMenuHeader}
                  ${
                    showBurgerMenuAbout
                      ? styles.burgerMenuCaretClose
                      : styles.burgerMenuCaretOpen
                  }`}>
                About
              </h3>
            </Col>
            {showBurgerMenuAbout && (
              <Container>
                <Row>
                  <Col xs={{ span: 6, offset: 3 }}>
                    <hr />
                  </Col>
                </Row>
                <Row className="pt-3">
                  <Col>
                    <a href={`/about/${AboutSection.MEMES}`}>
                      <h3>The Memes</h3>
                    </a>
                  </Col>
                </Row>
                <Row className="pt-3">
                  <Col>
                    <a href={`/about/${AboutSection.MEMES_CALENDAR}`}>
                      <h3>Memes Calendar</h3>
                    </a>
                  </Col>
                </Row>
                <Row className="pt-3">
                  <Col>
                    <a href={`/about/${AboutSection.MEME_LAB}`}>
                      <h3>Meme Lab</h3>
                    </a>
                  </Col>
                </Row>
                <Row className="pt-3">
                  <Col>
                    <a href={`/about/${AboutSection.GRADIENTS}`}>
                      <h3>Gradient</h3>
                    </a>
                  </Col>
                </Row>
                <Row>
                  <Col xs={{ span: 6, offset: 3 }}>
                    <hr />
                  </Col>
                </Row>
                <Row className="pt-3">
                  <Col>
                    <a href={`/about/${AboutSection.GDRC1}`}>
                      <h3>GDRC1</h3>
                    </a>
                  </Col>
                </Row>
                <Row>
                  <Col xs={{ span: 6, offset: 3 }}>
                    <hr />
                  </Col>
                </Row>
                <Row className="pt-3">
                  <Col>
                    <a href={`/about/${AboutSection.NFT_DELEGATION}`}>
                      <h3>NFT Delegation</h3>
                    </a>
                  </Col>
                </Row>
                <Row>
                  <Col xs={{ span: 6, offset: 3 }}>
                    <hr />
                  </Col>
                </Row>
                <Row className="pt-3">
                  <Col>
                    <a href={`/about/${AboutSection.FAQ}`}>
                      <h3>FAQ</h3>
                    </a>
                  </Col>
                </Row>
                <Row className="pt-3">
                  <Col>
                    <a href={`/about/${AboutSection.ENS}`}>
                      <h3>ENS</h3>
                    </a>
                  </Col>
                </Row>
                <Row className="pt-3">
                  <Col>
                    <a href={`/about/${AboutSection.MINTING}`}>
                      <h3>Minting</h3>
                    </a>
                  </Col>
                </Row>
                <Row className="pt-3">
                  <Col>
                    <a href={`/about/${AboutSection.LICENSE}`}>
                      <h3>License</h3>
                    </a>
                  </Col>
                </Row>
                <Row>
                  <Col xs={{ span: 6, offset: 3 }}>
                    <hr />
                  </Col>
                </Row>
                <Row className="pt-3">
                  <Col>
                    <a href={`/about/${AboutSection.APPLY}`}>
                      <h3>Apply</h3>
                    </a>
                  </Col>
                </Row>
                <Row className="pt-3">
                  <Col>
                    <a href={`/about/${AboutSection.CONTACT_US}`}>
                      <h3>Contact Us</h3>
                    </a>
                  </Col>
                </Row>
                <Row className="pt-3">
                  <Col>
                    <a href={`/about/${AboutSection.RELEASE_NOTES}`}>
                      <h3>Release Notes</h3>
                    </a>
                  </Col>
                </Row>
                <Row className="pt-3">
                  <Col>
                    <a href={`/about/${AboutSection.DATA_DECENTR}`}>
                      <h3>Data Decentralization</h3>
                    </a>
                  </Col>
                </Row>
                <Row>
                  <Col xs={{ span: 6, offset: 3 }}>
                    <hr />
                  </Col>
                </Row>
                <Row className="pt-3">
                  <Col>
                    <a href={`/about/${AboutSection.TERMS_OF_SERVICE}`}>
                      <h3>Terms of Service</h3>
                    </a>
                  </Col>
                </Row>
                <Row className="pt-3">
                  <Col>
                    <a href={`/about/${AboutSection.PRIVACY_POLICY}`}>
                      <h3>Privacy Policy</h3>
                    </a>
                  </Col>
                </Row>
                <Row className="pt-3">
                  <Col>
                    <a href={`/about/${AboutSection.COOKIE_POLICY}`}>
                      <h3>Cookie Policy</h3>
                    </a>
                  </Col>
                </Row>
                <Row>
                  <Col xs={{ span: 6, offset: 3 }}>
                    <hr />
                  </Col>
                </Row>
              </Container>
            )}
          </Row>
        </Container>
      </div>
    );
  }

  return (
    <>
      {printBurgerMenu()}
      <Container fluid className={styles.mainContainer}>
        <Row>
          <Col>
            <Container>
              <Row className={styles.headerRow}>
                <Col
                  xs={{ span: 8 }}
                  sm={{ span: 8 }}
                  md={{ span: 8 }}
                  lg={{ span: 3 }}
                  className={`d-flex align-items-center justify-content-start ${styles.headerLeft}`}>
                  <a href="/">
                    <Image
                      loading="eager"
                      priority
                      className={styles.logoIcon}
                      src="https://d3lqz0a4bldqgf.cloudfront.net/seize_images/Seize_Logo_Glasses.png"
                      alt="6529Seize"
                      width={319}
                      height={50}
                    />
                  </a>
                </Col>
                <Col
                  xs={{ span: 4 }}
                  sm={{ span: 4 }}
                  md={{ span: 4 }}
                  lg={{ span: 9 }}
                  className={`d-flex align-items-center justify-content-end ${styles.headerRight}`}>
                  <Container>
                    <Navbar expand="lg" variant="dark">
                      <Container
                        className={`d-flex align-items-center justify-content-end no-padding`}>
                        <Image
                          loading="eager"
                          priority
                          width="0"
                          height="0"
                          style={{
                            height: "auto",
                            width: "auto",
                            maxHeight: "42px",
                            paddingLeft: "35px",
                          }}
                          className={`${styles.burgerMenuBtn} d-block ${styles.dMdNone}`}
                          src="https://d3lqz0a4bldqgf.cloudfront.net/seize_images/Seize_Logo_Icon.png"
                          alt="6529Seize"
                          onClick={() => setBurgerMenuOpen(true)}
                        />
                        <Navbar
                          id="seize-navbar-nav"
                          className={`justify-content-end d-none ${styles.dMdBlock}`}>
                          <Nav className="justify-content-end ml-auto">
                            <Nav.Link
                              className={`${styles.mainNavLink} ${
                                router.pathname === "/the-memes" ? "active" : ""
                              }`}
                              href="/the-memes?sort=age&sort_dir=ASC">
                              The Memes
                            </Nav.Link>
                            <Nav.Link
                              className={`${styles.mainNavLink} ${
                                router.pathname === "/6529-gradient"
                                  ? "active"
                                  : ""
                              }`}
                              href="/6529-gradient?sort=id&sort_dir=ASC">
                              Gradient
                            </Nav.Link>
                            <Nav.Link
                              className={`${styles.mainNavLink} ${
                                router.pathname === "/meme-lab" ? "active" : ""
                              }`}
                              href="/meme-lab">
                              Meme Lab
                            </Nav.Link>
                            <Nav.Link
                              className={`${styles.mainNavLink} ${
                                router.pathname === "/rememes" ? "active" : ""
                              }`}
                              href="/rememes">
                              ReMemes
                            </Nav.Link>
                            <NavDropdown
                              title="NextGen"
                              align={"start"}
                              className={`${styles.mainNavLink} ${styles.mainNavLinkPadding}`}>
                              <NavDropdown.Item
                                className={styles.dropdownItem}
                                onClick={() =>
                                  (window.location.href = "/nextgen")
                                }>
                                Collections
                              </NavDropdown.Item>
                              <NavDropdown.Item
                                className={styles.dropdownItem}
                                onClick={() =>
                                  (window.location.href = "/nextgen/admin")
                                }>
                                Admin
                              </NavDropdown.Item>
                            </NavDropdown>
                            <NavDropdown
                              title="Community"
                              align={"start"}
                              className={`${styles.mainNavLink} ${styles.mainNavLinkPadding}`}>
                              <NavDropdown.Item
                                className={styles.dropdownItem}
                                onClick={() =>
                                  (window.location.href = "/community")
                                }>
                                Community
                              </NavDropdown.Item>
                              <NavDropdown.Item
                                className={styles.dropdownItem}
                                onClick={() =>
                                  (window.location.href = "/latest-activity")
                                }>
                                Latest Activity
                              </NavDropdown.Item>
                              <NavDropdown.Item
                                className={styles.dropdownItem}
                                onClick={() =>
                                  (window.location.href = "/community-metrics")
                                }>
                                Community Metrics
                              </NavDropdown.Item>
                              <NavDropdown.Item
                                className={styles.dropdownItem}
                                onClick={() =>
                                  (window.location.href = "/community-stats")
                                }>
                                Community Stats
                              </NavDropdown.Item>
                            </NavDropdown>
                            <NavDropdown
                              title="Tools"
                              align={"start"}
                              className={`${styles.mainNavLink} ${styles.mainNavLinkPadding}`}>
                              <NavDropdown.Item
                                className={styles.dropdownItem}
                                onClick={() =>
                                  (window.location.href =
                                    "/delegation/delegation-center")
                                }>
                                Delegation Center
                              </NavDropdown.Item>
                              <NavDropdown.Divider />
                              <NavDropdown.Item
                                className={styles.dropdownItem}
                                onClick={() =>
                                  (window.location.href =
                                    "/distribution-plan-tool")
                                }>
                                EMMA
                              </NavDropdown.Item>
                              <NavDropdown.Item
                                className={styles.dropdownItem}
                                onClick={() =>
                                  (window.location.href = "/meme-blocks")
                                }>
                                Meme Blocks
                              </NavDropdown.Item>
                              <NavDropdown.Divider />
                              <NavDropdown.Item
                                className={styles.dropdownItem}
                                onClick={() =>
                                  (window.location.href =
                                    "/delegation-mapping-tool")
                                }>
                                Delegation Mapping
                              </NavDropdown.Item>
                              <NavDropdown.Item
                                className={styles.dropdownItem}
                                onClick={() =>
                                  (window.location.href =
                                    "/consolidation-mapping-tool")
                                }>
                                Consolidation Mapping
                              </NavDropdown.Item>
                              <NavDropdown.Item
                                className={styles.dropdownItem}
                                onClick={() =>
                                  (window.location.href =
                                    "/consolidation-use-cases")
                                }>
                                Consolidation Use Cases
                              </NavDropdown.Item>
                              <NavDropdown.Divider />
                              <NavDropdown.Item
                                className={styles.dropdownItem}
                                onClick={() =>
                                  (window.location.href = "/downloads")
                                }>
                                Downloads
                              </NavDropdown.Item>
                            </NavDropdown>
                            <NavDropdown
                              title="About"
                              className={`${styles.mainNavLink} ${
                                styles.mainNavLinkPadding
                              } ${
                                router.pathname.includes("/about")
                                  ? "active"
                                  : ""
                              }`}
                              align={"start"}>
                              <NavDropdown.Item
                                className={styles.dropdownItem}
                                onClick={() =>
                                  (window.location.href = `/about/${AboutSection.MEMES}`)
                                }>
                                The Memes
                              </NavDropdown.Item>
                              <NavDropdown.Item
                                className={styles.dropdownItem}
                                onClick={() =>
                                  (window.location.href = `/about/${AboutSection.MEMES_CALENDAR}`)
                                }>
                                Memes Calendar
                              </NavDropdown.Item>
                              <NavDropdown.Item
                                className={styles.dropdownItem}
                                onClick={() =>
                                  (window.location.href = `/about/${AboutSection.MEME_LAB}`)
                                }>
                                Meme Lab
                              </NavDropdown.Item>
                              <NavDropdown.Item
                                className={styles.dropdownItem}
                                onClick={() =>
                                  (window.location.href = `/about/${AboutSection.GRADIENTS}`)
                                }>
                                Gradient
                              </NavDropdown.Item>
                              <NavDropdown.Divider />
                              <NavDropdown.Item
                                className={styles.dropdownItem}
                                onClick={() =>
                                  (window.location.href = `/about/${AboutSection.GDRC1}`)
                                }>
                                GDRC1
                              </NavDropdown.Item>
                              <NavDropdown.Divider />
                              <NavDropdown.Item
                                className={styles.dropdownItem}
                                onClick={() =>
                                  (window.location.href = `/about/${AboutSection.NFT_DELEGATION}`)
                                }>
                                NFT Delegation
                              </NavDropdown.Item>
                              <NavDropdown.Divider />
                              <NavDropdown.Item
                                className={styles.dropdownItem}
                                onClick={() =>
                                  (window.location.href = `/about/${AboutSection.FAQ}`)
                                }>
                                FAQ
                              </NavDropdown.Item>
                              <NavDropdown.Item
                                className={styles.dropdownItem}
                                onClick={() =>
                                  (window.location.href = `/about/${AboutSection.ENS}`)
                                }>
                                ENS
                              </NavDropdown.Item>
                              <NavDropdown.Item
                                className={styles.dropdownItem}
                                onClick={() =>
                                  (window.location.href = `/about/${AboutSection.MINTING}`)
                                }>
                                Minting
                              </NavDropdown.Item>
                              <NavDropdown.Item
                                className={styles.dropdownItem}
                                onClick={() =>
                                  (window.location.href = `/about/${AboutSection.LICENSE}`)
                                }>
                                License
                              </NavDropdown.Item>
                              <NavDropdown.Divider />
                              <NavDropdown.Item
                                className={styles.dropdownItem}
                                onClick={() =>
                                  (window.location.href = `/about/${AboutSection.APPLY}`)
                                }>
                                Apply
                              </NavDropdown.Item>
                              <NavDropdown.Item
                                className={styles.dropdownItem}
                                onClick={() =>
                                  (window.location.href = `/about/${AboutSection.CONTACT_US}`)
                                }>
                                Contact Us
                              </NavDropdown.Item>
                              <NavDropdown.Item
                                className={styles.dropdownItem}
                                onClick={() =>
                                  (window.location.href = `/about/${AboutSection.RELEASE_NOTES}`)
                                }>
                                Release Notes
                              </NavDropdown.Item>
                              <NavDropdown.Item
                                className={styles.dropdownItem}
                                onClick={() =>
                                  (window.location.href = `/about/${AboutSection.DATA_DECENTR}`)
                                }>
                                Data Decentralization
                              </NavDropdown.Item>
                              <NavDropdown.Divider />
                              <NavDropdown.Item
                                className={styles.dropdownItem}
                                onClick={() =>
                                  (window.location.href = `/about/${AboutSection.TERMS_OF_SERVICE}`)
                                }>
                                Terms of Service
                              </NavDropdown.Item>
                              <NavDropdown.Item
                                className={styles.dropdownItem}
                                onClick={() =>
                                  (window.location.href = `/about/${AboutSection.PRIVACY_POLICY}`)
                                }>
                                Privacy Policy
                              </NavDropdown.Item>
                              <NavDropdown.Item
                                className={styles.dropdownItem}
                                onClick={() =>
                                  (window.location.href = `/about/${AboutSection.COOKIE_POLICY}`)
                                }>
                                Cookie Policy
                              </NavDropdown.Item>
                            </NavDropdown>
<<<<<<< HEAD
=======
  
>>>>>>> 173de2c3
                            <HeaderConnect />
                          </Nav>
                        </Navbar>
                        <Image
                          loading="eager"
                          priority
                          width="0"
                          height="0"
                          style={{
                            height: "auto",
                            width: "auto",
                            maxHeight: "42px",
                            paddingLeft: "35px",
                          }}
                          className={`d-none ${styles.dMdBlock}`}
                          src="https://d3lqz0a4bldqgf.cloudfront.net/seize_images/Seize_Logo_Icon.png"
                          alt="6529Seize"
                        />
                      </Container>
                    </Navbar>
                  </Container>
                </Col>
              </Row>
            </Container>
          </Col>
        </Row>
      </Container>
    </>
  );
}<|MERGE_RESOLUTION|>--- conflicted
+++ resolved
@@ -1,7 +1,3 @@
-<<<<<<< HEAD
-=======
-
->>>>>>> 173de2c3
 import styles from "./Header.module.scss";
 import { Container, Row, Col, Nav, Navbar, NavDropdown } from "react-bootstrap";
 import { useAccount } from "wagmi";
@@ -103,12 +99,8 @@
           <Row className="pt-3 pb-3">
             <Col>
               <h3
-<<<<<<< HEAD
-                className={`d-flex justify-content-center ${styles.burgerMenuHeader}`}>
-=======
                 className={`d-flex justify-content-center ${styles.burgerMenuHeader}`}
               >
->>>>>>> 173de2c3
                 <HeaderConnect />
               </h3>
             </Col>
@@ -863,10 +855,7 @@
                                 Cookie Policy
                               </NavDropdown.Item>
                             </NavDropdown>
-<<<<<<< HEAD
-=======
   
->>>>>>> 173de2c3
                             <HeaderConnect />
                           </Nav>
                         </Navbar>
