import styles from "./Header.module.scss";
import { Container, Row, Col, Nav, Navbar, NavDropdown } from "react-bootstrap";
import { useRouter } from "next/router";
import { useEffect, useState } from "react";
import Image from "next/image";
import { AboutSection } from "../../pages/about/[section]";
import { FontAwesomeIcon } from "@fortawesome/react-fontawesome";
import { DBResponse } from "../../entities/IDBResponse";
import { fetchUrl } from "../../services/6529api";
import HeaderConnect from "./HeaderConnect";
import Cookies from "js-cookie";
import { VIEW_MODE_COOKIE } from "../../constants";
import { useAccount } from "wagmi";
import { WalletView } from "../../enums";

interface Props {
  onLoad?: () => void;
  onSetWallets?(wallets: string[]): any;
}

export default function Header(props: Readonly<Props>) {
  const router = useRouter();
  const account = useAccount();

  const [consolidations, setConsolidations] = useState<string[]>([]);
  const [burgerMenuOpen, setBurgerMenuOpen] = useState(false);

  const [showBurgerMenuNextgen, setShowBurgerMenuNextgen] = useState(false);
  const [view, setView] = useState<WalletView>();

  const [showBurgerMenuAbout, setShowBurgerMenuAbout] = useState(false);
  const [showBurgerMenuCommunity, setShowBurgerMenuCommunity] = useState(false);
  const [showBurgerMenuTools, setShowBurgerMenuTools] = useState(false);

  useEffect(() => {
    function handleResize() {
      setShowBurgerMenuNextgen(false);
      setBurgerMenuOpen(false);
      setShowBurgerMenuAbout(false);
      setShowBurgerMenuCommunity(false);
      setShowBurgerMenuTools(false);
    }

    window.addEventListener("resize", handleResize);

    handleResize();

    if (props.onLoad) {
      props.onLoad();
    }
    return () => window.removeEventListener("resize", handleResize);
  }, []);

  useEffect(() => {
    const viewMode = Cookies.get(VIEW_MODE_COOKIE);
    console.log(VIEW_MODE_COOKIE, viewMode);
  }, []);

  useEffect(() => {
    if (view) {
      Cookies.set(VIEW_MODE_COOKIE, view);
      if (props.onSetWallets) {
        const isConsolidation = consolidations.length > 1;
        if (isConsolidation && view === WalletView.CONSOLIDATION) {
          props.onSetWallets(consolidations);
        } else if (account.address) {
          props.onSetWallets([account.address]);
        } else {
          props.onSetWallets([]);
        }
      }
    }
  }, [view, consolidations, account.address]);

  useEffect(() => {
    if (account.address) {
      fetchUrl(
        `${process.env.API_ENDPOINT}/api/consolidations/${account.address}`
      ).then((response: DBResponse) => {
        setConsolidations(Array.from(response.data));
      });
    } else {
      setConsolidations([]);
    }
  }, [account.address]);

  function printHeaderConnect() {
    return (
      <HeaderConnect
        consolidations={consolidations}
        view={view}
        setView={setView}
      />
    );
  }

  function printBurgerMenu() {
    return (
      <div
        className={`${styles.burgerMenu} ${
          burgerMenuOpen ? styles.burgerMenuOpen : ""
        }`}>
        <FontAwesomeIcon
          className={styles.burgerMenuClose}
          icon="times-circle"
          onClick={() => {
            setShowBurgerMenuNextgen(false);
            setBurgerMenuOpen(false);
            setShowBurgerMenuAbout(false);
            setShowBurgerMenuCommunity(false);
            setShowBurgerMenuTools(false);
          }}></FontAwesomeIcon>
        <Container className="text-center">
          <Row className="pt-5 pb-4">
            <Col>
              <Image
                loading="eager"
                priority
                className={styles.logoIcon}
                src="https://d3lqz0a4bldqgf.cloudfront.net/seize_images/Seize_Logo_Glasses.png"
                alt="6529Seize"
                width={319}
                height={50}
              />
            </Col>
          </Row>
          <Row className="pt-3 pb-3">
            <Col>
              <h3
                className={`d-flex justify-content-center ${styles.burgerMenuHeader}`}>
                {printHeaderConnect()}
              </h3>
            </Col>
          </Row>
          <Row className="pt-3 pb-3">
            <Col>
              <a href="/the-memes?sort=age&sort_dir=ASC">
                <h3>The Memes</h3>
              </a>
            </Col>
          </Row>
          <Row className="pt-3 pb-3">
            <Col>
              <a href="/6529-gradient?sort=id&sort_dir=ASC">
                <h3>Gradient</h3>
              </a>
            </Col>
          </Row>
          <Row className="pt-3 pb-3">
            <Col>
              <a href="/meme-lab">
                <h3>Meme Lab</h3>
              </a>
            </Col>
          </Row>
          <Row className="pt-3 pb-3">
            <Col>
              <a href="/rememes">
                <h3>ReMemes</h3>
              </a>
            </Col>
          </Row>
          <Row className="pt-3 pb-3">
            <Col>
              <h3
                onClick={() => {
                  setShowBurgerMenuNextgen(!showBurgerMenuNextgen);
                  setShowBurgerMenuCommunity(false);
                  setShowBurgerMenuAbout(false);
                  setShowBurgerMenuTools(false);
                }}
                className={`${styles.burgerMenuHeader}
                  ${
                    showBurgerMenuNextgen
                      ? styles.burgerMenuCaretClose
                      : styles.burgerMenuCaretOpen
                  }`}>
                NextGen
              </h3>
            </Col>
            {showBurgerMenuNextgen && (
              <Container>
                <Row>
                  <Col xs={{ span: 6, offset: 3 }}>
                    <hr />
                  </Col>
                </Row>
                <Row className="pt-3">
                  <Col>
                    <a href="/nextgen">
                      <h3>Collections</h3>
                    </a>
                  </Col>
                </Row>
                <Row className="pt-3">
                  <Col>
                    <a href="/nextgen/admin">
                      <h3>Admin</h3>
                    </a>
                  </Col>
                </Row>
                <Row>
                  <Col xs={{ span: 6, offset: 3 }}>
                    <hr />
                  </Col>
                </Row>
              </Container>
            )}
          </Row>
          <Row className="pt-3 pb-3">
            <Col>
              <h3
                onClick={() => {
                  setShowBurgerMenuCommunity(!showBurgerMenuCommunity);
                  setShowBurgerMenuNextgen(false);
                  setShowBurgerMenuAbout(false);
                  setShowBurgerMenuTools(false);
                }}
                onKeyDown={(e) => {
                  if (e.key === "Enter" || e.key === " ") {
                    setShowBurgerMenuCommunity(!showBurgerMenuCommunity);
                    setShowBurgerMenuNextgen(false);
                    setShowBurgerMenuAbout(false);
                    setShowBurgerMenuTools(false);
                  }
                }}
<<<<<<< HEAD
                tabIndex={0}
=======
>>>>>>> 85615a58
                className={`${styles.burgerMenuHeader}
                  ${
                    showBurgerMenuCommunity
                      ? styles.burgerMenuCaretClose
                      : styles.burgerMenuCaretOpen
                  }`}>
                Community
              </h3>
            </Col>
            {showBurgerMenuCommunity && (
              <Container>
                <Row>
                  <Col xs={{ span: 6, offset: 3 }}>
                    <hr />
                  </Col>
                </Row>
                <Row className="pt-3">
                  <Col>
                    <a href="/community">
                      <h3>Community</h3>
                    </a>
                  </Col>
                </Row>
                <Row className="pt-3">
                  <Col>
                    <a href="/latest-activity">
                      <h3>Latest Activity</h3>
                    </a>
                  </Col>
                </Row>
                <Row>
                  <Col xs={{ span: 6, offset: 3 }}>
                    <hr />
                  </Col>
                </Row>
                <Row className="pt-3">
                  <Col>
                    <a href="/community-metrics">
                      <h3>Community Metrics</h3>
                    </a>
                  </Col>
                </Row>
                <Row className="pt-3">
                  <Col>
                    <a href="/community-stats">
                      <h3>Community Stats</h3>
                    </a>
                  </Col>
                </Row>
                <Row className="pt-3">
                  <Col>
                    <a href="/levels">
                      <h3>Levels</h3>
                    </a>
                  </Col>
                </Row>
                <Row>
                  <Col xs={{ span: 6, offset: 3 }}>
                    <hr />
                  </Col>
                </Row>
                <Row className="pt-3">
                  <Col>
                    <a href="/meme-accounting">
                      <h3>Meme Accounting </h3>
                    </a>
                  </Col>
                </Row>
                <Row className="pt-3">
                  <Col>
                    <a href="/gas">
                      <h3>Gas</h3>
                    </a>
                  </Col>
                </Row>
                <Row>
                  <Col xs={{ span: 6, offset: 3 }}>
                    <hr />
                  </Col>
                </Row>
              </Container>
            )}
          </Row>
          <Row className="pt-3 pb-3">
            <Col>
              <h3
                onClick={() => {
                  setShowBurgerMenuTools(!showBurgerMenuTools);
                  setShowBurgerMenuNextgen(false);
                  setShowBurgerMenuCommunity(false);
                  setShowBurgerMenuAbout(false);
                }}
                className={`${styles.burgerMenuHeader}
                  ${
                    showBurgerMenuTools
                      ? styles.burgerMenuCaretClose
                      : styles.burgerMenuCaretOpen
                  }`}>
                Tools
              </h3>
            </Col>
            {showBurgerMenuTools && (
              <Container>
                <Row>
                  <Col xs={{ span: 6, offset: 3 }}>
                    <hr />
                  </Col>
                </Row>
                <Row className="pt-3">
                  <Col>
                    <a href="/delegation/delegation-center">
                      <h3>Delegation Center</h3>
                    </a>
                  </Col>
                </Row>
                <Row>
                  <Col xs={{ span: 6, offset: 3 }}>
                    <hr />
                  </Col>
                </Row>
                <Row className="pt-3">
                  <Col>
                    <a href="/distribution-plan-tool">
                      <h3>EMMA</h3>
                    </a>
                  </Col>
                </Row>
                <Row className="pt-3">
                  <Col>
                    <a href="/meme-blocks">
                      <h3>Meme Blocks</h3>
                    </a>
                  </Col>
                </Row>
                <Row>
                  <Col xs={{ span: 6, offset: 3 }}>
                    <hr />
                  </Col>
                </Row>
                <Row className="pt-3">
                  <Col>
                    <a href="/delegation-mapping-tool">
                      <h3>Delegation Mapping</h3>
                    </a>
                  </Col>
                </Row>
                <Row className="pt-3">
                  <Col>
                    <a href="/consolidation-mapping-tool">
                      <h3>Consolidation Mapping</h3>
                    </a>
                  </Col>
                </Row>
                <Row className="pt-3">
                  <Col>
                    <a href="/consolidation-use-cases">
                      <h3>Consolidation Use Cases</h3>
                    </a>
                  </Col>
                </Row>
                <Row>
                  <Col xs={{ span: 6, offset: 3 }}>
                    <hr />
                  </Col>
                </Row>
                <Row className="pt-3">
                  <Col>
                    <a href="/downloads">
                      <h3>Downloads</h3>
                    </a>
                  </Col>
                </Row>
                <Row>
                  <Col xs={{ span: 6, offset: 3 }}>
                    <hr />
                  </Col>
                </Row>
              </Container>
            )}
          </Row>
          <Row className="pt-3 pb-3">
            <Col>
              <h3
                onClick={() => {
                  setShowBurgerMenuAbout(!showBurgerMenuAbout);
                  setShowBurgerMenuNextgen(false);
                  setShowBurgerMenuCommunity(false);
                  setShowBurgerMenuTools(false);
                }}
                className={`${styles.burgerMenuHeader}
                  ${
                    showBurgerMenuAbout
                      ? styles.burgerMenuCaretClose
                      : styles.burgerMenuCaretOpen
                  }`}>
                About
              </h3>
            </Col>
            {showBurgerMenuAbout && (
              <Container>
                <Row>
                  <Col xs={{ span: 6, offset: 3 }}>
                    <hr />
                  </Col>
                </Row>
                <Row className="pt-3">
                  <Col>
                    <a href={`/about/${AboutSection.MEMES}`}>
                      <h3>The Memes</h3>
                    </a>
                  </Col>
                </Row>
                <Row className="pt-3">
                  <Col>
                    <a href={`/about/${AboutSection.MEMES_CALENDAR}`}>
                      <h3>Memes Calendar</h3>
                    </a>
                  </Col>
                </Row>
                <Row className="pt-3">
                  <Col>
                    <a href={`/about/${AboutSection.MEME_LAB}`}>
                      <h3>Meme Lab</h3>
                    </a>
                  </Col>
                </Row>
                <Row className="pt-3">
                  <Col>
                    <a href={`/about/${AboutSection.GRADIENTS}`}>
                      <h3>Gradient</h3>
                    </a>
                  </Col>
                </Row>
                <Row>
                  <Col xs={{ span: 6, offset: 3 }}>
                    <hr />
                  </Col>
                </Row>
                <Row className="pt-3">
                  <Col>
                    <a href={`/about/${AboutSection.GDRC1}`}>
                      <h3>GDRC1</h3>
                    </a>
                  </Col>
                </Row>
                <Row>
                  <Col xs={{ span: 6, offset: 3 }}>
                    <hr />
                  </Col>
                </Row>
                <Row className="pt-3">
                  <Col>
                    <a href={`/about/${AboutSection.NFT_DELEGATION}`}>
                      <h3>NFT Delegation</h3>
                    </a>
                  </Col>
                </Row>
                <Row>
                  <Col xs={{ span: 6, offset: 3 }}>
                    <hr />
                  </Col>
                </Row>
                <Row className="pt-3">
                  <Col>
                    <a href={`/about/${AboutSection.FAQ}`}>
                      <h3>FAQ</h3>
                    </a>
                  </Col>
                </Row>
                <Row className="pt-3">
                  <Col>
                    <a href={`/about/${AboutSection.ENS}`}>
                      <h3>ENS</h3>
                    </a>
                  </Col>
                </Row>
                <Row className="pt-3">
                  <Col>
                    <a href={`/about/${AboutSection.MINTING}`}>
                      <h3>Minting</h3>
                    </a>
                  </Col>
                </Row>
                <Row className="pt-3">
                  <Col>
                    <a href={`/about/${AboutSection.LICENSE}`}>
                      <h3>License</h3>
                    </a>
                  </Col>
                </Row>
                <Row>
                  <Col xs={{ span: 6, offset: 3 }}>
                    <hr />
                  </Col>
                </Row>
                <Row className="pt-3">
                  <Col>
                    <a href={`/about/${AboutSection.APPLY}`}>
                      <h3>Apply</h3>
                    </a>
                  </Col>
                </Row>
                <Row className="pt-3">
                  <Col>
                    <a href={`/about/${AboutSection.CONTACT_US}`}>
                      <h3>Contact Us</h3>
                    </a>
                  </Col>
                </Row>
                <Row className="pt-3">
                  <Col>
                    <a href={`/about/${AboutSection.RELEASE_NOTES}`}>
                      <h3>Release Notes</h3>
                    </a>
                  </Col>
                </Row>
                <Row className="pt-3">
                  <Col>
                    <a href={`/about/${AboutSection.DATA_DECENTR}`}>
                      <h3>Data Decentralization</h3>
                    </a>
                  </Col>
                </Row>
                <Row>
                  <Col xs={{ span: 6, offset: 3 }}>
                    <hr />
                  </Col>
                </Row>
                <Row className="pt-3">
                  <Col>
                    <a href={`/about/${AboutSection.TERMS_OF_SERVICE}`}>
                      <h3>Terms of Service</h3>
                    </a>
                  </Col>
                </Row>
                <Row className="pt-3">
                  <Col>
                    <a href={`/about/${AboutSection.PRIVACY_POLICY}`}>
                      <h3>Privacy Policy</h3>
                    </a>
                  </Col>
                </Row>
                <Row className="pt-3">
                  <Col>
                    <a href={`/about/${AboutSection.COOKIE_POLICY}`}>
                      <h3>Cookie Policy</h3>
                    </a>
                  </Col>
                </Row>
                <Row>
                  <Col xs={{ span: 6, offset: 3 }}>
                    <hr />
                  </Col>
                </Row>
              </Container>
            )}
          </Row>
        </Container>
      </div>
    );
  }

  return (
    <>
      {printBurgerMenu()}
      <Container fluid className={styles.mainContainer}>
        <Row>
          <Col>
            <Container>
              <Row className={styles.headerRow}>
                <Col
                  xs={{ span: 8 }}
                  sm={{ span: 8 }}
                  md={{ span: 8 }}
                  lg={{ span: 3 }}
                  className={`d-flex align-items-center justify-content-start ${styles.headerLeft}`}>
                  <a href="/">
                    <Image
                      loading="eager"
                      priority
                      className={styles.logoIcon}
                      src="https://d3lqz0a4bldqgf.cloudfront.net/seize_images/Seize_Logo_Glasses.png"
                      alt="6529Seize"
                      width={319}
                      height={50}
                    />
                  </a>
                </Col>
                <Col
                  xs={{ span: 4 }}
                  sm={{ span: 4 }}
                  md={{ span: 4 }}
                  lg={{ span: 9 }}
                  className={`d-flex align-items-center justify-content-end ${styles.headerRight}`}>
                  <Container>
                    <Navbar expand="lg" variant="dark">
                      <Container
                        className={`d-flex align-items-center justify-content-end no-padding`}>
                        <Image
                          loading="eager"
                          priority
                          width="0"
                          height="0"
                          style={{
                            height: "auto",
                            width: "auto",
                            maxHeight: "42px",
                            paddingLeft: "35px",
                          }}
                          className={`${styles.burgerMenuBtn} d-block ${styles.dMdNone}`}
                          src="https://d3lqz0a4bldqgf.cloudfront.net/seize_images/Seize_Logo_Icon.png"
                          alt="6529Seize"
                          onClick={() => setBurgerMenuOpen(true)}
                        />
                        <Navbar
                          id="seize-navbar-nav"
                          className={`justify-content-end d-none ${styles.dMdBlock}`}>
                          <Nav className="justify-content-end ml-auto">
                            <Nav.Link
                              className={`${styles.mainNavLink} ${
                                router.pathname === "/the-memes" ? "active" : ""
                              }`}
                              href="/the-memes?sort=age&sort_dir=ASC">
                              The Memes
                            </Nav.Link>
                            <Nav.Link
                              className={`${styles.mainNavLink} ${
                                router.pathname === "/6529-gradient"
                                  ? "active"
                                  : ""
                              }`}
                              href="/6529-gradient?sort=id&sort_dir=ASC">
                              Gradient
                            </Nav.Link>
                            <Nav.Link
                              className={`${styles.mainNavLink} ${
                                router.pathname === "/meme-lab" ? "active" : ""
                              }`}
                              href="/meme-lab">
                              Meme Lab
                            </Nav.Link>
                            <Nav.Link
                              className={`${styles.mainNavLink} ${
                                router.pathname === "/rememes" ? "active" : ""
                              }`}
                              href="/rememes">
                              ReMemes
                            </Nav.Link>
                            <NavDropdown
                              title="NextGen"
                              align={"start"}
                              className={`${styles.mainNavLink} ${styles.mainNavLinkPadding}`}>
                              <NavDropdown.Item
                                className={styles.dropdownItem}
                                onClick={() =>
                                  (window.location.href = "/nextgen")
                                }>
                                Collections
                              </NavDropdown.Item>
                              <NavDropdown.Item
                                className={styles.dropdownItem}
                                onClick={() =>
                                  (window.location.href = "/nextgen/admin")
                                }>
                                Admin
                              </NavDropdown.Item>
                            </NavDropdown>
                            <NavDropdown
                              title="Community"
                              align={"start"}
                              className={`${styles.mainNavLink} ${styles.mainNavLinkPadding}`}>
                              <NavDropdown.Item
                                className={styles.dropdownItem}
                                onClick={() =>
                                  (window.location.href = "/community")
                                }>
                                Community
                              </NavDropdown.Item>
                              <NavDropdown.Item
                                className={styles.dropdownItem}
                                onClick={() =>
                                  (window.location.href = "/latest-activity")
                                }>
                                Latest Activity
                              </NavDropdown.Item>
                              <NavDropdown.Divider />
                              <NavDropdown.Item
                                className={styles.dropdownItem}
                                onClick={() =>
                                  (window.location.href = "/community-metrics")
                                }>
                                Community Metrics
                              </NavDropdown.Item>
                              <NavDropdown.Item
                                className={styles.dropdownItem}
                                onClick={() =>
                                  (window.location.href = "/community-stats")
                                }>
                                Community Stats
                              </NavDropdown.Item>
                              <NavDropdown.Item
                                className={styles.dropdownItem}
                                onClick={() =>
                                  (window.location.href = "/levels")
                                }>
                                Levels
                              </NavDropdown.Item>
                              <NavDropdown.Divider />
                              <NavDropdown.Item
                                className={styles.dropdownItem}
                                onClick={() =>
                                  (window.location.href = "/meme-accounting")
                                }>
                                Meme Accounting
                              </NavDropdown.Item>
                              <NavDropdown.Item
                                className={styles.dropdownItem}
                                onClick={() => (window.location.href = "/gas")}>
                                Gas
                              </NavDropdown.Item>
                            </NavDropdown>
                            <NavDropdown
                              title="Tools"
                              align={"start"}
                              className={`${styles.mainNavLink} ${styles.mainNavLinkPadding}`}>
                              <NavDropdown.Item
                                className={styles.dropdownItem}
                                onClick={() =>
                                  (window.location.href =
                                    "/delegation/delegation-center")
                                }>
                                Delegation Center
                              </NavDropdown.Item>
                              <NavDropdown.Divider />
                              <NavDropdown.Item
                                className={styles.dropdownItem}
                                onClick={() =>
                                  (window.location.href =
                                    "/distribution-plan-tool")
                                }>
                                EMMA
                              </NavDropdown.Item>
                              <NavDropdown.Item
                                className={styles.dropdownItem}
                                onClick={() =>
                                  (window.location.href = "/meme-blocks")
                                }>
                                Meme Blocks
                              </NavDropdown.Item>
                              <NavDropdown.Divider />
                              <NavDropdown.Item
                                className={styles.dropdownItem}
                                onClick={() =>
                                  (window.location.href =
                                    "/delegation-mapping-tool")
                                }>
                                Delegation Mapping
                              </NavDropdown.Item>
                              <NavDropdown.Item
                                className={styles.dropdownItem}
                                onClick={() =>
                                  (window.location.href =
                                    "/consolidation-mapping-tool")
                                }>
                                Consolidation Mapping
                              </NavDropdown.Item>
                              <NavDropdown.Item
                                className={styles.dropdownItem}
                                onClick={() =>
                                  (window.location.href =
                                    "/consolidation-use-cases")
                                }>
                                Consolidation Use Cases
                              </NavDropdown.Item>
                              <NavDropdown.Divider />
                              <NavDropdown.Item
                                className={styles.dropdownItem}
                                onClick={() =>
                                  (window.location.href = "/downloads")
                                }>
                                Downloads
                              </NavDropdown.Item>
                            </NavDropdown>
                            <NavDropdown
                              title="About"
                              className={`${styles.mainNavLink} ${
                                styles.mainNavLinkPadding
                              } ${
                                router.pathname.includes("/about")
                                  ? "active"
                                  : ""
                              }`}
                              align={"start"}>
                              <NavDropdown.Item
                                className={styles.dropdownItem}
                                onClick={() =>
                                  (window.location.href = `/about/${AboutSection.MEMES}`)
                                }>
                                The Memes
                              </NavDropdown.Item>
                              <NavDropdown.Item
                                className={styles.dropdownItem}
                                onClick={() =>
                                  (window.location.href = `/about/${AboutSection.MEMES_CALENDAR}`)
                                }>
                                Memes Calendar
                              </NavDropdown.Item>
                              <NavDropdown.Item
                                className={styles.dropdownItem}
                                onClick={() =>
                                  (window.location.href = `/about/${AboutSection.MEME_LAB}`)
                                }>
                                Meme Lab
                              </NavDropdown.Item>
                              <NavDropdown.Item
                                className={styles.dropdownItem}
                                onClick={() =>
                                  (window.location.href = `/about/${AboutSection.GRADIENTS}`)
                                }>
                                Gradient
                              </NavDropdown.Item>
                              <NavDropdown.Divider />
                              <NavDropdown.Item
                                className={styles.dropdownItem}
                                onClick={() =>
                                  (window.location.href = `/about/${AboutSection.GDRC1}`)
                                }>
                                GDRC1
                              </NavDropdown.Item>
                              <NavDropdown.Divider />
                              <NavDropdown.Item
                                className={styles.dropdownItem}
                                onClick={() =>
                                  (window.location.href = `/about/${AboutSection.NFT_DELEGATION}`)
                                }>
                                NFT Delegation
                              </NavDropdown.Item>
                              <NavDropdown.Divider />
                              <NavDropdown.Item
                                className={styles.dropdownItem}
                                onClick={() =>
                                  (window.location.href = `/about/${AboutSection.FAQ}`)
                                }>
                                FAQ
                              </NavDropdown.Item>
                              <NavDropdown.Item
                                className={styles.dropdownItem}
                                onClick={() =>
                                  (window.location.href = `/about/${AboutSection.ENS}`)
                                }>
                                ENS
                              </NavDropdown.Item>
                              <NavDropdown.Item
                                className={styles.dropdownItem}
                                onClick={() =>
                                  (window.location.href = `/about/${AboutSection.MINTING}`)
                                }>
                                Minting
                              </NavDropdown.Item>
                              <NavDropdown.Item
                                className={styles.dropdownItem}
                                onClick={() =>
                                  (window.location.href = `/about/${AboutSection.LICENSE}`)
                                }>
                                License
                              </NavDropdown.Item>
                              <NavDropdown.Divider />
                              <NavDropdown.Item
                                className={styles.dropdownItem}
                                onClick={() =>
                                  (window.location.href = `/about/${AboutSection.APPLY}`)
                                }>
                                Apply
                              </NavDropdown.Item>
                              <NavDropdown.Item
                                className={styles.dropdownItem}
                                onClick={() =>
                                  (window.location.href = `/about/${AboutSection.CONTACT_US}`)
                                }>
                                Contact Us
                              </NavDropdown.Item>
                              <NavDropdown.Item
                                className={styles.dropdownItem}
                                onClick={() =>
                                  (window.location.href = `/about/${AboutSection.RELEASE_NOTES}`)
                                }>
                                Release Notes
                              </NavDropdown.Item>
                              <NavDropdown.Item
                                className={styles.dropdownItem}
                                onClick={() =>
                                  (window.location.href = `/about/${AboutSection.DATA_DECENTR}`)
                                }>
                                Data Decentralization
                              </NavDropdown.Item>
                              <NavDropdown.Divider />
                              <NavDropdown.Item
                                className={styles.dropdownItem}
                                onClick={() =>
                                  (window.location.href = `/about/${AboutSection.TERMS_OF_SERVICE}`)
                                }>
                                Terms of Service
                              </NavDropdown.Item>
                              <NavDropdown.Item
                                className={styles.dropdownItem}
                                onClick={() =>
                                  (window.location.href = `/about/${AboutSection.PRIVACY_POLICY}`)
                                }>
                                Privacy Policy
                              </NavDropdown.Item>
                              <NavDropdown.Item
                                className={styles.dropdownItem}
                                onClick={() =>
                                  (window.location.href = `/about/${AboutSection.COOKIE_POLICY}`)
                                }>
                                Cookie Policy
                              </NavDropdown.Item>
                            </NavDropdown>
                            {printHeaderConnect()}
                          </Nav>
                        </Navbar>
                        <Image
                          loading="eager"
                          priority
                          width="0"
                          height="0"
                          style={{
                            height: "auto",
                            width: "auto",
                            maxHeight: "42px",
                            paddingLeft: "35px",
                          }}
                          className={`d-none ${styles.dMdBlock}`}
                          src="https://d3lqz0a4bldqgf.cloudfront.net/seize_images/Seize_Logo_Icon.png"
                          alt="6529Seize"
                        />
                      </Container>
                    </Navbar>
                  </Container>
                </Col>
              </Row>
            </Container>
          </Col>
        </Row>
      </Container>
    </>
  );
}<|MERGE_RESOLUTION|>--- conflicted
+++ resolved
@@ -224,10 +224,6 @@
                     setShowBurgerMenuTools(false);
                   }
                 }}
-<<<<<<< HEAD
-                tabIndex={0}
-=======
->>>>>>> 85615a58
                 className={`${styles.burgerMenuHeader}
                   ${
                     showBurgerMenuCommunity
