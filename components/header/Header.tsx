--- conflicted
+++ resolved
@@ -664,18 +664,7 @@
                             </Nav.Link>
                             <Nav.Link
                               className={`${styles.mainNavLink} ${
-<<<<<<< HEAD
-                                router.pathname == "/nextgen" ? "active" : ""
-                              }`}
-                              href="/nextgen">
-                              NextGen
-                            </Nav.Link>
-                            <Nav.Link
-                              className={`${styles.mainNavLink} ${
-                                router.pathname == "/rememes" ? "active" : ""
-=======
                                 router.pathname === "/rememes" ? "active" : ""
->>>>>>> 1e76b40a
                               }`}
                               href="/rememes">
                               ReMemes
