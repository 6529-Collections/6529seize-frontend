import styles from "./Header.module.scss";
import { Container, Row, Col, Nav, Navbar, NavDropdown } from "react-bootstrap";
import { useRouter } from "next/router";
import { useEffect, useState } from "react";
import Image from "next/image";
import { AboutSection } from "../../pages/about/[section]";
import { FontAwesomeIcon } from "@fortawesome/react-fontawesome";
import { DBResponse } from "../../entities/IDBResponse";
import { fetchUrl } from "../../services/6529api";
import HeaderConnect from "./HeaderConnect";
import { useAccount } from "wagmi";
import SearchProfileButton from "./search-profile/SearchProfileButton";
import UserSetUpProfileCta from "../user/utils/no-profile/set-up-profile/UserSetUpProfileCta";

interface Props {
  onLoad?: () => void;
  onSetWallets?(wallets: string[]): any;
}

export default function Header(props: Readonly<Props>) {
  const router = useRouter();
  const account = useAccount();

  const [consolidations, setConsolidations] = useState<string[]>([]);
  const [burgerMenuOpen, setBurgerMenuOpen] = useState(false);

  const [showBurgerMenuCollections, setShowBurgerMenuCollections] =
    useState(false);
  const [showBurgerMenuAbout, setShowBurgerMenuAbout] = useState(false);
  const [showBurgerMenuCommunity, setShowBurgerMenuCommunity] = useState(false);
  const [showBurgerMenuTools, setShowBurgerMenuTools] = useState(false);

  useEffect(() => {
    function handleResize() {
      setShowBurgerMenuCollections(false);
      setBurgerMenuOpen(false);
      setShowBurgerMenuAbout(false);
      setShowBurgerMenuCommunity(false);
      setShowBurgerMenuTools(false);
    }

    window.addEventListener("resize", handleResize);

    handleResize();

    if (props.onLoad) {
      props.onLoad();
    }
    return () => window.removeEventListener("resize", handleResize);
  }, []);

  useEffect(() => {
    if (props.onSetWallets) {
      const isConsolidation = consolidations.length > 1;
      if (isConsolidation) {
        props.onSetWallets(consolidations);
      } else if (account.address) {
        props.onSetWallets([account.address]);
      } else {
        props.onSetWallets([]);
      }
    }
  }, [consolidations, account.address]);

  useEffect(() => {
    if (account.address) {
      fetchUrl(
        `${process.env.API_ENDPOINT}/api/consolidations/${account.address}`
      ).then((response: DBResponse) => {
        setConsolidations(Array.from(response.data));
      });
    } else {
      setConsolidations([]);
    }
  }, [account.address]);

  function printMobileRow(name: string, path: string) {
    return (
      <Row className="pt-3">
        <Col>
          <a href={path}>
            <h3>{name}</h3>
          </a>
        </Col>
      </Row>
    );
  }

  function printNavDropdown(name: string, path: string) {
    return (
      <NavDropdown.Item
        className={styles.dropdownItem}
        onClick={() => (window.location.href = path)}>
        {name}
      </NavDropdown.Item>
    );
  }

  function printHeaderConnect() {
    return <HeaderConnect />;
  }

  function printBurgerMenu() {
    return (
      <div
        className={`${styles.burgerMenu} ${
          burgerMenuOpen ? styles.burgerMenuOpen : ""
        }`}>
        <Container className="pt-2 pb-2">
          <Row>
            <Col className="d-flex justify-content-end">
              <FontAwesomeIcon
                className={styles.burgerMenuClose}
                icon="times-circle"
                onClick={() => {
                  setBurgerMenuOpen(false);
                  setShowBurgerMenuCollections(false);
                  setShowBurgerMenuAbout(false);
                  setShowBurgerMenuCommunity(false);
                  setShowBurgerMenuTools(false);
                }}></FontAwesomeIcon>
            </Col>
          </Row>
        </Container>
        <Container className="text-center">
          <Row className="pt-3 pb-3">
            <Col>
              <Image
                loading="eager"
                priority
                className={styles.logoIcon}
                src="https://d3lqz0a4bldqgf.cloudfront.net/seize_images/Seize_Logo_Glasses.png"
                alt="6529Seize"
                width={319}
                height={50}
              />
            </Col>
          </Row>
          <Row className="pt-4 pb-3">
            <Col>
              <h3
                className={`d-flex justify-content-center ${styles.burgerMenuHeader}`}>
                {printHeaderConnect()}
              </h3>
            </Col>
          </Row>
          <Row className="pt-3 pb-3">
            <Col>
              <a href="/">
                <h3>Home</h3>
              </a>
            </Col>
          </Row>
          <Row className="pt-3 pb-3">
            <Col>
              <h3
                onClick={() => {
                  setShowBurgerMenuCollections(!showBurgerMenuCollections);
                  setShowBurgerMenuCommunity(false);
                  setShowBurgerMenuAbout(false);
                  setShowBurgerMenuTools(false);
                }}
                onKeyDown={(e) => {
                  if (e.key === "Enter" || e.key === " ") {
                    setShowBurgerMenuCollections(!showBurgerMenuCollections);
                    setShowBurgerMenuCommunity(false);
                    setShowBurgerMenuAbout(false);
                    setShowBurgerMenuTools(false);
                  }
                }}
                className={`${styles.burgerMenuHeader}
                  ${
                    showBurgerMenuCollections
                      ? styles.burgerMenuCaretClose
                      : styles.burgerMenuCaretOpen
                  }`}>
                Collections
              </h3>
            </Col>
            {showBurgerMenuCollections && (
              <Container>
                <Row>
                  <Col xs={{ span: 6, offset: 3 }}>
                    <hr />
                  </Col>
                </Row>
                <Row className="pt-3">
                  <Col>
                    <a href="/the-memes">
                      <h3>The Memes</h3>
                    </a>
                  </Col>
                </Row>
                <Row className="pt-3">
                  <Col>
                    <a href="/6529-gradient">
                      <h3>Gradient</h3>
                    </a>
                  </Col>
                </Row>
                <Row>
                  <Col xs={{ span: 6, offset: 3 }}>
                    <hr />
                  </Col>
                </Row>
                <Row className="pt-3">
                  <Col>
                    <a href="/nextgen">
                      <h3>
<<<<<<< HEAD
                        NextGen
=======
                        <span>NextGen</span>&nbsp;
>>>>>>> 12762aa1
                        <span className={styles.new}>new</span>
                      </h3>
                    </a>
                  </Col>
                </Row>
                <Row>
                  <Col xs={{ span: 6, offset: 3 }}>
                    <hr />
                  </Col>
                </Row>
                <Row className="pt-3">
                  <Col>
                    <a href="/meme-lab">
                      <h3>Meme Lab</h3>
                    </a>
                  </Col>
                </Row>
                <Row className="pt-3">
                  <Col>
                    <a href="/rememes">
                      <h3>ReMemes</h3>
                    </a>
                  </Col>
                </Row>
                <Row>
                  <Col xs={{ span: 6, offset: 3 }}>
                    <hr />
                  </Col>
                </Row>
              </Container>
            )}
          </Row>
          <Row className="pt-3 pb-3">
            <Col>
              <h3
                onClick={() => {
                  setShowBurgerMenuCommunity(!showBurgerMenuCommunity);
                  setShowBurgerMenuCollections(false);
                  setShowBurgerMenuAbout(false);
                  setShowBurgerMenuTools(false);
                }}
                onKeyDown={(e) => {
                  if (e.key === "Enter" || e.key === " ") {
                    setShowBurgerMenuCommunity(!showBurgerMenuCommunity);
                    setShowBurgerMenuCollections(false);
                    setShowBurgerMenuAbout(false);
                    setShowBurgerMenuTools(false);
                  }
                }}
                className={`${styles.burgerMenuHeader}
                  ${
                    showBurgerMenuCommunity
                      ? styles.burgerMenuCaretClose
                      : styles.burgerMenuCaretOpen
                  }`}>
                Community
              </h3>
            </Col>
            {showBurgerMenuCommunity && (
              <Container>
                <Row>
                  <Col xs={{ span: 6, offset: 3 }}>
                    <hr />
                  </Col>
                </Row>
                <Row className="pt-3">
                  <Col>
                    <a href="/community">
                      <h3>Community</h3>
                    </a>
                  </Col>
                </Row>
                <Row className="pt-3">
                  <Col>
                    <a href="/community-activity">
                      <h3>Community Activity</h3>
                    </a>
                  </Col>
                </Row>
                <Row className="pt-3">
                  <Col>
                    <a href="/nft-activity">
                      <h3>NFT Activity</h3>
                    </a>
                  </Col>
                </Row>
                <Row>
                  <Col xs={{ span: 6, offset: 3 }}>
                    <hr />
                  </Col>
                </Row>
                <Row className="pt-3">
                  <Col>
                    <a href="/community-metrics">
                      <h3>Community Metrics</h3>
                    </a>
                  </Col>
                </Row>
                <Row className="pt-3">
                  <Col>
                    <a href="/community-stats">
                      <h3>Community Stats</h3>
                    </a>
                  </Col>
                </Row>
                <Row className="pt-3">
                  <Col>
                    <a href="/levels">
                      <h3>Levels</h3>
                    </a>
                  </Col>
                </Row>
                <Row>
                  <Col xs={{ span: 6, offset: 3 }}>
                    <hr />
                  </Col>
                </Row>
              </Container>
            )}
          </Row>
          <Row className="pt-3 pb-3">
            <Col>
              <h3
                onClick={() => {
                  setShowBurgerMenuTools(!showBurgerMenuTools);
                  setShowBurgerMenuCollections(false);
                  setShowBurgerMenuCommunity(false);
                  setShowBurgerMenuAbout(false);
                }}
                onKeyDown={(e) => {
                  if (e.key === "Enter" || e.key === " ") {
                    setShowBurgerMenuTools(!showBurgerMenuTools);
                    setShowBurgerMenuCollections(false);
                    setShowBurgerMenuCommunity(false);
                    setShowBurgerMenuAbout(false);
                  }
                }}
                className={`${styles.burgerMenuHeader}
                  ${
                    showBurgerMenuTools
                      ? styles.burgerMenuCaretClose
                      : styles.burgerMenuCaretOpen
                  }`}>
                Tools
              </h3>
            </Col>
            {showBurgerMenuTools && (
              <Container>
                <Row>
                  <Col xs={{ span: 6, offset: 3 }}>
                    <hr />
                  </Col>
                </Row>
                <Row className="pt-3">
                  <Col>
                    <a href="/delegation/delegation-center">
                      <h3>Delegation Center</h3>
                    </a>
                  </Col>
                </Row>
                <Row>
                  <Col xs={{ span: 6, offset: 3 }}>
                    <hr />
                  </Col>
                </Row>
                <Row className="pt-3">
                  <Col>
                    <a href="/distribution-plan-tool">
                      <h3>EMMA</h3>
                    </a>
                  </Col>
                </Row>
                <Row className="pt-3">
                  <Col>
                    <a href="/meme-blocks">
                      <h3>Meme Blocks</h3>
                    </a>
                  </Col>
                </Row>
                <Row className="pt-3">
                  <Col>
                    <a href="/open-data">
                      <h3>Open Data</h3>
                    </a>
                  </Col>
                </Row>
                <Row>
                  <Col xs={{ span: 6, offset: 3 }}>
                    <hr />
                  </Col>
                </Row>
                {printMobileRow("Meme Accounting", "/meme-accounting")}
                {printMobileRow("Meme Gas", "/meme-gas")}
                <Row>
                  <Col xs={{ span: 6, offset: 3 }}>
                    <hr />
                  </Col>
                </Row>
              </Container>
            )}
          </Row>
          <Row className="pt-3 pb-3">
            <Col>
              <h3
                onClick={() => {
                  setShowBurgerMenuAbout(!showBurgerMenuAbout);
                  setShowBurgerMenuCollections(false);
                  setShowBurgerMenuCommunity(false);
                  setShowBurgerMenuTools(false);
                }}
                className={`${styles.burgerMenuHeader}
                  ${
                    showBurgerMenuAbout
                      ? styles.burgerMenuCaretClose
                      : styles.burgerMenuCaretOpen
                  }`}>
                About
              </h3>
            </Col>
            {showBurgerMenuAbout && (
              <Container>
                <Row>
                  <Col xs={{ span: 6, offset: 3 }}>
                    <hr />
                  </Col>
                </Row>
                <Row className="pt-3">
                  <Col>
                    <a href={`/about/${AboutSection.MEMES}`}>
                      <h3>The Memes</h3>
                    </a>
                  </Col>
                </Row>
                <Row className="pt-3">
                  <Col>
                    <a href={`/about/${AboutSection.MEMES_CALENDAR}`}>
                      <h3>Memes Calendar</h3>
                    </a>
                  </Col>
                </Row>
                <Row className="pt-3">
                  <Col>
                    <a href={`/about/${AboutSection.MEME_LAB}`}>
                      <h3>Meme Lab</h3>
                    </a>
                  </Col>
                </Row>
                <Row className="pt-3">
                  <Col>
                    <a href={`/about/${AboutSection.GRADIENTS}`}>
                      <h3>Gradient</h3>
                    </a>
                  </Col>
                </Row>
                <Row>
                  <Col xs={{ span: 6, offset: 3 }}>
                    <hr />
                  </Col>
                </Row>
                <Row className="pt-3">
                  <Col>
                    <a href={`/about/${AboutSection.GDRC1}`}>
                      <h3>GDRC1</h3>
                    </a>
                  </Col>
                </Row>
                <Row>
                  <Col xs={{ span: 6, offset: 3 }}>
                    <hr />
                  </Col>
                </Row>
                <Row className="pt-3">
                  <Col>
                    <a href={`/about/${AboutSection.NFT_DELEGATION}`}>
                      <h3>NFT Delegation</h3>
                    </a>
                  </Col>
                </Row>
                <Row>
                  <Col xs={{ span: 6, offset: 3 }}>
                    <hr />
                  </Col>
                </Row>
                <Row className="pt-3">
                  <Col>
                    <a href={`/about/${AboutSection.FAQ}`}>
                      <h3>FAQ</h3>
                    </a>
                  </Col>
                </Row>
                <Row className="pt-3">
                  <Col>
                    <a href={`/about/${AboutSection.ENS}`}>
                      <h3>ENS</h3>
                    </a>
                  </Col>
                </Row>
                <Row className="pt-3">
                  <Col>
                    <a href={`/about/${AboutSection.MINTING}`}>
                      <h3>Minting</h3>
                    </a>
                  </Col>
                </Row>
                <Row className="pt-3">
                  <Col>
                    <a href={`/about/${AboutSection.LICENSE}`}>
                      <h3>License</h3>
                    </a>
                  </Col>
                </Row>
                <Row>
                  <Col xs={{ span: 6, offset: 3 }}>
                    <hr />
                  </Col>
                </Row>
                <Row className="pt-3">
                  <Col>
                    <a href={`/about/${AboutSection.APPLY}`}>
                      <h3>Apply</h3>
                    </a>
                  </Col>
                </Row>
                <Row className="pt-3">
                  <Col>
                    <a href={`/about/${AboutSection.CONTACT_US}`}>
                      <h3>Contact Us</h3>
                    </a>
                  </Col>
                </Row>
                <Row className="pt-3">
                  <Col>
                    <a href={`/about/${AboutSection.RELEASE_NOTES}`}>
                      <h3>Release Notes</h3>
                    </a>
                  </Col>
                </Row>
                <Row className="pt-3">
                  <Col>
                    <a href={`/about/${AboutSection.DATA_DECENTR}`}>
                      <h3>Data Decentralization</h3>
                    </a>
                  </Col>
                </Row>
                <Row>
                  <Col xs={{ span: 6, offset: 3 }}>
                    <hr />
                  </Col>
                </Row>
                <Row className="pt-3">
                  <Col>
                    <a href={`/about/${AboutSection.TERMS_OF_SERVICE}`}>
                      <h3>Terms of Service</h3>
                    </a>
                  </Col>
                </Row>
                <Row className="pt-3">
                  <Col>
                    <a href={`/about/${AboutSection.PRIVACY_POLICY}`}>
                      <h3>Privacy Policy</h3>
                    </a>
                  </Col>
                </Row>
                <Row className="pt-3">
                  <Col>
                    <a href={`/about/${AboutSection.COOKIE_POLICY}`}>
                      <h3>Cookie Policy</h3>
                    </a>
                  </Col>
                </Row>
                <Row>
                  <Col xs={{ span: 6, offset: 3 }}>
                    <hr />
                  </Col>
                </Row>
              </Container>
            )}
          </Row>
        </Container>
      </div>
    );
  }

  return (
    <>
      {printBurgerMenu()}
      <Container fluid className={styles.mainContainer}>
        <Row>
          <Col>
            <Container>
              <Row className={styles.headerRow}>
                <Col
                  xs={{ span: 8 }}
                  sm={{ span: 8 }}
                  md={{ span: 8 }}
                  lg={{ span: 3 }}
                  className={`d-flex align-items-center justify-content-start ${styles.headerLeft}`}>
                  <a href="/">
                    <Image
                      loading="eager"
                      priority
                      className={styles.logoIcon}
                      src="https://d3lqz0a4bldqgf.cloudfront.net/seize_images/Seize_Logo_Glasses.png"
                      alt="6529Seize"
                      width={319}
                      height={50}
                    />
                  </a>
                </Col>

                <Col
                  xs={{ span: 4 }}
                  sm={{ span: 4 }}
                  md={{ span: 4 }}
                  lg={{ span: 9 }}
                  className={`d-flex align-items-center justify-content-end ${styles.headerRight}`}>
                  <Container>
                    <Navbar expand="lg" variant="dark">
                      <Container
                        className={`d-flex align-items-center justify-content-end no-padding`}>
                        <div
                          className={`${styles.dMdNone} d-flex align-items-center`}>
                          <UserSetUpProfileCta />
                          <SearchProfileButton />
                          <Image
                            loading="eager"
                            priority
                            width="0"
                            height="0"
                            style={{
                              height: "auto",
                              width: "auto",
                              maxHeight: "42px",
                            }}
                            className={`${styles.burgerMenuBtn} d-block `}
                            src="https://d3lqz0a4bldqgf.cloudfront.net/seize_images/Seize_Logo_Icon.png"
                            alt="6529Seize"
                            onClick={() => setBurgerMenuOpen(true)}
                          />
                        </div>
                        <Navbar
                          id="seize-navbar-nav"
                          className={`justify-content-end d-none ${styles.dMdBlock}`}>
                          <Nav className="justify-content-end ml-auto">
                            <Nav.Link
                              className={`${styles.mainNavLink} ${
                                router.pathname === "/" ? "active" : ""
                              }`}
                              href="/">
                              Home
                            </Nav.Link>
                            <NavDropdown
                              title="Collections"
                              align={"start"}
                              className={`${styles.mainNavLink} ${styles.mainNavLinkPadding}`}>
                              <NavDropdown.Item
                                className={styles.dropdownItem}
                                onClick={() =>
                                  (window.location.href = "/the-memes")
                                }>
                                The Memes
                              </NavDropdown.Item>
                              <NavDropdown.Item
                                className={styles.dropdownItem}
                                onClick={() =>
                                  (window.location.href = "/6529-gradient")
                                }>
                                Gradient
                              </NavDropdown.Item>
                              <NavDropdown.Divider />
                              <NavDropdown.Item
                                className={styles.dropdownItem}
                                onClick={() =>
                                  (window.location.href = "/nextgen")
                                }>
<<<<<<< HEAD
                                NextGen
=======
                                <span>NextGen</span>&nbsp;
>>>>>>> 12762aa1
                                <span className={styles.new}>new</span>
                              </NavDropdown.Item>
                              <NavDropdown.Divider />
                              <NavDropdown.Item
                                className={styles.dropdownItem}
                                onClick={() =>
                                  (window.location.href = "/meme-lab")
                                }>
                                Meme Lab
                              </NavDropdown.Item>
                              <NavDropdown.Item
                                className={styles.dropdownItem}
                                onClick={() =>
                                  (window.location.href = "/rememes")
                                }>
                                ReMemes
                              </NavDropdown.Item>
                            </NavDropdown>
                            <NavDropdown
                              title="Community"
                              align={"start"}
                              className={`${styles.mainNavLink} ${styles.mainNavLinkPadding}`}>
                              <NavDropdown.Item
                                className={styles.dropdownItem}
                                onClick={() =>
                                  (window.location.href = "/community")
                                }>
                                Community
                              </NavDropdown.Item>
                              <NavDropdown.Item
                                className={styles.dropdownItem}
                                onClick={() =>
                                  (window.location.href = "/community-activity")
                                }>
                                Community Activity
                              </NavDropdown.Item>
                              <NavDropdown.Item
                                className={styles.dropdownItem}
                                onClick={() =>
                                  (window.location.href = "/nft-activity")
                                }>
                                NFT Activity
                              </NavDropdown.Item>
                              <NavDropdown.Divider />
                              <NavDropdown.Item
                                className={styles.dropdownItem}
                                onClick={() =>
                                  (window.location.href = "/community-metrics")
                                }>
                                Community Metrics
                              </NavDropdown.Item>
                              <NavDropdown.Item
                                className={styles.dropdownItem}
                                onClick={() =>
                                  (window.location.href = "/community-stats")
                                }>
                                Community Stats
                              </NavDropdown.Item>
                              <NavDropdown.Item
                                className={styles.dropdownItem}
                                onClick={() =>
                                  (window.location.href = "/levels")
                                }>
                                Levels
                              </NavDropdown.Item>
                            </NavDropdown>
                            <NavDropdown
                              title="Tools"
                              align={"start"}
                              className={`${styles.mainNavLink} ${styles.mainNavLinkPadding}`}>
                              <NavDropdown.Item
                                className={styles.dropdownItem}
                                onClick={() =>
                                  (window.location.href =
                                    "/delegation/delegation-center")
                                }>
                                Delegation Center
                              </NavDropdown.Item>
                              <NavDropdown.Divider />
                              <NavDropdown.Item
                                className={styles.dropdownItem}
                                onClick={() =>
                                  (window.location.href =
                                    "/distribution-plan-tool")
                                }>
                                EMMA
                              </NavDropdown.Item>
                              <NavDropdown.Item
                                className={styles.dropdownItem}
                                onClick={() =>
                                  (window.location.href = "/meme-blocks")
                                }>
                                Meme Blocks
                              </NavDropdown.Item>
                              <NavDropdown.Item
                                className={styles.dropdownItem}
                                onClick={() =>
                                  (window.location.href = "/open-data")
                                }>
                                Open Data
                              </NavDropdown.Item>
                              <NavDropdown.Divider />
                              {printNavDropdown(
                                "Meme Accounting",
                                "/meme-accounting"
                              )}
                              {printNavDropdown("Meme Gas", "/meme-gas")}
                            </NavDropdown>
                            <NavDropdown
                              title="About"
                              className={`${styles.mainNavLink} ${
                                styles.mainNavLinkPadding
                              } ${
                                router.pathname.includes("/about")
                                  ? "active"
                                  : ""
                              }`}
                              align={"start"}>
                              <NavDropdown.Item
                                className={styles.dropdownItem}
                                onClick={() =>
                                  (window.location.href = `/about/${AboutSection.MEMES}`)
                                }>
                                The Memes
                              </NavDropdown.Item>
                              <NavDropdown.Item
                                className={styles.dropdownItem}
                                onClick={() =>
                                  (window.location.href = `/about/${AboutSection.MEMES_CALENDAR}`)
                                }>
                                Memes Calendar
                              </NavDropdown.Item>
                              <NavDropdown.Item
                                className={styles.dropdownItem}
                                onClick={() =>
                                  (window.location.href = `/about/${AboutSection.MEME_LAB}`)
                                }>
                                Meme Lab
                              </NavDropdown.Item>
                              <NavDropdown.Item
                                className={styles.dropdownItem}
                                onClick={() =>
                                  (window.location.href = `/about/${AboutSection.GRADIENTS}`)
                                }>
                                Gradient
                              </NavDropdown.Item>
                              <NavDropdown.Divider />
                              <NavDropdown.Item
                                className={styles.dropdownItem}
                                onClick={() =>
                                  (window.location.href = `/about/${AboutSection.GDRC1}`)
                                }>
                                GDRC1
                              </NavDropdown.Item>
                              <NavDropdown.Divider />
                              <NavDropdown.Item
                                className={styles.dropdownItem}
                                onClick={() =>
                                  (window.location.href = `/about/${AboutSection.NFT_DELEGATION}`)
                                }>
                                NFT Delegation
                              </NavDropdown.Item>
                              <NavDropdown.Divider />
                              <NavDropdown.Item
                                className={styles.dropdownItem}
                                onClick={() =>
                                  (window.location.href = `/about/${AboutSection.FAQ}`)
                                }>
                                FAQ
                              </NavDropdown.Item>
                              <NavDropdown.Item
                                className={styles.dropdownItem}
                                onClick={() =>
                                  (window.location.href = `/about/${AboutSection.ENS}`)
                                }>
                                ENS
                              </NavDropdown.Item>
                              <NavDropdown.Item
                                className={styles.dropdownItem}
                                onClick={() =>
                                  (window.location.href = `/about/${AboutSection.MINTING}`)
                                }>
                                Minting
                              </NavDropdown.Item>
                              <NavDropdown.Item
                                className={styles.dropdownItem}
                                onClick={() =>
                                  (window.location.href = `/about/${AboutSection.LICENSE}`)
                                }>
                                License
                              </NavDropdown.Item>
                              <NavDropdown.Divider />
                              <NavDropdown.Item
                                className={styles.dropdownItem}
                                onClick={() =>
                                  (window.location.href = `/about/${AboutSection.APPLY}`)
                                }>
                                Apply
                              </NavDropdown.Item>
                              <NavDropdown.Item
                                className={styles.dropdownItem}
                                onClick={() =>
                                  (window.location.href = `/about/${AboutSection.CONTACT_US}`)
                                }>
                                Contact Us
                              </NavDropdown.Item>
                              <NavDropdown.Item
                                className={styles.dropdownItem}
                                onClick={() =>
                                  (window.location.href = `/about/${AboutSection.RELEASE_NOTES}`)
                                }>
                                Release Notes
                              </NavDropdown.Item>
                              <NavDropdown.Item
                                className={styles.dropdownItem}
                                onClick={() =>
                                  (window.location.href = `/about/${AboutSection.DATA_DECENTR}`)
                                }>
                                Data Decentralization
                              </NavDropdown.Item>
                              <NavDropdown.Divider />
                              <NavDropdown.Item
                                className={styles.dropdownItem}
                                onClick={() =>
                                  (window.location.href = `/about/${AboutSection.TERMS_OF_SERVICE}`)
                                }>
                                Terms of Service
                              </NavDropdown.Item>
                              <NavDropdown.Item
                                className={styles.dropdownItem}
                                onClick={() =>
                                  (window.location.href = `/about/${AboutSection.PRIVACY_POLICY}`)
                                }>
                                Privacy Policy
                              </NavDropdown.Item>
                              <NavDropdown.Item
                                className={styles.dropdownItem}
                                onClick={() =>
                                  (window.location.href = `/about/${AboutSection.COOKIE_POLICY}`)
                                }>
                                Cookie Policy
                              </NavDropdown.Item>
                            </NavDropdown>
                            {printHeaderConnect()}
                            <UserSetUpProfileCta />
                            <SearchProfileButton />
                          </Nav>
                        </Navbar>
                        <Image
                          loading="eager"
                          priority
                          width="0"
                          height="0"
                          style={{
                            height: "auto",
                            width: "auto",
                            maxHeight: "42px",
                            paddingLeft: "35px",
                          }}
                          className={`d-none ${styles.dMdBlock}`}
                          src="https://d3lqz0a4bldqgf.cloudfront.net/seize_images/Seize_Logo_Icon.png"
                          alt="6529Seize"
                        />
                      </Container>
                    </Navbar>
                  </Container>
                </Col>
              </Row>
            </Container>
          </Col>
        </Row>
      </Container>
    </>
  );
}<|MERGE_RESOLUTION|>--- conflicted
+++ resolved
@@ -207,11 +207,7 @@
                   <Col>
                     <a href="/nextgen">
                       <h3>
-<<<<<<< HEAD
-                        NextGen
-=======
                         <span>NextGen</span>&nbsp;
->>>>>>> 12762aa1
                         <span className={styles.new}>new</span>
                       </h3>
                     </a>
@@ -687,11 +683,7 @@
                                 onClick={() =>
                                   (window.location.href = "/nextgen")
                                 }>
-<<<<<<< HEAD
-                                NextGen
-=======
                                 <span>NextGen</span>&nbsp;
->>>>>>> 12762aa1
                                 <span className={styles.new}>new</span>
                               </NavDropdown.Item>
                               <NavDropdown.Divider />
