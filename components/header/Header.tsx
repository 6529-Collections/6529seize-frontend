import { Web3Modal } from "@web3modal/react";
import { Web3Button } from "@web3modal/react";
import { mainnet } from "wagmi/chains";

import styles from "./Header.module.scss";
import {
  Container,
  Row,
  Col,
  Nav,
  Navbar,
  NavDropdown,
  Dropdown,
} from "react-bootstrap";
import { useAccount } from "wagmi";
import { useRouter } from "next/router";
import { useEffect, useState } from "react";
import Image from "next/image";
import { AboutSection } from "../../pages/about/[section]";
import { FontAwesomeIcon } from "@fortawesome/react-fontawesome";
import { DBResponse } from "../../entities/IDBResponse";
import { fetchUrl } from "../../services/6529api";
import Cookies from "js-cookie";
import { CW_PROJECT_ID, VIEW_MODE_COOKIE } from "../../constants";
import { EthereumClient } from "@web3modal/ethereum";

interface Props {
  onLoad?: () => void;
  onSetWallets?(wallets: string[]): any;
}

enum VIEW {
  CONSOLIDATION = "Consolidation",
  WALLET = "Wallet",
}

export default function Header(props: Props) {
  const router = useRouter();
  const [consolidations, setConsolidations] = useState<string[]>([]);
  const [isConsolidation, setIsConsolidation] = useState(false);
  const { address, connector, isConnected } = useAccount();
  const [burgerMenuOpen, setBurgerMenuOpen] = useState(false);
  const [view, setView] = useState<VIEW>();

  const [showBurgerMenuAbout, setShowBurgerMenuAbout] = useState(false);
  const [showBurgerMenuCommunity, setShowBurgerMenuCommunity] = useState(false);
  const [showBurgerMenuTools, setShowBurgerMenuTools] = useState(false);

  useEffect(() => {
    const viewMode = Cookies.get(VIEW_MODE_COOKIE);
    console.log(VIEW_MODE_COOKIE, viewMode);
    if (viewMode === VIEW.CONSOLIDATION) {
      setView(VIEW.CONSOLIDATION);
    } else {
      setView(VIEW.WALLET);
    }
  }, []);

  useEffect(() => {
    if (view) {
      Cookies.set(VIEW_MODE_COOKIE, view);
      if (props.onSetWallets) {
        if (isConsolidation && view === VIEW.CONSOLIDATION) {
          props.onSetWallets(consolidations);
        } else if (address) {
          props.onSetWallets([address]);
        } else {
          props.onSetWallets([]);
        }
      }
    }
  }, [view, isConsolidation, isConnected]);

  useEffect(() => {
    function handleResize() {
      setBurgerMenuOpen(false);
      setShowBurgerMenuAbout(false);
      setShowBurgerMenuCommunity(false);
      setShowBurgerMenuTools(false);
    }

    window.addEventListener("resize", handleResize);

    handleResize();

    if (props.onLoad) {
      props.onLoad();
    }
    return () => window.removeEventListener("resize", handleResize);
  }, []);

  useEffect(() => {
    if (isConnected && address) {
      fetchUrl(
        `${process.env.API_ENDPOINT}/api/consolidations/${address}`
      ).then((response: DBResponse) => {
        if (
          response.data.length === 1 &&
          consolidations.length === 1 &&
          props.onSetWallets
        ) {
          props.onSetWallets([address]);
        } else {
          setConsolidations(Array.from(response.data));
        }
      });
    } else {
      setConsolidations([]);
    }
  }, [isConnected, address]);

  useEffect(() => {
    if (consolidations.length > 1) {
      setIsConsolidation(true);
    } else {
      setIsConsolidation(false);
    }
  }, [consolidations]);

  function printBurgerMenu() {
    return (
      <div
        className={`${styles.burgerMenu} ${
          burgerMenuOpen ? styles.burgerMenuOpen : ""
        }`}>
        <FontAwesomeIcon
          className={styles.burgerMenuClose}
          icon="times-circle"
          onClick={() => {
            setBurgerMenuOpen(false);
            setShowBurgerMenuAbout(false);
            setShowBurgerMenuCommunity(false);
            setShowBurgerMenuTools(false);
          }}></FontAwesomeIcon>
        <Container className="text-center">
          <Row className="pt-5 pb-4">
            <Col>
              <Image
                loading="eager"
                priority
                className={styles.logoIcon}
                src="https://d3lqz0a4bldqgf.cloudfront.net/seize_images/Seize_Logo_Glasses.png"
                alt="6529Seize"
                width={319}
                height={50}
              />
            </Col>
          </Row>
          <Row className="pt-3 pb-3">
            <Col>
              <h3
                className={`d-flex justify-content-center ${styles.burgerMenuHeader}`}>
                <Web3Button
                  label="Connect"
                  icon="hide"
                  avatar="hide"
                  balance="hide"
                />
                {isConnected && (
                  <>
                    <button
                      className={`${styles.userProfileBtn}`}
                      onClick={() =>
                        (window.location.href = `/${address as string}`)
                      }>
                      <FontAwesomeIcon icon="user"></FontAwesomeIcon>
                    </button>
                    {isConsolidation && (
                      <NavDropdown
                        className={`${styles.consolidationDropDown}`}
                        title={
                          <button
                            className={`${styles.consolidationDropdownBtn} ${
                              isConsolidation && view === VIEW.CONSOLIDATION
                                ? styles.consolidationBtnActive
                                : ""
                            }`}>
                            <Image
                              loading="eager"
                              priority
                              src="/consolidation-icon_b.png"
                              alt="consolidation"
                              width={20}
                              height={20}
                            />
                          </button>
                        }
                        align={"end"}>
                        <NavDropdown.Item
                          className={styles.dropdownItemViewMode}
                          onClick={() => setView(VIEW.WALLET)}>
                          {view === VIEW.WALLET && (
                            <FontAwesomeIcon
                              className={styles.viewModeIcon}
                              icon="check-circle"></FontAwesomeIcon>
                          )}
                          Wallet
                        </NavDropdown.Item>
                        <NavDropdown.Item
                          onClick={() => setView(VIEW.CONSOLIDATION)}
                          className={styles.dropdownItemViewMode}>
                          {view === VIEW.CONSOLIDATION && (
                            <FontAwesomeIcon
                              className={`${styles.viewModeIcon} ${styles.viewModeIconConsolidation}`}
                              icon="check-circle"></FontAwesomeIcon>
                          )}
                          Consolidation
                        </NavDropdown.Item>
                      </NavDropdown>
                    )}
                  </>
                )}
              </h3>
            </Col>
          </Row>
          <Row className="pt-3 pb-3">
            <Col>
              <a href="/the-memes?sort=age&sort_dir=ASC">
                <h3>The Memes</h3>
              </a>
            </Col>
          </Row>
          <Row className="pt-3 pb-3">
            <Col>
              <a href="/6529-gradient?sort=id&sort_dir=ASC">
                <h3>Gradient</h3>
              </a>
            </Col>
          </Row>
          <Row className="pt-3 pb-3">
            <Col>
              <a href="/meme-lab">
                <h3>Meme Lab</h3>
              </a>
            </Col>
          </Row>
          <Row className="pt-3 pb-3">
            <Col>
              <a href="/nextgen">
                <h3>NextGen</h3>
              </a>
            </Col>
          </Row>
          <Row className="pt-3 pb-3">
            <Col>
              <a href="/rememes">
                <h3>ReMemes</h3>
              </a>
            </Col>
          </Row>
          <Row className="pt-3 pb-3">
            <Col>
              <a href="/nextgen">
                <h3>NextGen</h3>
              </a>
            </Col>
          </Row>
          <Row className="pt-3 pb-3">
            <Col>
              <h3
                onClick={() => {
                  setShowBurgerMenuCommunity(!showBurgerMenuCommunity);
                  setShowBurgerMenuAbout(false);
                  setShowBurgerMenuTools(false);
                }}
                className={`${styles.burgerMenuHeader}
                  ${
                    showBurgerMenuCommunity
                      ? styles.burgerMenuCaretClose
                      : styles.burgerMenuCaretOpen
                  }`}>
                Community
              </h3>
            </Col>
            {showBurgerMenuCommunity && (
              <Container>
                <Row>
                  <Col xs={{ span: 6, offset: 3 }}>
                    <hr />
                  </Col>
                </Row>
                <Row className="pt-3">
                  <Col>
                    <a href="/community">
                      <h3>Community</h3>
                    </a>
                  </Col>
                </Row>
                <Row className="pt-3">
                  <Col>
                    <a href="/latest-activity">
                      <h3>Latest Activity</h3>
                    </a>
                  </Col>
                </Row>
                <Row>
                  <Col xs={{ span: 6, offset: 3 }}>
                    <hr />
                  </Col>
                </Row>
                <Row className="pt-3">
                  <Col>
                    <a href="/community-metrics">
                      <h3>Community Metrics</h3>
                    </a>
                  </Col>
                </Row>
                <Row className="pt-3">
                  <Col>
                    <a href="/consolidation-use-cases">
                      <h3>Consolidation Use Cases</h3>
                    </a>
                  </Col>
                </Row>
                <Row>
                  <Col xs={{ span: 6, offset: 3 }}>
                    <hr />
                  </Col>
                </Row>
                <Row className="pt-3">
                  <Col>
                    <a href="/downloads">
                      <h3>Downloads</h3>
                    </a>
                  </Col>
                </Row>
                <Row>
                  <Col xs={{ span: 6, offset: 3 }}>
                    <hr />
                  </Col>
                </Row>
              </Container>
            )}
          </Row>
          <Row className="pt-3 pb-3">
            <Col>
              <h3
                onClick={() => {
                  setShowBurgerMenuTools(!showBurgerMenuTools);
                  setShowBurgerMenuCommunity(false);
                  setShowBurgerMenuAbout(false);
                }}
                className={`${styles.burgerMenuHeader}
                  ${
                    showBurgerMenuTools
                      ? styles.burgerMenuCaretClose
                      : styles.burgerMenuCaretOpen
                  }`}>
                Tools
              </h3>
            </Col>
            {showBurgerMenuTools && (
              <Container>
                <Row>
                  <Col xs={{ span: 6, offset: 3 }}>
                    <hr />
                  </Col>
                </Row>
                <Row className="pt-3">
                  <Col>
                    <a href="/delegation/delegation-center">
                      <h3>Delegation Center</h3>
                    </a>
                  </Col>
                </Row>
                <Row>
                  <Col xs={{ span: 6, offset: 3 }}>
                    <hr />
                  </Col>
                </Row>
                <Row className="pt-3">
                  <Col>
                    <a href="/allowlist-tool">
                      <h3>Allowlist Plan</h3>
                    </a>
                  </Col>
                </Row>
                <Row className="pt-3">
                  <Col>
                    <a href="/distribution-plan-tool">
                      <h3>Distribution Plan</h3>
                    </a>
                  </Col>
                </Row>
                <Row>
                  <Col xs={{ span: 6, offset: 3 }}>
                    <hr />
                  </Col>
                </Row>
                <Row className="pt-3">
                  <Col>
                    <a href="/delegation-mapping-tool">
                      <h3>Delegation Mapping</h3>
                    </a>
                  </Col>
                </Row>
                <Row className="pt-3">
                  <Col>
                    <a href="/consolidation-mapping-tool">
                      <h3>Consolidation Mapping</h3>
                    </a>
                  </Col>
                </Row>
                <Row>
                  <Col xs={{ span: 6, offset: 3 }}>
                    <hr />
                  </Col>
                </Row>
              </Container>
            )}
          </Row>
          <Row className="pt-3 pb-3">
            <Col>
              <h3
                onClick={() => {
                  setShowBurgerMenuAbout(!showBurgerMenuAbout);
                  setShowBurgerMenuCommunity(false);
                  setShowBurgerMenuTools(false);
                }}
                className={`${styles.burgerMenuHeader}
                  ${
                    showBurgerMenuAbout
                      ? styles.burgerMenuCaretClose
                      : styles.burgerMenuCaretOpen
                  }`}>
                About
              </h3>
            </Col>
            {showBurgerMenuAbout && (
              <Container>
                <Row>
                  <Col xs={{ span: 6, offset: 3 }}>
                    <hr />
                  </Col>
                </Row>
                <Row className="pt-3">
                  <Col>
                    <a href={`/about/${AboutSection.MEMES}`}>
                      <h3>The Memes</h3>
                    </a>
                  </Col>
                </Row>
                <Row className="pt-3">
                  <Col>
                    <a href={`/about/${AboutSection.MEMES_CALENDAR}`}>
                      <h3>Memes Calendar</h3>
                    </a>
                  </Col>
                </Row>
                <Row className="pt-3">
                  <Col>
                    <a href={`/about/${AboutSection.MEME_LAB}`}>
                      <h3>Meme Lab</h3>
                    </a>
                  </Col>
                </Row>
                <Row className="pt-3">
                  <Col>
                    <a href={`/about/${AboutSection.GRADIENTS}`}>
                      <h3>Gradient</h3>
                    </a>
                  </Col>
                </Row>
                <Row>
                  <Col xs={{ span: 6, offset: 3 }}>
                    <hr />
                  </Col>
                </Row>
                <Row className="pt-3">
                  <Col>
                    <a href={`/about/${AboutSection.GDRC1}`}>
                      <h3>GDRC1</h3>
                    </a>
                  </Col>
                </Row>
                <Row>
                  <Col xs={{ span: 6, offset: 3 }}>
                    <hr />
                  </Col>
                </Row>
                <Row className="pt-3">
                  <Col>
                    <a href={`/about/${AboutSection.NFT_DELEGATION}`}>
                      <h3>NFT Delegation</h3>
                    </a>
                  </Col>
                </Row>
                <Row>
                  <Col xs={{ span: 6, offset: 3 }}>
                    <hr />
                  </Col>
                </Row>
                <Row className="pt-3">
                  <Col>
                    <a href={`/about/${AboutSection.FAQ}`}>
                      <h3>FAQ</h3>
                    </a>
                  </Col>
                </Row>
                <Row className="pt-3">
                  <Col>
                    <a href={`/about/${AboutSection.MINTING}`}>
                      <h3>Minting</h3>
                    </a>
                  </Col>
                </Row>
                <Row className="pt-3">
                  <Col>
                    <a href={`/about/${AboutSection.LICENSE}`}>
                      <h3>License</h3>
                    </a>
                  </Col>
                </Row>
                <Row>
                  <Col xs={{ span: 6, offset: 3 }}>
                    <hr />
                  </Col>
                </Row>
                <Row className="pt-3">
                  <Col>
                    <a href={`/about/${AboutSection.APPLY}`}>
                      <h3>Apply</h3>
                    </a>
                  </Col>
                </Row>
                <Row className="pt-3">
                  <Col>
                    <a href={`/about/${AboutSection.CONTACT_US}`}>
                      <h3>Contact Us</h3>
                    </a>
                  </Col>
                </Row>
                <Row className="pt-3">
                  <Col>
                    <a href={`/about/${AboutSection.RELEASE_NOTES}`}>
                      <h3>Release Notes</h3>
                    </a>
                  </Col>
                </Row>
                <Row className="pt-3">
                  <Col>
                    <a href={`/about/${AboutSection.DATA_DECENTR}`}>
                      <h3>Data Decentralization</h3>
                    </a>
                  </Col>
                </Row>
                <Row>
                  <Col xs={{ span: 6, offset: 3 }}>
                    <hr />
                  </Col>
                </Row>
                <Row className="pt-3">
                  <Col>
                    <a href={`/about/${AboutSection.TERMS_OF_SERVICE}`}>
                      <h3>Terms of Service</h3>
                    </a>
                  </Col>
                </Row>
                <Row className="pt-3">
                  <Col>
                    <a href={`/about/${AboutSection.PRIVACY_POLICY}`}>
                      <h3>Privacy Policy</h3>
                    </a>
                  </Col>
                </Row>
                <Row className="pt-3">
                  <Col>
                    <a href={`/about/${AboutSection.COOKIE_POLICY}`}>
                      <h3>Cookie Policy</h3>
                    </a>
                  </Col>
                </Row>
                <Row>
                  <Col xs={{ span: 6, offset: 3 }}>
                    <hr />
                  </Col>
                </Row>
              </Container>
            )}
          </Row>
        </Container>
      </div>
    );
  }

  return (
    <>
      {printBurgerMenu()}
      <Container fluid className={styles.mainContainer}>
        <Row>
          <Col>
            <Container>
              <Row className={styles.headerRow}>
                <Col
                  xs={{ span: 8 }}
                  sm={{ span: 8 }}
                  md={{ span: 8 }}
                  lg={{ span: 3 }}
                  className={`d-flex align-items-center justify-content-start ${styles.headerLeft}`}>
                  <a href="/">
                    <Image
                      loading="eager"
                      priority
                      className={styles.logoIcon}
                      src="https://d3lqz0a4bldqgf.cloudfront.net/seize_images/Seize_Logo_Glasses.png"
                      alt="6529Seize"
                      width={319}
                      height={50}
                    />
                  </a>
                </Col>
                <Col
                  xs={{ span: 4 }}
                  sm={{ span: 4 }}
                  md={{ span: 4 }}
                  lg={{ span: 9 }}
                  className={`d-flex align-items-center justify-content-end ${styles.headerRight}`}>
                  <Container>
                    <Navbar expand="lg" variant="dark">
                      <Container
                        className={`d-flex align-items-center justify-content-end no-padding`}>
                        <Image
                          loading="eager"
                          priority
                          width="0"
                          height="0"
                          style={{
                            height: "auto",
                            width: "auto",
                            maxHeight: "42px",
                            paddingLeft: "35px",
                          }}
                          className={`${styles.burgerMenuBtn} d-block ${styles.dMdNone}`}
                          src="https://d3lqz0a4bldqgf.cloudfront.net/seize_images/Seize_Logo_Icon.png"
                          alt="6529Seize"
                          onClick={() => setBurgerMenuOpen(true)}
                        />
                        <Navbar
                          id="seize-navbar-nav"
                          className={`justify-content-end d-none ${styles.dMdBlock}`}>
                          <Nav className="justify-content-end ml-auto">
                            <Nav.Link
                              className={`${styles.mainNavLink} ${
                                router.pathname === "/the-memes" ? "active" : ""
                              }`}
                              href="/the-memes?sort=age&sort_dir=ASC">
                              The Memes
                            </Nav.Link>
                            <Nav.Link
                              className={`${styles.mainNavLink} ${
                                router.pathname === "/6529-gradient"
                                  ? "active"
                                  : ""
                              }`}
                              href="/6529-gradient?sort=id&sort_dir=ASC">
                              Gradient
                            </Nav.Link>
                            <Nav.Link
                              className={`${styles.mainNavLink} ${
                                router.pathname === "/meme-lab" ? "active" : ""
                              }`}
                              href="/meme-lab">
                              Meme Lab
                            </Nav.Link>
                            <Nav.Link
                              className={`${styles.mainNavLink} ${
<<<<<<< HEAD
                                router.pathname === "/rememes" ? "active" : ""
=======
                                router.pathname == "/nextgen" ? "active" : ""
                              }`}
                              href="/nextgen">
                              NextGen
                            </Nav.Link>
                            <Nav.Link
                              className={`${styles.mainNavLink} ${
                                router.pathname == "/rememes" ? "active" : ""
>>>>>>> 93b8edaf
                              }`}
                              href="/rememes">
                              ReMemes
                            </Nav.Link>
                            <Nav.Link
                              className={`${styles.mainNavLink} ${
                                router.pathname === "/nextgen" ? "active" : ""
                              }`}
                              href="/nextgen">
                              NextGen
                            </Nav.Link>
                            <NavDropdown
                              title="Community"
                              align={"start"}
                              className={`${styles.mainNavLink} ${styles.mainNavLinkPadding}`}>
                              <NavDropdown.Item
                                className={styles.dropdownItem}
                                onClick={() =>
                                  (window.location.href = "/community")
                                }>
                                Community
                              </NavDropdown.Item>
                              <NavDropdown.Item
                                className={styles.dropdownItem}
                                onClick={() =>
                                  (window.location.href = "/latest-activity")
                                }>
                                Latest Activity
                              </NavDropdown.Item>
                              <NavDropdown.Divider />
                              <NavDropdown.Item
                                className={styles.dropdownItem}
                                onClick={() =>
                                  (window.location.href = "/community-metrics")
                                }>
                                Community Metrics
                              </NavDropdown.Item>
                              <NavDropdown.Item
                                className={styles.dropdownItem}
                                onClick={() =>
                                  (window.location.href =
                                    "/consolidation-use-cases")
                                }>
                                Consolidation Use Cases
                              </NavDropdown.Item>
                              <NavDropdown.Divider />
                              <NavDropdown.Item
                                className={styles.dropdownItem}
                                onClick={() =>
                                  (window.location.href = "/downloads")
                                }>
                                Downloads
                              </NavDropdown.Item>
                            </NavDropdown>
                            <NavDropdown
                              title="Tools"
                              align={"start"}
                              className={`${styles.mainNavLink} ${styles.mainNavLinkPadding}`}>
                              <NavDropdown.Item
                                className={styles.dropdownItem}
                                onClick={() =>
                                  (window.location.href =
                                    "/delegation/delegation-center")
                                }>
                                Delegation Center
                              </NavDropdown.Item>
                              <NavDropdown.Divider />
                              <NavDropdown.Item
                                className={styles.dropdownItem}
                                onClick={() =>
                                  (window.location.href = "/allowlist-tool")
                                }>
                                Allowlist Plan
                              </NavDropdown.Item>
                              <NavDropdown.Item
                                className={styles.dropdownItem}
                                onClick={() =>
                                  (window.location.href =
                                    "/distribution-plan-tool")
                                }>
                                Distribution Plan
                              </NavDropdown.Item>
                              <NavDropdown.Divider />
                              <NavDropdown.Item
                                className={styles.dropdownItem}
                                onClick={() =>
                                  (window.location.href =
                                    "/delegation-mapping-tool")
                                }>
                                Delegation Mapping
                              </NavDropdown.Item>
                              <NavDropdown.Item
                                className={styles.dropdownItem}
                                onClick={() =>
                                  (window.location.href =
                                    "/consolidation-mapping-tool")
                                }>
                                Consolidation Mapping
                              </NavDropdown.Item>
                            </NavDropdown>
                            <NavDropdown
                              title="About"
                              className={`${styles.mainNavLink} ${
                                styles.mainNavLinkPadding
                              } ${
                                router.pathname.includes("/about")
                                  ? "active"
                                  : ""
                              }`}
                              align={"start"}>
                              <NavDropdown.Item
                                className={styles.dropdownItem}
                                onClick={() =>
                                  (window.location.href = `/about/${AboutSection.MEMES}`)
                                }>
                                The Memes
                              </NavDropdown.Item>
                              <NavDropdown.Item
                                className={styles.dropdownItem}
                                onClick={() =>
                                  (window.location.href = `/about/${AboutSection.MEMES_CALENDAR}`)
                                }>
                                Memes Calendar
                              </NavDropdown.Item>
                              <NavDropdown.Item
                                className={styles.dropdownItem}
                                onClick={() =>
                                  (window.location.href = `/about/${AboutSection.MEME_LAB}`)
                                }>
                                Meme Lab
                              </NavDropdown.Item>
                              <NavDropdown.Item
                                className={styles.dropdownItem}
                                onClick={() =>
                                  (window.location.href = `/about/${AboutSection.GRADIENTS}`)
                                }>
                                Gradient
                              </NavDropdown.Item>
                              <NavDropdown.Divider />
                              <NavDropdown.Item
                                className={styles.dropdownItem}
                                onClick={() =>
                                  (window.location.href = `/about/${AboutSection.GDRC1}`)
                                }>
                                GDRC1
                              </NavDropdown.Item>
                              <NavDropdown.Divider />
                              <NavDropdown.Item
                                className={styles.dropdownItem}
                                onClick={() =>
                                  (window.location.href = `/about/${AboutSection.NFT_DELEGATION}`)
                                }>
                                NFT Delegation
                              </NavDropdown.Item>
                              <NavDropdown.Divider />
                              <NavDropdown.Item
                                className={styles.dropdownItem}
                                onClick={() =>
                                  (window.location.href = `/about/${AboutSection.FAQ}`)
                                }>
                                FAQ
                              </NavDropdown.Item>
                              <NavDropdown.Item
                                className={styles.dropdownItem}
                                onClick={() =>
                                  (window.location.href = `/about/${AboutSection.MINTING}`)
                                }>
                                Minting
                              </NavDropdown.Item>
                              <NavDropdown.Item
                                className={styles.dropdownItem}
                                onClick={() =>
                                  (window.location.href = `/about/${AboutSection.LICENSE}`)
                                }>
                                License
                              </NavDropdown.Item>
                              <NavDropdown.Divider />
                              <NavDropdown.Item
                                className={styles.dropdownItem}
                                onClick={() =>
                                  (window.location.href = `/about/${AboutSection.APPLY}`)
                                }>
                                Apply
                              </NavDropdown.Item>
                              <NavDropdown.Item
                                className={styles.dropdownItem}
                                onClick={() =>
                                  (window.location.href = `/about/${AboutSection.CONTACT_US}`)
                                }>
                                Contact Us
                              </NavDropdown.Item>
                              <NavDropdown.Item
                                className={styles.dropdownItem}
                                onClick={() =>
                                  (window.location.href = `/about/${AboutSection.RELEASE_NOTES}`)
                                }>
                                Release Notes
                              </NavDropdown.Item>
                              <NavDropdown.Item
                                className={styles.dropdownItem}
                                onClick={() =>
                                  (window.location.href = `/about/${AboutSection.DATA_DECENTR}`)
                                }>
                                Data Decentralization
                              </NavDropdown.Item>
                              <NavDropdown.Divider />
                              <NavDropdown.Item
                                className={styles.dropdownItem}
                                onClick={() =>
                                  (window.location.href = `/about/${AboutSection.TERMS_OF_SERVICE}`)
                                }>
                                Terms of Service
                              </NavDropdown.Item>
                              <NavDropdown.Item
                                className={styles.dropdownItem}
                                onClick={() =>
                                  (window.location.href = `/about/${AboutSection.PRIVACY_POLICY}`)
                                }>
                                Privacy Policy
                              </NavDropdown.Item>
                              <NavDropdown.Item
                                className={styles.dropdownItem}
                                onClick={() =>
                                  (window.location.href = `/about/${AboutSection.COOKIE_POLICY}`)
                                }>
                                Cookie Policy
                              </NavDropdown.Item>
                            </NavDropdown>
                            <Web3Button
                              label="Connect"
                              icon="hide"
                              avatar="hide"
                              balance="hide"
                            />
                            {isConnected && (
                              <>
                                <button
                                  className={`${styles.userProfileBtn}`}
                                  onClick={() =>
                                    (window.location.href = `/${
                                      address as string
                                    }`)
                                  }>
                                  <FontAwesomeIcon icon="user"></FontAwesomeIcon>
                                </button>
                                {isConsolidation && (
                                  <NavDropdown
                                    className={`${styles.consolidationDropDown}`}
                                    title={
                                      <button
                                        className={`${
                                          styles.consolidationDropdownBtn
                                        } ${
                                          isConsolidation &&
                                          view === VIEW.CONSOLIDATION
                                            ? styles.consolidationBtnActive
                                            : ""
                                        }`}>
                                        <Image
                                          loading="eager"
                                          priority
                                          src="/consolidation-icon_b.png"
                                          alt="consolidation"
                                          width={20}
                                          height={20}
                                        />
                                      </button>
                                    }
                                    align={"end"}>
                                    <NavDropdown.Item
                                      className={styles.dropdownItemViewMode}
                                      onClick={() => setView(VIEW.WALLET)}>
                                      {view === VIEW.WALLET && (
                                        <FontAwesomeIcon
                                          className={styles.viewModeIcon}
                                          icon="check-circle"></FontAwesomeIcon>
                                      )}
                                      Wallet
                                    </NavDropdown.Item>
                                    <NavDropdown.Item
                                      onClick={() =>
                                        setView(VIEW.CONSOLIDATION)
                                      }
                                      className={styles.dropdownItemViewMode}>
                                      {view === VIEW.CONSOLIDATION && (
                                        <FontAwesomeIcon
                                          className={`${styles.viewModeIcon} ${styles.viewModeIconConsolidation}`}
                                          icon="check-circle"></FontAwesomeIcon>
                                      )}
                                      Consolidation
                                    </NavDropdown.Item>
                                  </NavDropdown>
                                )}
                              </>
                            )}
                          </Nav>
                        </Navbar>
                        <Image
                          loading="eager"
                          priority
                          width="0"
                          height="0"
                          style={{
                            height: "auto",
                            width: "auto",
                            maxHeight: "42px",
                            paddingLeft: "35px",
                          }}
                          className={`d-none ${styles.dMdBlock}`}
                          src="https://d3lqz0a4bldqgf.cloudfront.net/seize_images/Seize_Logo_Icon.png"
                          alt="6529Seize"
                        />
                      </Container>
                    </Navbar>
                  </Container>
                </Col>
              </Row>
            </Container>
          </Col>
        </Row>
      </Container>
    </>
  );
}<|MERGE_RESOLUTION|>--- conflicted
+++ resolved
@@ -664,18 +664,7 @@
                             </Nav.Link>
                             <Nav.Link
                               className={`${styles.mainNavLink} ${
-<<<<<<< HEAD
                                 router.pathname === "/rememes" ? "active" : ""
-=======
-                                router.pathname == "/nextgen" ? "active" : ""
-                              }`}
-                              href="/nextgen">
-                              NextGen
-                            </Nav.Link>
-                            <Nav.Link
-                              className={`${styles.mainNavLink} ${
-                                router.pathname == "/rememes" ? "active" : ""
->>>>>>> 93b8edaf
                               }`}
                               href="/rememes">
                               ReMemes
