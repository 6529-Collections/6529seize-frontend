--- conflicted
+++ resolved
@@ -225,10 +225,6 @@
                   }
                 }}
                 tabIndex={0}
-<<<<<<< HEAD
-                role="button"
-=======
->>>>>>> 7cea8f86
                 className={`${styles.burgerMenuHeader}
                   ${
                     showBurgerMenuCommunity
