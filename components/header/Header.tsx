import styles from "./Header.module.scss";
import { Container, Row, Col, Nav, Navbar, NavDropdown } from "react-bootstrap";
import { useRouter } from "next/router";
import { useContext, useEffect, useState } from "react";
import Image from "next/image";
import { AboutSection } from "../../pages/about/[section]";
import { FontAwesomeIcon } from "@fortawesome/react-fontawesome";
import { DBResponse } from "../../entities/IDBResponse";
import { fetchUrl } from "../../services/6529api";
import HeaderConnect from "./HeaderConnect";
import { useAccount } from "wagmi";
import SearchProfileButton from "./search-profile/SearchProfileButton";
import UserSetUpProfileCta from "../user/utils/no-profile/set-up-profile/UserSetUpProfileCta";
import HeaderDesktopLink from "./HeaderDesktopLink";
import Link from "next/link";
import { AuthContext } from "../auth/Auth";

interface Props {
  onLoad?: () => void;
  onSetWallets?(wallets: string[]): any;
}

export interface HeaderLink {
  readonly name: string;
  readonly path: `/${string}`;
  readonly isNew?: boolean;
}

export default function Header(props: Readonly<Props>) {
  const router = useRouter();
  const account = useAccount();
  const { canSeeDrops } = useContext(AuthContext);
  const [consolidations, setConsolidations] = useState<string[]>([]);
  const [burgerMenuOpen, setBurgerMenuOpen] = useState(false);

  const [showBurgerMenuCollections, setShowBurgerMenuCollections] =
    useState(false);
  const [showBurgerMenuAbout, setShowBurgerMenuAbout] = useState(false);
  const [showBurgerMenuCommunity, setShowBurgerMenuCommunity] = useState(false);
  const [showBurgerMenuTools, setShowBurgerMenuTools] = useState(false);

  useEffect(() => {
    function handleResize() {
      setShowBurgerMenuCollections(false);
      setBurgerMenuOpen(false);
      setShowBurgerMenuAbout(false);
      setShowBurgerMenuCommunity(false);
      setShowBurgerMenuTools(false);
    }

    window.addEventListener("resize", handleResize);

    handleResize();

    if (props.onLoad) {
      props.onLoad();
    }
    return () => window.removeEventListener("resize", handleResize);
  }, []);

  useEffect(() => {
    if (props.onSetWallets) {
      const isConsolidation = consolidations.length > 1;
      if (isConsolidation) {
        props.onSetWallets(consolidations);
      } else if (account.address) {
        props.onSetWallets([account.address]);
      } else {
        props.onSetWallets([]);
      }
    }
  }, [consolidations, account.address]);

  useEffect(() => {
    if (account.address) {
      fetchUrl(
        `${process.env.API_ENDPOINT}/api/consolidations/${account.address}`
      ).then((response: DBResponse) => {
        setConsolidations(Array.from(response.data));
      });
    } else {
      setConsolidations([]);
    }
  }, [account.address]);

  function printMobileRow(name: string, path: string) {
    return (
      <Row className="pt-3">
        <Col>
          <a href={path}>
            <h3>{name}</h3>
          </a>
        </Col>
      </Row>
    );
  }

  function printBurgerMenu() {
    return (
      <div
        className={`${styles.burgerMenu} ${
          burgerMenuOpen ? styles.burgerMenuOpen : ""
        }`}>
        <Container className="pt-2 pb-2">
          <Row>
            <Col className="d-flex justify-content-end">
              <FontAwesomeIcon
                className={styles.burgerMenuClose}
                icon="times-circle"
                onClick={() => {
                  setBurgerMenuOpen(false);
                  setShowBurgerMenuCollections(false);
                  setShowBurgerMenuAbout(false);
                  setShowBurgerMenuCommunity(false);
                  setShowBurgerMenuTools(false);
                }}></FontAwesomeIcon>
            </Col>
          </Row>
        </Container>
        <Container className="text-center">
          <Row className="pt-3 pb-3">
            <Col>
              <Image
                loading="eager"
                priority
                className={styles.logoIcon}
                src="https://d3lqz0a4bldqgf.cloudfront.net/seize_images/Seize_Logo_Glasses.png"
                alt="6529Seize"
                width={319}
                height={50}
              />
            </Col>
          </Row>
          <Row className="pt-4 pb-3">
            <Col>
              <h3
                className={`d-flex justify-content-center ${styles.burgerMenuHeader}`}>
                <HeaderConnect />
              </h3>
            </Col>
          </Row>
          {canSeeDrops && (
            <Row className="pt-3 pb-3">
              <Col>
                <Link href="/brain">
                  <h3>Brain</h3>
                </Link>
              </Col>
            </Row>
          )}
          <Row className="pt-3 pb-3">
            <Col>
              <h3
                onClick={() => {
                  setShowBurgerMenuCollections(!showBurgerMenuCollections);
                  setShowBurgerMenuCommunity(false);
                  setShowBurgerMenuAbout(false);
                  setShowBurgerMenuTools(false);
                }}
                onKeyDown={(e) => {
                  if (e.key === "Enter" || e.key === " ") {
                    setShowBurgerMenuCollections(!showBurgerMenuCollections);
                    setShowBurgerMenuCommunity(false);
                    setShowBurgerMenuAbout(false);
                    setShowBurgerMenuTools(false);
                  }
                }}
                className={`${styles.burgerMenuHeader}
                  ${
                    showBurgerMenuCollections
                      ? styles.burgerMenuCaretClose
                      : styles.burgerMenuCaretOpen
                  }`}>
                Collections
              </h3>
            </Col>
            {showBurgerMenuCollections && (
              <Container>
                <Row>
                  <Col xs={{ span: 6, offset: 3 }}>
                    <hr />
                  </Col>
                </Row>
                <Row className="pt-3">
                  <Col>
                    <Link href="/the-memes">
                      <h3>The Memes</h3>
                    </Link>
                  </Col>
                </Row>
                <Row className="pt-3">
                  <Col>
                    <Link href="/6529-gradient">
                      <h3>Gradient</h3>
                    </Link>
                  </Col>
                </Row>
                <Row>
                  <Col xs={{ span: 6, offset: 3 }}>
                    <hr />
                  </Col>
                </Row>
                <Row className="pt-3">
                  <Col>
                    <Link href="/nextgen">
                      <h3>
                        <span>NextGen</span>&nbsp;
                        <span className={styles.new}>new</span>
                      </h3>
                    </Link>
                  </Col>
                </Row>
                <Row>
                  <Col xs={{ span: 6, offset: 3 }}>
                    <hr />
                  </Col>
                </Row>
                <Row className="pt-3">
                  <Col>
                    <Link href="/meme-lab">
                      <h3>Meme Lab</h3>
                    </Link>
                  </Col>
                </Row>
                <Row className="pt-3">
                  <Col>
                    <Link href="/rememes">
                      <h3>ReMemes</h3>
                    </Link>
                  </Col>
                </Row>
                <Row>
                  <Col xs={{ span: 6, offset: 3 }}>
                    <hr />
                  </Col>
                </Row>
              </Container>
            )}
          </Row>
          <Row className="pt-3 pb-3">
            <Col>
              <h3
                onClick={() => {
                  setShowBurgerMenuCommunity(!showBurgerMenuCommunity);
                  setShowBurgerMenuCollections(false);
                  setShowBurgerMenuAbout(false);
                  setShowBurgerMenuTools(false);
                }}
                onKeyDown={(e) => {
                  if (e.key === "Enter" || e.key === " ") {
                    setShowBurgerMenuCommunity(!showBurgerMenuCommunity);
                    setShowBurgerMenuCollections(false);
                    setShowBurgerMenuAbout(false);
                    setShowBurgerMenuTools(false);
                  }
                }}
                className={`${styles.burgerMenuHeader}
                  ${
                    showBurgerMenuCommunity
                      ? styles.burgerMenuCaretClose
                      : styles.burgerMenuCaretOpen
                  }`}>
                Community
              </h3>
            </Col>
            {showBurgerMenuCommunity && (
              <Container>
                <Row>
                  <Col xs={{ span: 6, offset: 3 }}>
                    <hr />
                  </Col>
                </Row>
                <Row className="pt-3">
                  <Col>
                    <Link href="/community">
                      <h3>Community</h3>
                    </Link>
                  </Col>
                </Row>
                <Row className="pt-3">
                  <Col>
                    <Link href="/community-activity">
                      <h3>Community Activity</h3>
                    </Link>
                  </Col>
                </Row>
                <Row className="pt-3">
                  <Col>
                    <Link href="/nft-activity">
                      <h3>NFT Activity</h3>
                    </Link>
                  </Col>
                </Row>
                <Row>
                  <Col xs={{ span: 6, offset: 3 }}>
                    <hr />
                  </Col>
                </Row>
                <Row className="pt-3">
                  <Col>
                    <Link href="/community-metrics">
                      <h3>Community Metrics</h3>
                    </Link>
                  </Col>
                </Row>
                <Row className="pt-3">
                  <Col>
                    <Link href="/community-stats">
                      <h3>Community Stats</h3>
                    </Link>
                  </Col>
                </Row>
                <Row className="pt-3">
                  <Col>
                    <Link href="/levels">
                      <h3>Levels</h3>
                    </Link>
                  </Col>
                </Row>
                <Row>
                  <Col xs={{ span: 6, offset: 3 }}>
                    <hr />
                  </Col>
                </Row>
              </Container>
            )}
          </Row>
          <Row className="pt-3 pb-3">
            <Col>
              <h3
                onClick={() => {
                  setShowBurgerMenuTools(!showBurgerMenuTools);
                  setShowBurgerMenuCollections(false);
                  setShowBurgerMenuCommunity(false);
                  setShowBurgerMenuAbout(false);
                }}
                onKeyDown={(e) => {
                  if (e.key === "Enter" || e.key === " ") {
                    setShowBurgerMenuTools(!showBurgerMenuTools);
                    setShowBurgerMenuCollections(false);
                    setShowBurgerMenuCommunity(false);
                    setShowBurgerMenuAbout(false);
                  }
                }}
                className={`${styles.burgerMenuHeader}
                  ${
                    showBurgerMenuTools
                      ? styles.burgerMenuCaretClose
                      : styles.burgerMenuCaretOpen
                  }`}>
                Tools
              </h3>
            </Col>
            {showBurgerMenuTools && (
              <Container>
                <Row>
                  <Col xs={{ span: 6, offset: 3 }}>
                    <hr />
                  </Col>
                </Row>
                <Row className="pt-3">
                  <Col>
                    <Link href="/about/subscriptions">
                      <h3>Subscriptions</h3>
                    </Link>
                  </Col>
                </Row>
                <Row>
                  <Col xs={{ span: 6, offset: 3 }}>
                    <hr />
                  </Col>
                </Row>
                <Row className="pt-3">
                  <Col>
                    <Link href="/delegation/delegation-center">
                      <h3>Delegation Center</h3>
                    </Link>
                  </Col>
                </Row>
                <Row>
                  <Col xs={{ span: 6, offset: 3 }}>
                    <hr />
                  </Col>
                </Row>
                <Row className="pt-3">
                  <Col>
                    <Link href="/emma">
                      <h3>EMMA</h3>
                    </Link>
                  </Col>
                </Row>
                <Row className="pt-3">
                  <Col>
                    <Link href="/meme-blocks">
                      <h3>Meme Blocks</h3>
                    </Link>
                  </Col>
                </Row>
                <Row className="pt-3">
                  <Col>
                    <Link href="/open-data">
                      <h3>Open Data</h3>
                    </Link>
                  </Col>
                </Row>
                <Row>
                  <Col xs={{ span: 6, offset: 3 }}>
                    <hr />
                  </Col>
                </Row>
                {printMobileRow("Meme Accounting", "/meme-accounting")}
                {printMobileRow("Meme Gas", "/meme-gas")}
                <Row>
                  <Col xs={{ span: 6, offset: 3 }}>
                    <hr />
                  </Col>
                </Row>
              </Container>
            )}
          </Row>
          <Row className="pt-3 pb-3">
            <Col>
              <h3
                onClick={() => {
                  setShowBurgerMenuAbout(!showBurgerMenuAbout);
                  setShowBurgerMenuCollections(false);
                  setShowBurgerMenuCommunity(false);
                  setShowBurgerMenuTools(false);
                }}
                className={`${styles.burgerMenuHeader}
                  ${
                    showBurgerMenuAbout
                      ? styles.burgerMenuCaretClose
                      : styles.burgerMenuCaretOpen
                  }`}>
                About
              </h3>
            </Col>
            {showBurgerMenuAbout && (
              <Container>
                <Row>
                  <Col xs={{ span: 6, offset: 3 }}>
                    <hr />
                  </Col>
                </Row>
                <Row className="pt-3">
                  <Col>
                    <Link href={`/about/${AboutSection.MEMES}`}>
                      <h3>The Memes</h3>
                    </Link>
                  </Col>
                </Row>
                <Row className="pt-3">
                  <Col>
                    <Link href={`/about/${AboutSection.MEMES_CALENDAR}`}>
                      <h3>Memes Calendar</h3>
                    </Link>
                  </Col>
                </Row>
                <Row className="pt-3">
                  <Col>
                    <Link href={`/about/${AboutSection.MEME_LAB}`}>
                      <h3>Meme Lab</h3>
                    </Link>
                  </Col>
                </Row>
                <Row className="pt-3">
                  <Col>
                    <Link href={`/about/${AboutSection.GRADIENTS}`}>
                      <h3>Gradient</h3>
                    </Link>
                  </Col>
                </Row>
                <Row>
                  <Col xs={{ span: 6, offset: 3 }}>
                    <hr />
                  </Col>
                </Row>
                <Row className="pt-3">
                  <Col>
                    <Link href={`/about/${AboutSection.GDRC1}`}>
                      <h3>GDRC1</h3>
                    </Link>
                  </Col>
                </Row>
                <Row>
                  <Col xs={{ span: 6, offset: 3 }}>
                    <hr />
                  </Col>
                </Row>
                <Row className="pt-3">
                  <Col>
                    <Link href={`/about/${AboutSection.NFT_DELEGATION}`}>
                      <h3>NFT Delegation</h3>
                    </Link>
                  </Col>
                </Row>
                <Row>
                  <Col xs={{ span: 6, offset: 3 }}>
                    <hr />
                  </Col>
                </Row>
                <Row className="pt-3">
                  <Col>
                    <Link href={`/about/${AboutSection.FAQ}`}>
                      <h3>FAQ</h3>
                    </Link>
                  </Col>
                </Row>
                <Row className="pt-3">
                  <Col>
                    <Link href={`/about/${AboutSection.ENS}`}>
                      <h3>ENS</h3>
                    </Link>
                  </Col>
                </Row>
                <Row className="pt-3">
                  <Col>
                    <Link href={`/about/${AboutSection.MINTING}`}>
                      <h3>Minting</h3>
                    </Link>
                  </Col>
                </Row>
                <Row className="pt-3">
                  <Col>
                    <Link href={`/about/${AboutSection.LICENSE}`}>
                      <h3>License</h3>
                    </Link>
                  </Col>
                </Row>
                <Row>
                  <Col xs={{ span: 6, offset: 3 }}>
                    <hr />
                  </Col>
                </Row>
                <Row className="pt-3">
                  <Col>
                    <Link href={`/about/${AboutSection.APPLY}`}>
                      <h3>Apply</h3>
                    </Link>
                  </Col>
                </Row>
                <Row className="pt-3">
                  <Col>
                    <Link href={`/about/${AboutSection.CONTACT_US}`}>
                      <h3>Contact Us</h3>
                    </Link>
                  </Col>
                </Row>
                <Row className="pt-3">
                  <Col>
                    <Link href={`/about/${AboutSection.RELEASE_NOTES}`}>
                      <h3>Release Notes</h3>
                    </Link>
                  </Col>
                </Row>
                <Row className="pt-3">
                  <Col>
                    <Link href={`/about/${AboutSection.DATA_DECENTR}`}>
                      <h3>Data Decentralization</h3>
                    </Link>
                  </Col>
                </Row>
                <Row>
                  <Col xs={{ span: 6, offset: 3 }}>
                    <hr />
                  </Col>
                </Row>
                <Row className="pt-3">
                  <Col>
                    <Link href={`/about/${AboutSection.TERMS_OF_SERVICE}`}>
                      <h3>Terms of Service</h3>
                    </Link>
                  </Col>
                </Row>
                <Row className="pt-3">
                  <Col>
                    <Link href={`/about/${AboutSection.PRIVACY_POLICY}`}>
                      <h3>Privacy Policy</h3>
                    </Link>
                  </Col>
                </Row>
                <Row className="pt-3">
                  <Col>
                    <Link href={`/about/${AboutSection.COOKIE_POLICY}`}>
                      <h3>Cookie Policy</h3>
                    </Link>
                  </Col>
                </Row>
                <Row>
                  <Col xs={{ span: 6, offset: 3 }}>
                    <hr />
                  </Col>
                </Row>
              </Container>
            )}
          </Row>
        </Container>
      </div>
    );
  }

  const goTo = (path: string) => router.push(path);

  return (
    <>
      {printBurgerMenu()}
      <Container fluid className={styles.mainContainer}>
        <Row>
          <Col>
            <Container>
              <Row className={styles.headerRow}>
                <Col
                  xs={{ span: 8 }}
                  sm={{ span: 8 }}
                  md={{ span: 8 }}
                  lg={{ span: 3 }}
                  className={`d-flex align-items-center justify-content-start ${styles.headerLeft}`}>
                  <Link href="/">
                    <Image
                      loading="eager"
                      priority
                      className={styles.logoIcon}
                      src="https://d3lqz0a4bldqgf.cloudfront.net/seize_images/Seize_Logo_Glasses.png"
                      alt="6529Seize"
                      width={319}
                      height={50}
                    />
                  </Link>
                </Col>

                <Col
                  xs={{ span: 4 }}
                  sm={{ span: 4 }}
                  md={{ span: 4 }}
                  lg={{ span: 9 }}
                  className={`no-padding d-flex align-items-center justify-content-end ${styles.headerRight}`}>
                  <Container className="no-padding">
                    <Navbar expand="lg" variant="dark">
                      <Container
                        className={`d-flex align-items-center justify-content-end no-padding`}>
                        <div
                          className={`${styles.dMdNone} d-flex align-items-center`}>
                          <UserSetUpProfileCta />
                          <SearchProfileButton />
                          <Image
                            loading="eager"
                            priority
                            width="0"
                            height="0"
                            style={{
                              height: "auto",
                              width: "auto",
                              maxHeight: "42px",
                            }}
                            className={`${styles.burgerMenuBtn} d-block `}
                            src="https://d3lqz0a4bldqgf.cloudfront.net/seize_images/Seize_Logo_Icon.png"
                            alt="6529Seize"
                            onClick={() => setBurgerMenuOpen(true)}
                          />
                        </div>
                        <Navbar
                          id="seize-navbar-nav"
                          className={`justify-content-end d-none ${styles.dMdBlock}`}>
                          <Nav className="justify-content-end ml-auto">
<<<<<<< HEAD
                            {canSeeDrops && (
                              <Nav.Link
                                className={`${styles.mainNavLink} ${
                                  router.pathname === "/brain" ? "active" : ""
                                }`}
                                onClick={() => goTo("/brain")}
                              >
                                Brain
                              </Nav.Link>
                            )}
=======
                            <Nav.Link
                              className={`${styles.mainNavLink} ${
                                router.pathname === "/" ? "active" : ""
                              }`}
                              onClick={() => goTo("/")}>
                              Home
                            </Nav.Link>
>>>>>>> 74cf0c67

                            <NavDropdown
                              title="Collections"
                              align={"start"}
                              className={`${styles.mainNavLink} ${styles.mainNavLinkPadding}`}>
                              <HeaderDesktopLink
                                link={{
                                  name: "The Memes",
                                  path: "/the-memes",
                                }}
                              />
                              <HeaderDesktopLink
                                link={{
                                  name: "Gradient",
                                  path: "/6529-gradient",
                                }}
                              />
                              <NavDropdown.Divider />
                              <HeaderDesktopLink
                                link={{
                                  name: "NextGen",
                                  path: "/nextgen",
                                  isNew: true,
                                }}
                              />
                              <NavDropdown.Divider />
                              <HeaderDesktopLink
                                link={{
                                  name: "Meme Lab",
                                  path: "/meme-lab",
                                }}
                              />
                              <HeaderDesktopLink
                                link={{
                                  name: "ReMemes",
                                  path: "/rememes",
                                }}
                              />
                            </NavDropdown>
                            <NavDropdown
                              title="Community"
                              align={"start"}
                              className={`${styles.mainNavLink} ${styles.mainNavLinkPadding}`}>
                              <HeaderDesktopLink
                                link={{
                                  name: "Community",
                                  path: "/community",
                                }}
                              />
                              <HeaderDesktopLink
                                link={{
                                  name: "Community Activity",
                                  path: "/community-activity",
                                }}
                              />
                              <HeaderDesktopLink
                                link={{
                                  name: "NFT Activity",
                                  path: "/nft-activity",
                                }}
                              />
                              <NavDropdown.Divider />
                              <HeaderDesktopLink
                                link={{
                                  name: "Community Metrics",
                                  path: "/community-metrics",
                                }}
                              />
                              <HeaderDesktopLink
                                link={{
                                  name: "Community Stats",
                                  path: "/community-stats",
                                }}
                              />
                              <HeaderDesktopLink
                                link={{
                                  name: "Levels",
                                  path: "/levels",
                                }}
                              />
                            </NavDropdown>
                            <NavDropdown
                              title="Tools"
                              align={"start"}
                              className={`${styles.mainNavLink} ${styles.mainNavLinkPadding}`}>
                              <HeaderDesktopLink
                                link={{
                                  name: "Subscriptions",
                                  path: "/about/subscriptions",
                                }}
                              />
                              <NavDropdown.Divider />
                              <HeaderDesktopLink
                                link={{
                                  name: "Delegation Center",
                                  path: "/delegation/delegation-center",
                                }}
                              />
                              <NavDropdown.Divider />
                              <HeaderDesktopLink
                                link={{
                                  name: "EMMA",
                                  path: "/emma",
                                }}
                              />
                              <HeaderDesktopLink
                                link={{
                                  name: "Meme Blocks",
                                  path: "/meme-blocks",
                                }}
                              />
                              <HeaderDesktopLink
                                link={{
                                  name: "Open Data",
                                  path: "/open-data",
                                }}
                              />
                              <NavDropdown.Divider />
                              <HeaderDesktopLink
                                link={{
                                  name: "Meme Accounting",
                                  path: "/meme-accounting",
                                }}
                              />
                              <HeaderDesktopLink
                                link={{
                                  name: "Meme Gas",
                                  path: "/meme-gas",
                                }}
                              />
                            </NavDropdown>
                            <NavDropdown
                              title="About"
                              className={`${styles.mainNavLink} ${
                                styles.mainNavLinkPadding
                              } ${
                                router.pathname.includes("/about")
                                  ? "active"
                                  : ""
                              }`}
                              align={"start"}>
                              <HeaderDesktopLink
                                link={{
                                  name: "The Memes",
                                  path: `/about/${AboutSection.MEMES}`,
                                }}
                              />
                              <HeaderDesktopLink
                                link={{
                                  name: "Memes Calendar",
                                  path: `/about/${AboutSection.MEMES_CALENDAR}`,
                                }}
                              />
                              <HeaderDesktopLink
                                link={{
                                  name: "Meme Lab",
                                  path: `/about/${AboutSection.MEME_LAB}`,
                                }}
                              />
                              <HeaderDesktopLink
                                link={{
                                  name: "Gradient",
                                  path: `/about/${AboutSection.GRADIENTS}`,
                                }}
                              />
                              <NavDropdown.Divider />
                              <HeaderDesktopLink
                                link={{
                                  name: "GDRC1",
                                  path: `/about/${AboutSection.GDRC1}`,
                                }}
                              />
                              <NavDropdown.Divider />
                              <HeaderDesktopLink
                                link={{
                                  name: "NFT Delegation",
                                  path: `/about/${AboutSection.NFT_DELEGATION}`,
                                }}
                              />
                              <NavDropdown.Divider />
                              <HeaderDesktopLink
                                link={{
                                  name: "FAQ",
                                  path: `/about/${AboutSection.FAQ}`,
                                }}
                              />
                              <HeaderDesktopLink
                                link={{
                                  name: "ENS",
                                  path: `/about/${AboutSection.ENS}`,
                                }}
                              />
                              <HeaderDesktopLink
                                link={{
                                  name: "Minting",
                                  path: `/about/${AboutSection.MINTING}`,
                                }}
                              />
                              <HeaderDesktopLink
                                link={{
                                  name: "License",
                                  path: `/about/${AboutSection.LICENSE}`,
                                }}
                              />
                              <NavDropdown.Divider />
                              <HeaderDesktopLink
                                link={{
                                  name: "Apply",
                                  path: `/about/${AboutSection.APPLY}`,
                                }}
                              />
                              <HeaderDesktopLink
                                link={{
                                  name: "Contact Us",
                                  path: `/about/${AboutSection.CONTACT_US}`,
                                }}
                              />
                              <HeaderDesktopLink
                                link={{
                                  name: "Release Notes",
                                  path: `/about/${AboutSection.RELEASE_NOTES}`,
                                }}
                              />
                              <HeaderDesktopLink
                                link={{
                                  name: "Data Decentralization",
                                  path: `/about/${AboutSection.DATA_DECENTR}`,
                                }}
                              />
                              <NavDropdown.Divider />
                              <HeaderDesktopLink
                                link={{
                                  name: "Terms of Service",
                                  path: `/about/${AboutSection.TERMS_OF_SERVICE}`,
                                }}
                              />
                              <HeaderDesktopLink
                                link={{
                                  name: "Privacy Policy",
                                  path: `/about/${AboutSection.PRIVACY_POLICY}`,
                                }}
                              />
                              <HeaderDesktopLink
                                link={{
                                  name: "Cookie Policy",
                                  path: `/about/${AboutSection.COOKIE_POLICY}`,
                                }}
                              />
                            </NavDropdown>
                            <HeaderConnect />
                            <UserSetUpProfileCta />
                            <SearchProfileButton />
                          </Nav>
                        </Navbar>
                        <Image
                          loading="eager"
                          priority
                          width="0"
                          height="0"
                          style={{
                            height: "auto",
                            width: "auto",
                            maxHeight: "42px",
                            paddingLeft: "15px",
                          }}
                          className={`d-none ${styles.dMdBlock}`}
                          src="https://d3lqz0a4bldqgf.cloudfront.net/seize_images/Seize_Logo_Icon.png"
                          alt="6529Seize"
                        />
                      </Container>
                    </Navbar>
                  </Container>
                </Col>
              </Row>
            </Container>
          </Col>
        </Row>
      </Container>
    </>
  );
}<|MERGE_RESOLUTION|>--- conflicted
+++ resolved
@@ -663,7 +663,6 @@
                           id="seize-navbar-nav"
                           className={`justify-content-end d-none ${styles.dMdBlock}`}>
                           <Nav className="justify-content-end ml-auto">
-<<<<<<< HEAD
                             {canSeeDrops && (
                               <Nav.Link
                                 className={`${styles.mainNavLink} ${
@@ -674,15 +673,6 @@
                                 Brain
                               </Nav.Link>
                             )}
-=======
-                            <Nav.Link
-                              className={`${styles.mainNavLink} ${
-                                router.pathname === "/" ? "active" : ""
-                              }`}
-                              onClick={() => goTo("/")}>
-                              Home
-                            </Nav.Link>
->>>>>>> 74cf0c67
 
                             <NavDropdown
                               title="Collections"
