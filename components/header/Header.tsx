--- conflicted
+++ resolved
@@ -90,8 +90,7 @@
     return (
       <NavDropdown.Item
         className={styles.dropdownItem}
-        onClick={() => (window.location.href = path)}
-      >
+        onClick={() => (window.location.href = path)}>
         {name}
       </NavDropdown.Item>
     );
@@ -106,8 +105,7 @@
       <div
         className={`${styles.burgerMenu} ${
           burgerMenuOpen ? styles.burgerMenuOpen : ""
-        }`}
-      >
+        }`}>
         <Container className="pt-2 pb-2">
           <Row>
             <Col className="d-flex justify-content-end">
@@ -120,8 +118,7 @@
                   setShowBurgerMenuAbout(false);
                   setShowBurgerMenuCommunity(false);
                   setShowBurgerMenuTools(false);
-                }}
-              ></FontAwesomeIcon>
+                }}></FontAwesomeIcon>
             </Col>
           </Row>
         </Container>
@@ -142,8 +139,7 @@
           <Row className="pt-4 pb-3">
             <Col>
               <h3
-                className={`d-flex justify-content-center ${styles.burgerMenuHeader}`}
-              >
+                className={`d-flex justify-content-center ${styles.burgerMenuHeader}`}>
                 {printHeaderConnect()}
               </h3>
             </Col>
@@ -177,8 +173,7 @@
                     showBurgerMenuCollections
                       ? styles.burgerMenuCaretClose
                       : styles.burgerMenuCaretOpen
-                  }`}
-              >
+                  }`}>
                 Collections
               </h3>
             </Col>
@@ -254,8 +249,7 @@
                     showBurgerMenuCommunity
                       ? styles.burgerMenuCaretClose
                       : styles.burgerMenuCaretOpen
-                  }`}
-              >
+                  }`}>
                 Community
               </h3>
             </Col>
@@ -343,8 +337,7 @@
                     showBurgerMenuTools
                       ? styles.burgerMenuCaretClose
                       : styles.burgerMenuCaretOpen
-                  }`}
-              >
+                  }`}>
                 Tools
               </h3>
             </Col>
@@ -417,8 +410,7 @@
                     showBurgerMenuAbout
                       ? styles.burgerMenuCaretClose
                       : styles.burgerMenuCaretOpen
-                  }`}
-              >
+                  }`}>
                 About
               </h3>
             </Col>
@@ -599,8 +591,7 @@
                   sm={{ span: 8 }}
                   md={{ span: 8 }}
                   lg={{ span: 3 }}
-                  className={`d-flex align-items-center justify-content-start ${styles.headerLeft}`}
-                >
+                  className={`d-flex align-items-center justify-content-start ${styles.headerLeft}`}>
                   <a href="/">
                     <Image
                       loading="eager"
@@ -619,25 +610,13 @@
                   sm={{ span: 4 }}
                   md={{ span: 4 }}
                   lg={{ span: 9 }}
-<<<<<<< HEAD
                   className={`no-padding d-flex align-items-center justify-content-end ${styles.headerRight}`}>
                   <Container className="no-padding">
-=======
-                  className={`d-flex align-items-center justify-content-end ${styles.headerRight}`}
-                >
-                  <Container>
->>>>>>> ece783e8
                     <Navbar expand="lg" variant="dark">
                       <Container
-                        className={`d-flex align-items-center justify-content-end no-padding`}
-                      >
+                        className={`d-flex align-items-center justify-content-end no-padding`}>
                         <div
-<<<<<<< HEAD
                           className={`${styles.dMdNone} d-flex align-items-center`}>
-=======
-                          className={`${styles.dMdNone} d-flex align-items-center`}
-                        >
->>>>>>> ece783e8
                           <UserSetUpProfileCta />
                           <SearchProfileButton />
                           <Image
@@ -658,90 +637,78 @@
                         </div>
                         <Navbar
                           id="seize-navbar-nav"
-                          className={`justify-content-end d-none ${styles.dMdBlock}`}
-                        >
+                          className={`justify-content-end d-none ${styles.dMdBlock}`}>
                           <Nav className="justify-content-end ml-auto">
                             <Nav.Link
                               className={`${styles.mainNavLink} ${
                                 router.pathname === "/" ? "active" : ""
                               }`}
-                              href="/"
-                            >
+                              href="/">
                               Home
                             </Nav.Link>
                             <NavDropdown
                               title="Collections"
                               align={"start"}
-                              className={`${styles.mainNavLink} ${styles.mainNavLinkPadding}`}
-                            >
+                              className={`${styles.mainNavLink} ${styles.mainNavLinkPadding}`}>
                               <NavDropdown.Item
                                 className={styles.dropdownItem}
                                 onClick={() =>
                                   (window.location.href = "/the-memes")
-                                }
-                              >
+                                }>
                                 The Memes
                               </NavDropdown.Item>
                               <NavDropdown.Item
                                 className={styles.dropdownItem}
                                 onClick={() =>
                                   (window.location.href = "/6529-gradient")
-                                }
-                              >
+                                }>
                                 Gradient
                               </NavDropdown.Item>
                               <NavDropdown.Item
                                 className={styles.dropdownItem}
                                 onClick={() =>
                                   (window.location.href = "/nextgen")
-                                }
-                              >
+                                }>
                                 NextGen
                               </NavDropdown.Item>
                               <NavDropdown.Item
                                 className={styles.dropdownItem}
                                 onClick={() =>
                                   (window.location.href = "/meme-lab")
-                                }
-                              >
+                                }>
                                 Meme Lab
                               </NavDropdown.Item>
                               <NavDropdown.Item
                                 className={styles.dropdownItem}
                                 onClick={() =>
                                   (window.location.href = "/rememes")
-                                }
-                              >
+                                }>
                                 ReMemes
                               </NavDropdown.Item>
                             </NavDropdown>
                             <NavDropdown
                               title="Community"
                               align={"start"}
-                              className={`${styles.mainNavLink} ${styles.mainNavLinkPadding}`}
-                            >
+                              className={`${styles.mainNavLink} ${styles.mainNavLinkPadding}`}>
                               <NavDropdown.Item
                                 className={styles.dropdownItem}
                                 onClick={() =>
                                   (window.location.href = "/community")
-                                }
-                              >
+                                }>
                                 Community
                               </NavDropdown.Item>
                               <NavDropdown.Item
                                 className={styles.dropdownItem}
                                 onClick={() =>
                                   (window.location.href = "/community-activity")
-                                }
-                              >
+                                }>
                                 Community Activity
                               </NavDropdown.Item>
                               <NavDropdown.Item
                                 className={styles.dropdownItem}
                                 onClick={() =>
                                   (window.location.href = "/nft-activity")
-                                }
-                              >
+                                }>
                                 NFT Activity
                               </NavDropdown.Item>
                               <NavDropdown.Divider />
@@ -749,62 +716,56 @@
                                 className={styles.dropdownItem}
                                 onClick={() =>
                                   (window.location.href = "/community-metrics")
-                                }
-                              >
+                                }>
                                 Community Metrics
                               </NavDropdown.Item>
                               <NavDropdown.Item
                                 className={styles.dropdownItem}
                                 onClick={() =>
                                   (window.location.href = "/community-stats")
-                                }
-                              >
+                                }>
                                 Community Stats
                               </NavDropdown.Item>
                               <NavDropdown.Item
                                 className={styles.dropdownItem}
                                 onClick={() =>
                                   (window.location.href = "/levels")
-                                }
-                              >
+                                }>
                                 Levels
                               </NavDropdown.Item>
                             </NavDropdown>
                             <NavDropdown
                               title="Tools"
                               align={"start"}
-                              className={`${styles.mainNavLink} ${styles.mainNavLinkPadding}`}
-                            >
+                              className={`${styles.mainNavLink} ${styles.mainNavLinkPadding}`}>
                               <NavDropdown.Item
                                 className={styles.dropdownItem}
                                 onClick={() =>
                                   (window.location.href =
                                     "/delegation/delegation-center")
-                                }
-                              >
+                                }>
                                 Delegation Center
                               </NavDropdown.Item>
                               <NavDropdown.Divider />
                               <NavDropdown.Item
                                 className={styles.dropdownItem}
-                                onClick={() => (window.location.href = "/emma")}
-                              >
+                                onClick={() =>
+                                  (window.location.href = "/emma")
+                                }>
                                 EMMA
                               </NavDropdown.Item>
                               <NavDropdown.Item
                                 className={styles.dropdownItem}
                                 onClick={() =>
                                   (window.location.href = "/meme-blocks")
-                                }
-                              >
+                                }>
                                 Meme Blocks
                               </NavDropdown.Item>
                               <NavDropdown.Item
                                 className={styles.dropdownItem}
                                 onClick={() =>
                                   (window.location.href = "/open-data")
-                                }
-                              >
+                                }>
                                 Open Data
                               </NavDropdown.Item>
                               <NavDropdown.Divider />
@@ -823,38 +784,33 @@
                                   ? "active"
                                   : ""
                               }`}
-                              align={"start"}
-                            >
+                              align={"start"}>
                               <NavDropdown.Item
                                 className={styles.dropdownItem}
                                 onClick={() =>
                                   (window.location.href = `/about/${AboutSection.MEMES}`)
-                                }
-                              >
+                                }>
                                 The Memes
                               </NavDropdown.Item>
                               <NavDropdown.Item
                                 className={styles.dropdownItem}
                                 onClick={() =>
                                   (window.location.href = `/about/${AboutSection.MEMES_CALENDAR}`)
-                                }
-                              >
+                                }>
                                 Memes Calendar
                               </NavDropdown.Item>
                               <NavDropdown.Item
                                 className={styles.dropdownItem}
                                 onClick={() =>
                                   (window.location.href = `/about/${AboutSection.MEME_LAB}`)
-                                }
-                              >
+                                }>
                                 Meme Lab
                               </NavDropdown.Item>
                               <NavDropdown.Item
                                 className={styles.dropdownItem}
                                 onClick={() =>
                                   (window.location.href = `/about/${AboutSection.GRADIENTS}`)
-                                }
-                              >
+                                }>
                                 Gradient
                               </NavDropdown.Item>
                               <NavDropdown.Divider />
@@ -862,8 +818,7 @@
                                 className={styles.dropdownItem}
                                 onClick={() =>
                                   (window.location.href = `/about/${AboutSection.GDRC1}`)
-                                }
-                              >
+                                }>
                                 GDRC1
                               </NavDropdown.Item>
                               <NavDropdown.Divider />
@@ -871,8 +826,7 @@
                                 className={styles.dropdownItem}
                                 onClick={() =>
                                   (window.location.href = `/about/${AboutSection.NFT_DELEGATION}`)
-                                }
-                              >
+                                }>
                                 NFT Delegation
                               </NavDropdown.Item>
                               <NavDropdown.Divider />
@@ -880,32 +834,28 @@
                                 className={styles.dropdownItem}
                                 onClick={() =>
                                   (window.location.href = `/about/${AboutSection.FAQ}`)
-                                }
-                              >
+                                }>
                                 FAQ
                               </NavDropdown.Item>
                               <NavDropdown.Item
                                 className={styles.dropdownItem}
                                 onClick={() =>
                                   (window.location.href = `/about/${AboutSection.ENS}`)
-                                }
-                              >
+                                }>
                                 ENS
                               </NavDropdown.Item>
                               <NavDropdown.Item
                                 className={styles.dropdownItem}
                                 onClick={() =>
                                   (window.location.href = `/about/${AboutSection.MINTING}`)
-                                }
-                              >
+                                }>
                                 Minting
                               </NavDropdown.Item>
                               <NavDropdown.Item
                                 className={styles.dropdownItem}
                                 onClick={() =>
                                   (window.location.href = `/about/${AboutSection.LICENSE}`)
-                                }
-                              >
+                                }>
                                 License
                               </NavDropdown.Item>
                               <NavDropdown.Divider />
@@ -913,32 +863,28 @@
                                 className={styles.dropdownItem}
                                 onClick={() =>
                                   (window.location.href = `/about/${AboutSection.APPLY}`)
-                                }
-                              >
+                                }>
                                 Apply
                               </NavDropdown.Item>
                               <NavDropdown.Item
                                 className={styles.dropdownItem}
                                 onClick={() =>
                                   (window.location.href = `/about/${AboutSection.CONTACT_US}`)
-                                }
-                              >
+                                }>
                                 Contact Us
                               </NavDropdown.Item>
                               <NavDropdown.Item
                                 className={styles.dropdownItem}
                                 onClick={() =>
                                   (window.location.href = `/about/${AboutSection.RELEASE_NOTES}`)
-                                }
-                              >
+                                }>
                                 Release Notes
                               </NavDropdown.Item>
                               <NavDropdown.Item
                                 className={styles.dropdownItem}
                                 onClick={() =>
                                   (window.location.href = `/about/${AboutSection.DATA_DECENTR}`)
-                                }
-                              >
+                                }>
                                 Data Decentralization
                               </NavDropdown.Item>
                               <NavDropdown.Divider />
@@ -946,24 +892,21 @@
                                 className={styles.dropdownItem}
                                 onClick={() =>
                                   (window.location.href = `/about/${AboutSection.TERMS_OF_SERVICE}`)
-                                }
-                              >
+                                }>
                                 Terms of Service
                               </NavDropdown.Item>
                               <NavDropdown.Item
                                 className={styles.dropdownItem}
                                 onClick={() =>
                                   (window.location.href = `/about/${AboutSection.PRIVACY_POLICY}`)
-                                }
-                              >
+                                }>
                                 Privacy Policy
                               </NavDropdown.Item>
                               <NavDropdown.Item
                                 className={styles.dropdownItem}
                                 onClick={() =>
                                   (window.location.href = `/about/${AboutSection.COOKIE_POLICY}`)
-                                }
-                              >
+                                }>
                                 Cookie Policy
                               </NavDropdown.Item>
                             </NavDropdown>
