import styles from "./Header.module.scss";
import { Container, Row, Col, Nav, Navbar, NavDropdown } from "react-bootstrap";
import { useRouter } from "next/router";
import { useEffect, useState } from "react";
import Image from "next/image";
import { AboutSection } from "../../pages/about/[section]";
import { FontAwesomeIcon } from "@fortawesome/react-fontawesome";
import { DBResponse } from "../../entities/IDBResponse";
import { fetchUrl } from "../../services/6529api";
import HeaderDesktopLink from "./HeaderDesktopLink";
import Link from "next/link";
import HeaderUser from "./user/HeaderUser";
import HeaderSearchButton from "./header-search/HeaderSearchButton";
import { useAuth } from "../auth/Auth";
import HeaderNotifications from "./notifications/HeaderNotifications";
import useCapacitor from "../../hooks/useCapacitor";
import { useAppWallets } from "../app-wallets/AppWalletsContext";
import { faBars, faChevronRight } from "@fortawesome/free-solid-svg-icons";
import { useSeizeConnectContext } from "../auth/SeizeConnectContext";
import HeaderShare from "./share/HeaderShare";
import useIsMobileScreen from "../../hooks/isMobileScreen";
import HeaderQRScanner from "./share/HeaderQRScanner";
import HeaderOpenMobile from "./open-mobile/HeaderOpenMobile";

interface Props {
  onLoad?: () => void;
  onSetWallets?(wallets: string[]): any;
  readonly isSmall?: boolean;
  readonly extraClass?: string;
}

export interface HeaderLink {
  readonly name: string;
  readonly path: `/${string}`;
  readonly isNew?: boolean;
}

export default function Header(props: Readonly<Props>) {
  const capacitor = useCapacitor();
  const { appWalletsSupported } = useAppWallets();
  const { address, seizeConnectOpen } = useSeizeConnectContext();

  const isMobile = useIsMobileScreen();

  const { showWaves } = useAuth();
  const router = useRouter();
  const [consolidations, setConsolidations] = useState<string[]>([]);
  const [burgerMenuOpen, setBurgerMenuOpen] = useState(false);

  const [showBurgerMenuCollections, setShowBurgerMenuCollections] =
    useState(false);
  const [showBurgerMenuAbout, setShowBurgerMenuAbout] = useState(false);
  const [showBurgerMenuCommunity, setShowBurgerMenuCommunity] = useState(false);
  const [showBurgerMenuTools, setShowBurgerMenuTools] = useState(false);
  const [showBurgerMenuBrain, setShowBurgerMenuBrain] = useState(false);

  let logoSrc: string = "/6529.png";
  let logoWidth: number = 50;
  let logoHeight: number = 50;
  if (capacitor.isCapacitor || isMobile) {
    logoWidth = 40;
    logoHeight = 40;
  }

  let containerClassName = styles.mainContainer;
  let rowClassName = styles.headerRow;
  if (capacitor.isCapacitor) {
    containerClassName = styles.capacitorMainContainer;
    rowClassName = styles.capacitorHeaderRow;
  } else if (props.isSmall || isMobile) {
    containerClassName = styles.mainContainerSmall;
    rowClassName = styles.headerRowSmall;
  }

  useEffect(() => {
    function handleResize() {
      setShowBurgerMenuCollections(false);
      setBurgerMenuOpen(false);
      setShowBurgerMenuAbout(false);
      setShowBurgerMenuCommunity(false);
      setShowBurgerMenuTools(false);
      setShowBurgerMenuBrain(false);
    }

    window.addEventListener("resize", handleResize);

    handleResize();

    if (props.onLoad) {
      props.onLoad();
    }
    return () => window.removeEventListener("resize", handleResize);
  }, []);

  useEffect(() => {
    setShowBurgerMenuCollections(false);
    setBurgerMenuOpen(false);
    setShowBurgerMenuAbout(false);
    setShowBurgerMenuCommunity(false);
    setShowBurgerMenuTools(false);
    setShowBurgerMenuBrain(false);
  }, [router.route]);

  useEffect(() => {
    if (props.onSetWallets) {
      const isConsolidation = consolidations.length > 1;
      if (isConsolidation) {
        props.onSetWallets(consolidations);
      } else if (address) {
        props.onSetWallets([address]);
      } else {
        props.onSetWallets([]);
      }
    }
  }, [consolidations, address]);

  useEffect(() => {
    if (address) {
      fetchUrl(
        `${process.env.API_ENDPOINT}/api/consolidations/${address}`
      ).then((response: DBResponse) => {
<<<<<<< HEAD
        console.log("response", response);
=======
        if (!response.data) {
          setConsolidations([]);
          return;
        }
>>>>>>> 546b7703
        setConsolidations(Array.from(response.data));
      });
    } else {
      setConsolidations([]);
    }
  }, [address]);

  useEffect(() => {
    if (seizeConnectOpen) {
      setBurgerMenuOpen(false);
    }
  }, [seizeConnectOpen]);

  function printMobileHr() {
    return (
      <Row>
        <Col xs={{ span: 6, offset: 3 }}>
          <hr />
        </Col>
      </Row>
    );
  }

  function printMobileSubheader(name: string) {
    return (
      <Row>
        <Col xs={{ span: 6, offset: 3 }}>
          <h3 className={styles.burgerMenuSubheader}>{name}</h3>
        </Col>
      </Row>
    );
  }

  function printMobileRow(name: string, path: string) {
    return (
      <Row className="pt-3 pb-1">
        <Col>
          <Link href={path}>
            <h3>{name}</h3>
          </Link>
        </Col>
      </Row>
    );
  }

  function printBurgerMenu() {
    return (
      <div
        className={`inset-safe-area ${styles.burgerMenu} ${
          burgerMenuOpen ? styles.burgerMenuOpen : ""
        }`}
      >
        <Container className="pt-2 pb-2">
          <Row>
            <Col className="d-flex justify-content-end">
              <FontAwesomeIcon
                className={styles.burgerMenuClose}
                icon="times-circle"
                onClick={() => {
                  setBurgerMenuOpen(false);
                  setShowBurgerMenuCollections(false);
                  setShowBurgerMenuAbout(false);
                  setShowBurgerMenuCommunity(false);
                  setShowBurgerMenuTools(false);
                  setShowBurgerMenuBrain(false);
                }}
              ></FontAwesomeIcon>
            </Col>
          </Row>
        </Container>
        <Container className="text-center">
          <Row className="pt-3 pb-3">
            <Col>
              <Image
                loading="eager"
                priority
                className={styles.logoIcon}
                src={logoSrc}
                alt="6529Seize"
                width={logoWidth}
                height={logoWidth}
              />
            </Col>
          </Row>
          <Row className="pt-4 pb-3">
            <Col>
              <h3
                className={`d-flex justify-content-center ${styles.burgerMenuHeader} gap-2`}
              >
                <HeaderUser />
                <HeaderQRScanner
                  onScanSuccess={() => {
                    setBurgerMenuOpen(false);
                  }}
                />
              </h3>
            </Col>
          </Row>
          {showWaves && (
            <Row className="pt-3 pb-3">
              <Col>
                <h3
                  onClick={() => {
                    setShowBurgerMenuCollections(false);
                    setShowBurgerMenuCommunity(false);
                    setShowBurgerMenuAbout(false);
                    setShowBurgerMenuTools(false);
                    setShowBurgerMenuBrain(!showBurgerMenuBrain);
                  }}
                  onKeyDown={(e) => {
                    if (e.key === "Enter" || e.key === " ") {
                      setShowBurgerMenuCollections(false);
                      setShowBurgerMenuCommunity(false);
                      setShowBurgerMenuAbout(false);
                      setShowBurgerMenuTools(false);
                      setShowBurgerMenuBrain(!showBurgerMenuBrain);
                    }
                  }}
                  className={`${styles.burgerMenuHeader}
                  ${
                    showBurgerMenuBrain
                      ? styles.burgerMenuCaretClose
                      : styles.burgerMenuCaretOpen
                  }`}
                >
                  Brain
                </h3>
              </Col>
              {showBurgerMenuBrain && (
                <Container>
                  {printMobileHr()}
                  {printMobileRow("My Stream", "/my-stream")}
                  {printMobileRow("Waves", "/waves")}
                  {printMobileHr()}
                </Container>
              )}
            </Row>
          )}
          <Row className="pt-3 pb-3">
            <Col>
              <h3
                onClick={() => {
                  setShowBurgerMenuCollections(!showBurgerMenuCollections);
                  setShowBurgerMenuCommunity(false);
                  setShowBurgerMenuAbout(false);
                  setShowBurgerMenuTools(false);
                  setShowBurgerMenuBrain(false);
                }}
                onKeyDown={(e) => {
                  if (e.key === "Enter" || e.key === " ") {
                    setShowBurgerMenuCollections(!showBurgerMenuCollections);
                    setShowBurgerMenuCommunity(false);
                    setShowBurgerMenuAbout(false);
                    setShowBurgerMenuTools(false);
                    setShowBurgerMenuBrain(false);
                  }
                }}
                className={`${styles.burgerMenuHeader}
                  ${
                    showBurgerMenuCollections
                      ? styles.burgerMenuCaretClose
                      : styles.burgerMenuCaretOpen
                  }`}
              >
                Collections
              </h3>
            </Col>
            {showBurgerMenuCollections && (
              <Container>
                {printMobileHr()}
                {printMobileRow("The Memes", "/the-memes")}
                {printMobileRow("Gradient", "/6529-gradient")}
                {printMobileRow("NextGen", "/nextgen")}
                {printMobileRow("Meme Lab", "/meme-lab")}
                {printMobileRow("ReMemes", "/rememes")}
                {printMobileHr()}
              </Container>
            )}
          </Row>
          <Row className="pt-3 pb-3">
            <Col>
              <h3
                onClick={() => {
                  setShowBurgerMenuCommunity(!showBurgerMenuCommunity);
                  setShowBurgerMenuCollections(false);
                  setShowBurgerMenuAbout(false);
                  setShowBurgerMenuTools(false);
                }}
                onKeyDown={(e) => {
                  if (e.key === "Enter" || e.key === " ") {
                    setShowBurgerMenuCommunity(!showBurgerMenuCommunity);
                    setShowBurgerMenuCollections(false);
                    setShowBurgerMenuAbout(false);
                    setShowBurgerMenuTools(false);
                  }
                }}
                className={`${styles.burgerMenuHeader}
                  ${
                    showBurgerMenuCommunity
                      ? styles.burgerMenuCaretClose
                      : styles.burgerMenuCaretOpen
                  }`}
              >
                Network
              </h3>
            </Col>
            {showBurgerMenuCommunity && (
              <Container>
                {printMobileHr()}
                {printMobileRow("Identities", "/network")}
                {printMobileRow("Activity", "/network/activity")}
                {printMobileRow("Groups", "/network/groups")}
                {printMobileRow("NFT Activity", "/nft-activity")}
                {printMobileHr()}
                {printMobileRow("Prenodes", "/network/prenodes")}
                {printMobileHr()}
                {printMobileSubheader("Metrics")}
                {printMobileRow("Definitions", "/network/metrics")}
                {printMobileRow("Network Stats", "/network/stats")}
                {printMobileRow("Levels", "/network/levels")}
                {printMobileHr()}
              </Container>
            )}
          </Row>
          <Row className="pt-3 pb-3">
            <Col>
              <h3
                onClick={() => {
                  setShowBurgerMenuTools(!showBurgerMenuTools);
                  setShowBurgerMenuCollections(false);
                  setShowBurgerMenuCommunity(false);
                  setShowBurgerMenuAbout(false);
                }}
                onKeyDown={(e) => {
                  if (e.key === "Enter" || e.key === " ") {
                    setShowBurgerMenuTools(!showBurgerMenuTools);
                    setShowBurgerMenuCollections(false);
                    setShowBurgerMenuCommunity(false);
                    setShowBurgerMenuAbout(false);
                  }
                }}
                className={`${styles.burgerMenuHeader}
                  ${
                    showBurgerMenuTools
                      ? styles.burgerMenuCaretClose
                      : styles.burgerMenuCaretOpen
                  }`}
              >
                Tools
              </h3>
            </Col>
            {showBurgerMenuTools && (
              <Container>
                {appWalletsSupported && (
                  <>
                    {printMobileHr()}
                    {printMobileRow("App Wallets", "/tools/app-wallets")}
                  </>
                )}
                {printMobileHr()}
                {printMobileSubheader("NFT Delegation")}
                {printMobileRow(
                  "Delegation Center",
                  "/delegation/delegation-center"
                )}
                {printMobileRow(
                  "Wallet Architecture",
                  "/delegation/wallet-architecture"
                )}
                {printMobileRow(
                  "Delegation FAQs",
                  "/delegation/delegation-faq"
                )}
                {printMobileRow(
                  "Consolidation Use Cases",
                  "/delegation/consolidation-use-cases"
                )}
                {printMobileRow("Wallet Checker", "/delegation/wallet-checker")}
                {printMobileHr()}
                {printMobileSubheader("The Memes Tools")}
                {capacitor.platform !== "ios" && (
                  <>
                    {printMobileRow(
                      "Memes Subscriptions",
                      "/tools/subscriptions-report"
                    )}
                  </>
                )}
                {printMobileRow("Meme Accounting", "/meme-accounting")}
                {printMobileRow("Meme Gas", "/meme-gas")}
                {printMobileHr()}
                {printMobileRow("EMMA", "/emma")}
                {printMobileRow("Block Finder", "/meme-blocks")}
                {printMobileRow("Open Data", "/open-data")}
                {printMobileHr()}
              </Container>
            )}
          </Row>
          <Row className="pt-3 pb-3">
            <Col>
              <h3
                onClick={() => {
                  setShowBurgerMenuAbout(!showBurgerMenuAbout);
                  setShowBurgerMenuCollections(false);
                  setShowBurgerMenuCommunity(false);
                  setShowBurgerMenuTools(false);
                }}
                className={`${styles.burgerMenuHeader}
                  ${
                    showBurgerMenuAbout
                      ? styles.burgerMenuCaretClose
                      : styles.burgerMenuCaretOpen
                  }`}
              >
                About
              </h3>
            </Col>
            {showBurgerMenuAbout && (
              <Container>
                {printMobileHr()}
                {printMobileSubheader("NFTs")}
                {printMobileRow("The Memes", `/about/${AboutSection.MEMES}`)}
                {capacitor.platform !== "ios" && (
                  <>
                    {printMobileRow(
                      "Subscriptions",
                      `/about/${AboutSection.SUBSCRIPTIONS}`
                    )}
                  </>
                )}
                {printMobileRow(
                  "Memes Calendar",
                  `/about/${AboutSection.MEMES_CALENDAR}`
                )}
                {printMobileRow("Minting", `/about/${AboutSection.MINTING}`)}
                {printMobileRow(
                  "Nakamoto Threshold",
                  `/about/${AboutSection.NAKAMOTO_THRESHOLD}`
                )}
                {printMobileRow("Meme Lab", `/about/${AboutSection.MEME_LAB}`)}
                {printMobileRow(
                  "Gradients",
                  `/about/${AboutSection.GRADIENTS}`
                )}
                {printMobileHr()}
                {printMobileRow("GDRC1", `/about/${AboutSection.GDRC1}`)}
                {printMobileHr()}
                {printMobileSubheader("NFT Delegation")}
                {printMobileRow(
                  "About NFTD",
                  `/about/${AboutSection.NFT_DELEGATION}`
                )}
                {printMobileRow(
                  "Primary Address",
                  `/about/${AboutSection.PRIMARY_ADDRESS}`
                )}
                {printMobileHr()}
                {printMobileSubheader("6529 Capital")}
                {printMobileRow("About 6529 Capital", `/capital`)}
                {printMobileRow(
                  "Company Portfolio",
                  `/capital/company-portfolio`
                )}
                {printMobileRow("NFT Fund", `/capital/fund`)}
                {printMobileHr()}
                {printMobileSubheader("Support")}
                {printMobileRow("FAQ", `/about/${AboutSection.FAQ}`)}
                {printMobileRow("Apply", `/about/${AboutSection.APPLY}`)}
                {printMobileRow(
                  "Contact Us",
                  `/about/${AboutSection.CONTACT_US}`
                )}
                {printMobileHr()}
                {printMobileSubheader("Resources")}
                {printMobileRow(
                  "Data Decentralization",
                  `/about/${AboutSection.DATA_DECENTR}`
                )}
                {printMobileRow("ENS", `/about/${AboutSection.ENS}`)}
                {printMobileRow("License", `/about/${AboutSection.LICENSE}`)}
                {printMobileRow(
                  "Release Notes",
                  `/about/${AboutSection.RELEASE_NOTES}`
                )}
                {printMobileHr()}
              </Container>
            )}
          </Row>
        </Container>
      </div>
    );
  }

  return (
    <>
      {printBurgerMenu()}
      {/* {capacitor.isCapacitor && <CapacitorWidget />} */}
      <Container fluid className={`${containerClassName} ${props.extraClass}`}>
        <Row>
          <Col>
            <Container className={styles.rowContainer}>
              <Row className={rowClassName}>
                <Col
                  xs={{ span: 8 }}
                  sm={{ span: 8 }}
                  md={{ span: 8 }}
                  lg={{ span: 3 }}
                  xl={{ span: 2 }}
                  xxl={{ span: 3 }}
                  className={`d-flex align-items-center justify-content-start`}
                >
                  <Link href="/">
                    <Image
                      loading="eager"
                      priority
                      className={
                        props.isSmall || capacitor.isCapacitor || isMobile
                          ? styles.logoIconSmall
                          : styles.logoIcon
                      }
                      src={logoSrc}
                      alt="6529Seize"
                      width={logoWidth}
                      height={logoHeight}
                    />
                  </Link>
                </Col>

                <Col
                  xs={{ span: 4 }}
                  sm={{ span: 4 }}
                  md={{ span: 4 }}
                  lg={{ span: 9 }}
                  xl={{ span: 10 }}
                  xxl={{ span: 9 }}
                  className={`d-flex align-items-center justify-content-end ${styles.headerRight}`}
                >
                  <Container className="no-padding">
                    <Navbar expand="lg" variant="dark">
                      <Container
                        className={`d-flex align-items-center justify-content-end no-padding`}
                      >
                        <div
                          className={`${styles.dMdNone} d-flex align-items-center`}
                        >
                          <div className="tw-inline-flex tw-space-x-3 tw-mr-3">
                            <HeaderOpenMobile />
                            {showWaves && <HeaderNotifications />}
                            <HeaderSearchButton />
                          </div>
                          <button
                            type="button"
                            aria-label="Menu"
                            title="Menu"
                            onClick={() => setBurgerMenuOpen(true)}
                            className="tw-flex tw-items-center tw-justify-center tw-rounded-lg tw-bg-iron-800 tw-ring-1 tw-ring-inset tw-ring-iron-700 tw-h-10 tw-w-10 tw-border-0 tw-text-iron-300 hover:tw-text-iron-50 tw-shadow-sm hover:tw-bg-iron-700 focus-visible:tw-outline focus-visible:tw-outline-2 focus-visible:tw-outline-primary-400 tw-transition tw-duration-300 tw-ease-out"
                          >
                            <FontAwesomeIcon icon={faBars} height={20} />
                          </button>
                        </div>
                        <Navbar
                          id="seize-navbar-nav"
                          className={`justify-content-end d-none ${styles.dMdBlock}`}
                        >
                          <Nav className="justify-content-end ml-auto">
                            {showWaves && (
                              <NavDropdown
                                title="Brain"
                                align={"start"}
                                className={`${styles.mainNavLink} ${styles.mainNavLinkPadding}`}
                              >
                                <HeaderDesktopLink
                                  link={{
                                    name: "My Stream",
                                    path: "/my-stream",
                                  }}
                                />
                                <HeaderDesktopLink
                                  link={{
                                    name: "Waves",
                                    path: "/waves",
                                  }}
                                />
                              </NavDropdown>
                            )}
                            <NavDropdown
                              title="Collections"
                              align={"start"}
                              className={`${styles.mainNavLink} ${styles.mainNavLinkPadding}`}
                            >
                              <HeaderDesktopLink
                                link={{
                                  name: "The Memes",
                                  path: "/the-memes",
                                }}
                              />
                              <HeaderDesktopLink
                                link={{
                                  name: "Gradient",
                                  path: "/6529-gradient",
                                }}
                              />
                              <HeaderDesktopLink
                                link={{
                                  name: "NextGen",
                                  path: "/nextgen",
                                }}
                              />
                              <HeaderDesktopLink
                                link={{
                                  name: "Meme Lab",
                                  path: "/meme-lab",
                                }}
                              />
                              <HeaderDesktopLink
                                link={{
                                  name: "ReMemes",
                                  path: "/rememes",
                                }}
                              />
                            </NavDropdown>
                            <NavDropdown
                              title="Network"
                              align={"start"}
                              className={`${styles.mainNavLink} ${styles.mainNavLinkPadding}`}
                            >
                              <HeaderDesktopLink
                                link={{
                                  name: "Identities",
                                  path: "/network",
                                }}
                              />
                              <HeaderDesktopLink
                                link={{
                                  name: "Activity",
                                  path: "/network/activity",
                                }}
                              />
                              <HeaderDesktopLink
                                link={{
                                  name: "Groups",
                                  path: "/network/groups",
                                }}
                              />
                              <HeaderDesktopLink
                                link={{
                                  name: "NFT Activity",
                                  path: "/nft-activity",
                                }}
                              />
                              <NavDropdown.Divider />
                              <HeaderDesktopLink
                                link={{
                                  name: "Prenodes",
                                  path: "/network/prenodes",
                                }}
                              />
                              <NavDropdown.Divider />
                              <NavDropdown.Item
                                className={styles.submenuContainer}
                              >
                                <div className="d-flex justify-content-between align-items-center gap-3 submenu-trigger">
                                  Metrics
                                  <FontAwesomeIcon
                                    icon={faChevronRight}
                                    height={16}
                                    width={16}
                                  />
                                </div>
                                <div className={styles.nestedMenu}>
                                  <HeaderDesktopLink
                                    link={{
                                      name: "Definitions",
                                      path: "/network/metrics",
                                    }}
                                  />
                                  <HeaderDesktopLink
                                    link={{
                                      name: "Network Stats",
                                      path: "/network/stats",
                                    }}
                                  />
                                  <HeaderDesktopLink
                                    link={{
                                      name: "Levels",
                                      path: "/network/levels",
                                    }}
                                  />
                                </div>
                              </NavDropdown.Item>
                            </NavDropdown>
                            <NavDropdown
                              title="Tools"
                              align={"start"}
                              className={`${styles.mainNavLink} ${styles.mainNavLinkPadding}`}
                            >
                              {appWalletsSupported && (
                                <>
                                  <HeaderDesktopLink
                                    link={{
                                      name: "App Wallets",
                                      path: "/tools/app-wallets",
                                    }}
                                  />
                                  <NavDropdown.Divider />
                                </>
                              )}
                              <NavDropdown.Item
                                className={styles.submenuContainer}
                              >
                                <div className="d-flex justify-content-between align-items-center gap-3 submenu-trigger">
                                  NFT Delegation
                                  <FontAwesomeIcon
                                    icon={faChevronRight}
                                    height={16}
                                    width={16}
                                  />
                                </div>
                                <div className={styles.nestedMenu}>
                                  <HeaderDesktopLink
                                    link={{
                                      name: "Delegation Center",
                                      path: "/delegation/delegation-center",
                                    }}
                                  />
                                  <HeaderDesktopLink
                                    link={{
                                      name: "Wallet Architecture",
                                      path: "/delegation/wallet-architecture",
                                    }}
                                  />
                                  <HeaderDesktopLink
                                    link={{
                                      name: "Delegation FAQs",
                                      path: "/delegation/delegation-faq",
                                    }}
                                  />
                                  <HeaderDesktopLink
                                    link={{
                                      name: "Consolidation Use Cases",
                                      path: "/delegation/consolidation-use-cases",
                                    }}
                                  />
                                  <HeaderDesktopLink
                                    link={{
                                      name: "Wallet Checker",
                                      path: "/delegation/wallet-checker",
                                    }}
                                  />
                                </div>
                              </NavDropdown.Item>
                              <NavDropdown.Item
                                className={styles.submenuContainer}
                              >
                                <div className="d-flex justify-content-between align-items-center gap-3 submenu-trigger">
                                  The Memes Tools
                                  <FontAwesomeIcon
                                    icon={faChevronRight}
                                    height={16}
                                    width={16}
                                  />
                                </div>
                                <div className={styles.nestedMenu}>
                                  {capacitor.platform !== "ios" && (
                                    <HeaderDesktopLink
                                      link={{
                                        name: "Memes Subscriptions",
                                        path: "/tools/subscriptions-report",
                                      }}
                                    />
                                  )}
                                  <HeaderDesktopLink
                                    link={{
                                      name: "Memes Accounting",
                                      path: "/meme-accounting",
                                    }}
                                  />
                                  <HeaderDesktopLink
                                    link={{
                                      name: "Memes Gas",
                                      path: "/meme-gas",
                                    }}
                                  />
                                </div>
                              </NavDropdown.Item>
                              <NavDropdown.Divider />
                              <HeaderDesktopLink
                                link={{
                                  name: "EMMA",
                                  path: "/emma",
                                }}
                              />
                              <HeaderDesktopLink
                                link={{
                                  name: "Block Finder",
                                  path: "/meme-blocks",
                                }}
                              />
                              <HeaderDesktopLink
                                link={{
                                  name: "Open Data",
                                  path: "/open-data",
                                }}
                              />
                            </NavDropdown>
                            <NavDropdown
                              title="About"
                              className={`${styles.mainNavLink} ${
                                styles.mainNavLinkPadding
                              } ${
                                router.pathname.includes("/about")
                                  ? "active"
                                  : ""
                              }`}
                              align={"start"}
                            >
                              <NavDropdown.Item
                                className={styles.submenuContainer}
                              >
                                <div className="d-flex justify-content-between align-items-center gap-3 submenu-trigger">
                                  NFTs
                                  <FontAwesomeIcon
                                    icon={faChevronRight}
                                    height={16}
                                    width={16}
                                  />
                                </div>
                                <div className={styles.nestedMenu}>
                                  <HeaderDesktopLink
                                    link={{
                                      name: "The Memes",
                                      path: `/about/${AboutSection.MEMES}`,
                                    }}
                                  />
                                  {capacitor.platform !== "ios" && (
                                    <HeaderDesktopLink
                                      link={{
                                        name: "Subscriptions",
                                        path: `/about/${AboutSection.SUBSCRIPTIONS}`,
                                      }}
                                    />
                                  )}
                                  <HeaderDesktopLink
                                    link={{
                                      name: "Memes Calendar",
                                      path: `/about/${AboutSection.MEMES_CALENDAR}`,
                                    }}
                                  />
                                  <HeaderDesktopLink
                                    link={{
                                      name: "Minting",
                                      path: `/about/${AboutSection.MINTING}`,
                                    }}
                                  />
                                  <HeaderDesktopLink
                                    link={{
                                      name: "Nakamoto Threshold",
                                      path: `/about/${AboutSection.NAKAMOTO_THRESHOLD}`,
                                    }}
                                  />
                                  <NavDropdown.Divider />
                                  <HeaderDesktopLink
                                    link={{
                                      name: "Meme Lab",
                                      path: `/about/${AboutSection.MEME_LAB}`,
                                    }}
                                  />
                                  <HeaderDesktopLink
                                    link={{
                                      name: "Gradient",
                                      path: `/about/${AboutSection.GRADIENTS}`,
                                    }}
                                  />
                                </div>
                              </NavDropdown.Item>
                              <HeaderDesktopLink
                                link={{
                                  name: "GDRC1",
                                  path: `/about/${AboutSection.GDRC1}`,
                                }}
                              />
                              <NavDropdown.Item
                                className={styles.submenuContainer}
                              >
                                <div className="d-flex justify-content-between align-items-center gap-3 submenu-trigger">
                                  NFT Delegation
                                  <FontAwesomeIcon
                                    icon={faChevronRight}
                                    height={16}
                                    width={16}
                                  />
                                </div>
                                <div className={styles.nestedMenu}>
                                  <HeaderDesktopLink
                                    link={{
                                      name: "About NFTD",
                                      path: `/about/${AboutSection.NFT_DELEGATION}`,
                                    }}
                                  />
                                  <HeaderDesktopLink
                                    link={{
                                      name: "Primary Address",
                                      path: `/about/${AboutSection.PRIMARY_ADDRESS}`,
                                    }}
                                  />
                                </div>
                              </NavDropdown.Item>
                              <NavDropdown.Item
                                className={styles.submenuContainer}
                              >
                                <div className="d-flex justify-content-between align-items-center gap-3 submenu-trigger">
                                  6529 Capital
                                  <FontAwesomeIcon
                                    icon={faChevronRight}
                                    height={16}
                                    width={16}
                                  />
                                </div>
                                <div className={styles.nestedMenu}>
                                  <HeaderDesktopLink
                                    link={{
                                      name: "About 6529 Capital",
                                      path: `/capital`,
                                    }}
                                  />
                                  <HeaderDesktopLink
                                    link={{
                                      name: "Company Portfolio",
                                      path: `/capital/company-portfolio`,
                                    }}
                                  />
                                  <HeaderDesktopLink
                                    link={{
                                      name: "NFT Fund",
                                      path: `/capital/fund`,
                                    }}
                                  />
                                </div>
                              </NavDropdown.Item>
                              <NavDropdown.Item
                                className={styles.submenuContainer}
                              >
                                <div className="d-flex justify-content-between align-items-center gap-3 submenu-trigger">
                                  Support
                                  <FontAwesomeIcon
                                    icon={faChevronRight}
                                    height={16}
                                    width={16}
                                  />
                                </div>
                                <div className={styles.nestedMenu}>
                                  <HeaderDesktopLink
                                    link={{
                                      name: "FAQ",
                                      path: `/about/${AboutSection.FAQ}`,
                                    }}
                                  />
                                  <HeaderDesktopLink
                                    link={{
                                      name: "Apply",
                                      path: `/about/${AboutSection.APPLY}`,
                                    }}
                                  />
                                  <HeaderDesktopLink
                                    link={{
                                      name: "Contact Us",
                                      path: `/about/${AboutSection.CONTACT_US}`,
                                    }}
                                  />
                                </div>
                              </NavDropdown.Item>
                              <NavDropdown.Item
                                className={styles.submenuContainer}
                              >
                                <div className="d-flex justify-content-between align-items-center gap-3 submenu-trigger">
                                  Resources
                                  <FontAwesomeIcon
                                    icon={faChevronRight}
                                    height={16}
                                    width={16}
                                  />
                                </div>
                                <div className={styles.nestedMenu}>
                                  <HeaderDesktopLink
                                    link={{
                                      name: "Data Decentralization",
                                      path: `/about/${AboutSection.DATA_DECENTR}`,
                                    }}
                                  />
                                  <HeaderDesktopLink
                                    link={{
                                      name: "ENS",
                                      path: `/about/${AboutSection.ENS}`,
                                    }}
                                  />
                                  <HeaderDesktopLink
                                    link={{
                                      name: "License",
                                      path: `/about/${AboutSection.LICENSE}`,
                                    }}
                                  />
                                  <HeaderDesktopLink
                                    link={{
                                      name: "Release Notes",
                                      path: `/about/${AboutSection.RELEASE_NOTES}`,
                                    }}
                                  />
                                </div>
                              </NavDropdown.Item>
                            </NavDropdown>
                            <HeaderUser />
                            {showWaves && <HeaderNotifications />}
                            <HeaderShare />
                            <HeaderSearchButton />
                          </Nav>
                        </Navbar>
                      </Container>
                    </Navbar>
                  </Container>
                </Col>
              </Row>
            </Container>
          </Col>
        </Row>
      </Container>
      {capacitor.isCapacitor && (
        <Container className={styles.capacitorPlaceholder}></Container>
      )}
    </>
  );
}<|MERGE_RESOLUTION|>--- conflicted
+++ resolved
@@ -119,14 +119,10 @@
       fetchUrl(
         `${process.env.API_ENDPOINT}/api/consolidations/${address}`
       ).then((response: DBResponse) => {
-<<<<<<< HEAD
-        console.log("response", response);
-=======
         if (!response.data) {
           setConsolidations([]);
           return;
         }
->>>>>>> 546b7703
         setConsolidations(Array.from(response.data));
       });
     } else {
