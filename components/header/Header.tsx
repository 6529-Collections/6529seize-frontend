import styles from "./Header.module.scss";
import { Container, Row, Col, Nav, Navbar, NavDropdown } from "react-bootstrap";
import { useRouter } from "next/router";
import { useEffect, useState } from "react";
import Image from "next/image";
import { AboutSection } from "../../pages/about/[section]";
import { FontAwesomeIcon } from "@fortawesome/react-fontawesome";
import { DBResponse } from "../../entities/IDBResponse";
import { fetchUrl } from "../../services/6529api";
import HeaderConnect from "./HeaderConnect";
import Cookies from "js-cookie";
import { VIEW_MODE_COOKIE } from "../../constants";
import { useAccount } from "wagmi";
import { WalletView } from "../../enums";

interface Props {
  onLoad?: () => void;
  onSetWallets?(wallets: string[]): any;
}

export default function Header(props: Props) {
  const router = useRouter();
  const account = useAccount();

  const [consolidations, setConsolidations] = useState<string[]>([]);
  const [burgerMenuOpen, setBurgerMenuOpen] = useState(false);

  const [showBurgerMenuNextgen, setShowBurgerMenuNextgen] = useState(false);
  const [view, setView] = useState<WalletView>();

  const [showBurgerMenuAbout, setShowBurgerMenuAbout] = useState(false);
  const [showBurgerMenuCommunity, setShowBurgerMenuCommunity] = useState(false);
  const [showBurgerMenuTools, setShowBurgerMenuTools] = useState(false);

  useEffect(() => {
    function handleResize() {
      setShowBurgerMenuNextgen(false);
      setBurgerMenuOpen(false);
      setShowBurgerMenuAbout(false);
      setShowBurgerMenuCommunity(false);
      setShowBurgerMenuTools(false);
    }

    window.addEventListener("resize", handleResize);

    handleResize();

    if (props.onLoad) {
      props.onLoad();
    }
    return () => window.removeEventListener("resize", handleResize);
  }, []);

  useEffect(() => {
    const viewMode = Cookies.get(VIEW_MODE_COOKIE);
    console.log(VIEW_MODE_COOKIE, viewMode);
  }, []);

  useEffect(() => {
    if (view) {
      Cookies.set(VIEW_MODE_COOKIE, view);
      if (props.onSetWallets) {
        const isConsolidation = consolidations.length > 1;
        if (isConsolidation && view === WalletView.CONSOLIDATION) {
          props.onSetWallets(consolidations);
        } else if (account.address) {
          props.onSetWallets([account.address]);
        } else {
          props.onSetWallets([]);
        }
      }
    }
  }, [view, consolidations, account.address]);

  useEffect(() => {
    if (account.address) {
      fetchUrl(
        `${process.env.API_ENDPOINT}/api/consolidations/${account.address}`
      ).then((response: DBResponse) => {
        setConsolidations(Array.from(response.data));
      });
    } else {
      setConsolidations([]);
    }
  }, [account.address]);

  function printHeaderConnect() {
    return (
      <HeaderConnect
        consolidations={consolidations}
        view={view}
        setView={setView}
      />
    );
  }

  function printBurgerMenu() {
    return (
      <div
        className={`${styles.burgerMenu} ${
          burgerMenuOpen ? styles.burgerMenuOpen : ""
        }`}>
        <FontAwesomeIcon
          className={styles.burgerMenuClose}
          icon="times-circle"
          onClick={() => {
            setShowBurgerMenuNextgen(false);
            setBurgerMenuOpen(false);
            setShowBurgerMenuAbout(false);
            setShowBurgerMenuCommunity(false);
            setShowBurgerMenuTools(false);
          }}></FontAwesomeIcon>
        <Container className="text-center">
          <Row className="pt-5 pb-4">
            <Col>
              <Image
                loading="eager"
                priority
                className={styles.logoIcon}
                src="https://d3lqz0a4bldqgf.cloudfront.net/seize_images/Seize_Logo_Glasses.png"
                alt="6529Seize"
                width={319}
                height={50}
              />
            </Col>
          </Row>
          <Row className="pt-3 pb-3">
            <Col>
              <h3
                className={`d-flex justify-content-center ${styles.burgerMenuHeader}`}>
                {printHeaderConnect()}
              </h3>
            </Col>
          </Row>
          <Row className="pt-3 pb-3">
            <Col>
              <a href="/the-memes?sort=age&sort_dir=ASC">
                <h3>The Memes</h3>
              </a>
            </Col>
          </Row>
          <Row className="pt-3 pb-3">
            <Col>
              <a href="/6529-gradient?sort=id&sort_dir=ASC">
                <h3>Gradient</h3>
              </a>
            </Col>
          </Row>
          <Row className="pt-3 pb-3">
            <Col>
              <a href="/meme-lab">
                <h3>Meme Lab</h3>
              </a>
            </Col>
          </Row>
          <Row className="pt-3 pb-3">
            <Col>
              <a href="/rememes">
                <h3>ReMemes</h3>
              </a>
            </Col>
          </Row>
          <Row className="pt-3 pb-3">
            <Col>
              <h3
                onClick={() => {
                  setShowBurgerMenuNextgen(!showBurgerMenuNextgen);
                  setShowBurgerMenuCommunity(false);
                  setShowBurgerMenuAbout(false);
                  setShowBurgerMenuTools(false);
                }}
                className={`${styles.burgerMenuHeader}
                  ${
                    showBurgerMenuNextgen
                      ? styles.burgerMenuCaretClose
                      : styles.burgerMenuCaretOpen
                  }`}>
                NextGen
              </h3>
            </Col>
            {showBurgerMenuNextgen && (
              <Container>
                <Row>
                  <Col xs={{ span: 6, offset: 3 }}>
                    <hr />
                  </Col>
                </Row>
                <Row className="pt-3">
                  <Col>
                    <a href="/nextgen">
                      <h3>Collections</h3>
                    </a>
                  </Col>
                </Row>
                <Row className="pt-3">
                  <Col>
                    <a href="/nextgen/admin">
                      <h3>Admin</h3>
                    </a>
                  </Col>
                </Row>
                <Row>
                  <Col xs={{ span: 6, offset: 3 }}>
                    <hr />
                  </Col>
                </Row>
              </Container>
            )}
          </Row>
          <Row className="pt-3 pb-3">
            <Col>
              <h3
                onClick={() => {
                  setShowBurgerMenuCommunity(!showBurgerMenuCommunity);
                  setShowBurgerMenuNextgen(false);
                  setShowBurgerMenuAbout(false);
                  setShowBurgerMenuTools(false);
                }}
                className={`${styles.burgerMenuHeader}
                  ${
                    showBurgerMenuCommunity
                      ? styles.burgerMenuCaretClose
                      : styles.burgerMenuCaretOpen
                  }`}>
                Community
              </h3>
            </Col>
            {showBurgerMenuCommunity && (
              <Container>
                <Row>
                  <Col xs={{ span: 6, offset: 3 }}>
                    <hr />
                  </Col>
                </Row>
                <Row className="pt-3">
                  <Col>
                    <a href="/community">
                      <h3>Community</h3>
                    </a>
                  </Col>
                </Row>
                <Row className="pt-3">
                  <Col>
                    <a href="/latest-activity">
                      <h3>Latest Activity</h3>
                    </a>
                  </Col>
                </Row>
                <Row>
                  <Col xs={{ span: 6, offset: 3 }}>
                    <hr />
                  </Col>
                </Row>
                <Row className="pt-3">
                  <Col>
                    <a href="/community-metrics">
                      <h3>Community Metrics</h3>
                    </a>
                  </Col>
                </Row>
                <Row className="pt-3">
                  <Col>
                    <a href="/community-stats">
                      <h3>Community Stats</h3>
                    </a>
                  </Col>
                </Row>
                <Row className="pt-3">
                  <Col>
                    <a href="/levels">
                      <h3>Levels</h3>
                    </a>
                  </Col>
                </Row>
                <Row>
                  <Col xs={{ span: 6, offset: 3 }}>
                    <hr />
                  </Col>
                </Row>
                <Row className="pt-3">
                  <Col>
                    <a href="/royalties">
                      <h3>Royalties</h3>
                    </a>
                  </Col>
                </Row>
                <Row className="pt-3">
                  <Col>
                    <a href="/gas">
                      <h3>Gas</h3>
                    </a>
                  </Col>
                </Row>
<<<<<<< HEAD
=======
                <Row>
                  <Col xs={{ span: 6, offset: 3 }}>
                    <hr />
                  </Col>
                </Row>
>>>>>>> 7b58718b
              </Container>
            )}
          </Row>
          <Row className="pt-3 pb-3">
            <Col>
              <h3
                onClick={() => {
                  setShowBurgerMenuTools(!showBurgerMenuTools);
                  setShowBurgerMenuNextgen(false);
                  setShowBurgerMenuCommunity(false);
                  setShowBurgerMenuAbout(false);
                }}
                className={`${styles.burgerMenuHeader}
                  ${
                    showBurgerMenuTools
                      ? styles.burgerMenuCaretClose
                      : styles.burgerMenuCaretOpen
                  }`}>
                Tools
              </h3>
            </Col>
            {showBurgerMenuTools && (
              <Container>
                <Row>
                  <Col xs={{ span: 6, offset: 3 }}>
                    <hr />
                  </Col>
                </Row>
                <Row className="pt-3">
                  <Col>
                    <a href="/delegation/delegation-center">
                      <h3>Delegation Center</h3>
                    </a>
                  </Col>
                </Row>
                <Row>
                  <Col xs={{ span: 6, offset: 3 }}>
                    <hr />
                  </Col>
                </Row>
                <Row className="pt-3">
                  <Col>
                    <a href="/distribution-plan-tool">
                      <h3>EMMA</h3>
                    </a>
                  </Col>
                </Row>
                <Row className="pt-3">
                  <Col>
                    <a href="/meme-blocks">
                      <h3>Meme Blocks</h3>
                    </a>
                  </Col>
                </Row>
                <Row>
                  <Col xs={{ span: 6, offset: 3 }}>
                    <hr />
                  </Col>
                </Row>
                <Row className="pt-3">
                  <Col>
                    <a href="/delegation-mapping-tool">
                      <h3>Delegation Mapping</h3>
                    </a>
                  </Col>
                </Row>
                <Row className="pt-3">
                  <Col>
                    <a href="/consolidation-mapping-tool">
                      <h3>Consolidation Mapping</h3>
                    </a>
                  </Col>
                </Row>
                <Row className="pt-3">
                  <Col>
                    <a href="/consolidation-use-cases">
                      <h3>Consolidation Use Cases</h3>
                    </a>
                  </Col>
                </Row>
                <Row>
                  <Col xs={{ span: 6, offset: 3 }}>
                    <hr />
                  </Col>
                </Row>
                <Row className="pt-3">
                  <Col>
                    <a href="/downloads">
                      <h3>Downloads</h3>
                    </a>
                  </Col>
                </Row>
                <Row>
                  <Col xs={{ span: 6, offset: 3 }}>
                    <hr />
                  </Col>
                </Row>
              </Container>
            )}
          </Row>
          <Row className="pt-3 pb-3">
            <Col>
              <h3
                onClick={() => {
                  setShowBurgerMenuAbout(!showBurgerMenuAbout);
                  setShowBurgerMenuNextgen(false);
                  setShowBurgerMenuCommunity(false);
                  setShowBurgerMenuTools(false);
                }}
                className={`${styles.burgerMenuHeader}
                  ${
                    showBurgerMenuAbout
                      ? styles.burgerMenuCaretClose
                      : styles.burgerMenuCaretOpen
                  }`}>
                About
              </h3>
            </Col>
            {showBurgerMenuAbout && (
              <Container>
                <Row>
                  <Col xs={{ span: 6, offset: 3 }}>
                    <hr />
                  </Col>
                </Row>
                <Row className="pt-3">
                  <Col>
                    <a href={`/about/${AboutSection.MEMES}`}>
                      <h3>The Memes</h3>
                    </a>
                  </Col>
                </Row>
                <Row className="pt-3">
                  <Col>
                    <a href={`/about/${AboutSection.MEMES_CALENDAR}`}>
                      <h3>Memes Calendar</h3>
                    </a>
                  </Col>
                </Row>
                <Row className="pt-3">
                  <Col>
                    <a href={`/about/${AboutSection.MEME_LAB}`}>
                      <h3>Meme Lab</h3>
                    </a>
                  </Col>
                </Row>
                <Row className="pt-3">
                  <Col>
                    <a href={`/about/${AboutSection.GRADIENTS}`}>
                      <h3>Gradient</h3>
                    </a>
                  </Col>
                </Row>
                <Row>
                  <Col xs={{ span: 6, offset: 3 }}>
                    <hr />
                  </Col>
                </Row>
                <Row className="pt-3">
                  <Col>
                    <a href={`/about/${AboutSection.GDRC1}`}>
                      <h3>GDRC1</h3>
                    </a>
                  </Col>
                </Row>
                <Row>
                  <Col xs={{ span: 6, offset: 3 }}>
                    <hr />
                  </Col>
                </Row>
                <Row className="pt-3">
                  <Col>
                    <a href={`/about/${AboutSection.NFT_DELEGATION}`}>
                      <h3>NFT Delegation</h3>
                    </a>
                  </Col>
                </Row>
                <Row>
                  <Col xs={{ span: 6, offset: 3 }}>
                    <hr />
                  </Col>
                </Row>
                <Row className="pt-3">
                  <Col>
                    <a href={`/about/${AboutSection.FAQ}`}>
                      <h3>FAQ</h3>
                    </a>
                  </Col>
                </Row>
                <Row className="pt-3">
                  <Col>
                    <a href={`/about/${AboutSection.ENS}`}>
                      <h3>ENS</h3>
                    </a>
                  </Col>
                </Row>
                <Row className="pt-3">
                  <Col>
                    <a href={`/about/${AboutSection.MINTING}`}>
                      <h3>Minting</h3>
                    </a>
                  </Col>
                </Row>
                <Row className="pt-3">
                  <Col>
                    <a href={`/about/${AboutSection.LICENSE}`}>
                      <h3>License</h3>
                    </a>
                  </Col>
                </Row>
                <Row>
                  <Col xs={{ span: 6, offset: 3 }}>
                    <hr />
                  </Col>
                </Row>
                <Row className="pt-3">
                  <Col>
                    <a href={`/about/${AboutSection.APPLY}`}>
                      <h3>Apply</h3>
                    </a>
                  </Col>
                </Row>
                <Row className="pt-3">
                  <Col>
                    <a href={`/about/${AboutSection.CONTACT_US}`}>
                      <h3>Contact Us</h3>
                    </a>
                  </Col>
                </Row>
                <Row className="pt-3">
                  <Col>
                    <a href={`/about/${AboutSection.RELEASE_NOTES}`}>
                      <h3>Release Notes</h3>
                    </a>
                  </Col>
                </Row>
                <Row className="pt-3">
                  <Col>
                    <a href={`/about/${AboutSection.DATA_DECENTR}`}>
                      <h3>Data Decentralization</h3>
                    </a>
                  </Col>
                </Row>
                <Row>
                  <Col xs={{ span: 6, offset: 3 }}>
                    <hr />
                  </Col>
                </Row>
                <Row className="pt-3">
                  <Col>
                    <a href={`/about/${AboutSection.TERMS_OF_SERVICE}`}>
                      <h3>Terms of Service</h3>
                    </a>
                  </Col>
                </Row>
                <Row className="pt-3">
                  <Col>
                    <a href={`/about/${AboutSection.PRIVACY_POLICY}`}>
                      <h3>Privacy Policy</h3>
                    </a>
                  </Col>
                </Row>
                <Row className="pt-3">
                  <Col>
                    <a href={`/about/${AboutSection.COOKIE_POLICY}`}>
                      <h3>Cookie Policy</h3>
                    </a>
                  </Col>
                </Row>
                <Row>
                  <Col xs={{ span: 6, offset: 3 }}>
                    <hr />
                  </Col>
                </Row>
              </Container>
            )}
          </Row>
        </Container>
      </div>
    );
  }

  return (
    <>
      {printBurgerMenu()}
      <Container fluid className={styles.mainContainer}>
        <Row>
          <Col>
            <Container>
              <Row className={styles.headerRow}>
                <Col
                  xs={{ span: 8 }}
                  sm={{ span: 8 }}
                  md={{ span: 8 }}
                  lg={{ span: 3 }}
                  className={`d-flex align-items-center justify-content-start ${styles.headerLeft}`}>
                  <a href="/">
                    <Image
                      loading="eager"
                      priority
                      className={styles.logoIcon}
                      src="https://d3lqz0a4bldqgf.cloudfront.net/seize_images/Seize_Logo_Glasses.png"
                      alt="6529Seize"
                      width={319}
                      height={50}
                    />
                  </a>
                </Col>
                <Col
                  xs={{ span: 4 }}
                  sm={{ span: 4 }}
                  md={{ span: 4 }}
                  lg={{ span: 9 }}
                  className={`d-flex align-items-center justify-content-end ${styles.headerRight}`}>
                  <Container>
                    <Navbar expand="lg" variant="dark">
                      <Container
                        className={`d-flex align-items-center justify-content-end no-padding`}>
                        <Image
                          loading="eager"
                          priority
                          width="0"
                          height="0"
                          style={{
                            height: "auto",
                            width: "auto",
                            maxHeight: "42px",
                            paddingLeft: "35px",
                          }}
                          className={`${styles.burgerMenuBtn} d-block ${styles.dMdNone}`}
                          src="https://d3lqz0a4bldqgf.cloudfront.net/seize_images/Seize_Logo_Icon.png"
                          alt="6529Seize"
                          onClick={() => setBurgerMenuOpen(true)}
                        />
                        <Navbar
                          id="seize-navbar-nav"
                          className={`justify-content-end d-none ${styles.dMdBlock}`}>
                          <Nav className="justify-content-end ml-auto">
                            <Nav.Link
                              className={`${styles.mainNavLink} ${
                                router.pathname === "/the-memes" ? "active" : ""
                              }`}
                              href="/the-memes?sort=age&sort_dir=ASC">
                              The Memes
                            </Nav.Link>
                            <Nav.Link
                              className={`${styles.mainNavLink} ${
                                router.pathname === "/6529-gradient"
                                  ? "active"
                                  : ""
                              }`}
                              href="/6529-gradient?sort=id&sort_dir=ASC">
                              Gradient
                            </Nav.Link>
                            <Nav.Link
                              className={`${styles.mainNavLink} ${
                                router.pathname === "/meme-lab" ? "active" : ""
                              }`}
                              href="/meme-lab">
                              Meme Lab
                            </Nav.Link>
                            <Nav.Link
                              className={`${styles.mainNavLink} ${
                                router.pathname === "/rememes" ? "active" : ""
                              }`}
                              href="/rememes">
                              ReMemes
                            </Nav.Link>
                            <NavDropdown
                              title="NextGen"
                              align={"start"}
                              className={`${styles.mainNavLink} ${styles.mainNavLinkPadding}`}>
                              <NavDropdown.Item
                                className={styles.dropdownItem}
                                onClick={() =>
                                  (window.location.href = "/nextgen")
                                }>
                                Collections
                              </NavDropdown.Item>
                              <NavDropdown.Item
                                className={styles.dropdownItem}
                                onClick={() =>
                                  (window.location.href = "/nextgen/admin")
                                }>
                                Admin
                              </NavDropdown.Item>
                            </NavDropdown>
                            <NavDropdown
                              title="Community"
                              align={"start"}
                              className={`${styles.mainNavLink} ${styles.mainNavLinkPadding}`}>
                              <NavDropdown.Item
                                className={styles.dropdownItem}
                                onClick={() =>
                                  (window.location.href = "/community")
                                }>
                                Community
                              </NavDropdown.Item>
                              <NavDropdown.Item
                                className={styles.dropdownItem}
                                onClick={() =>
                                  (window.location.href = "/latest-activity")
                                }>
                                Latest Activity
                              </NavDropdown.Item>
                              <NavDropdown.Divider />
                              <NavDropdown.Item
                                className={styles.dropdownItem}
                                onClick={() =>
                                  (window.location.href = "/community-metrics")
                                }>
                                Community Metrics
                              </NavDropdown.Item>
                              <NavDropdown.Item
                                className={styles.dropdownItem}
                                onClick={() =>
                                  (window.location.href = "/community-stats")
                                }>
                                Community Stats
                              </NavDropdown.Item>
                              <NavDropdown.Item
                                className={styles.dropdownItem}
                                onClick={() =>
                                  (window.location.href = "/levels")
                                }>
                                Levels
                              </NavDropdown.Item>
                              <NavDropdown.Divider />
                              <NavDropdown.Item
                                className={styles.dropdownItem}
                                onClick={() =>
                                  (window.location.href = "/royalties")
                                }>
                                Royalties
                              </NavDropdown.Item>
                              <NavDropdown.Item
                                className={styles.dropdownItem}
                                onClick={() => (window.location.href = "/gas")}>
                                Gas
                              </NavDropdown.Item>
                            </NavDropdown>
                            <NavDropdown
                              title="Tools"
                              align={"start"}
                              className={`${styles.mainNavLink} ${styles.mainNavLinkPadding}`}>
                              <NavDropdown.Item
                                className={styles.dropdownItem}
                                onClick={() =>
                                  (window.location.href =
                                    "/delegation/delegation-center")
                                }>
                                Delegation Center
                              </NavDropdown.Item>
                              <NavDropdown.Divider />
                              <NavDropdown.Item
                                className={styles.dropdownItem}
                                onClick={() =>
                                  (window.location.href =
                                    "/distribution-plan-tool")
                                }>
                                EMMA
                              </NavDropdown.Item>
                              <NavDropdown.Item
                                className={styles.dropdownItem}
                                onClick={() =>
                                  (window.location.href = "/meme-blocks")
                                }>
                                Meme Blocks
                              </NavDropdown.Item>
                              <NavDropdown.Divider />
                              <NavDropdown.Item
                                className={styles.dropdownItem}
                                onClick={() =>
                                  (window.location.href =
                                    "/delegation-mapping-tool")
                                }>
                                Delegation Mapping
                              </NavDropdown.Item>
                              <NavDropdown.Item
                                className={styles.dropdownItem}
                                onClick={() =>
                                  (window.location.href =
                                    "/consolidation-mapping-tool")
                                }>
                                Consolidation Mapping
                              </NavDropdown.Item>
                              <NavDropdown.Item
                                className={styles.dropdownItem}
                                onClick={() =>
                                  (window.location.href =
                                    "/consolidation-use-cases")
                                }>
                                Consolidation Use Cases
                              </NavDropdown.Item>
                              <NavDropdown.Divider />
                              <NavDropdown.Item
                                className={styles.dropdownItem}
                                onClick={() =>
                                  (window.location.href = "/downloads")
                                }>
                                Downloads
                              </NavDropdown.Item>
                            </NavDropdown>
                            <NavDropdown
                              title="About"
                              className={`${styles.mainNavLink} ${
                                styles.mainNavLinkPadding
                              } ${
                                router.pathname.includes("/about")
                                  ? "active"
                                  : ""
                              }`}
                              align={"start"}>
                              <NavDropdown.Item
                                className={styles.dropdownItem}
                                onClick={() =>
                                  (window.location.href = `/about/${AboutSection.MEMES}`)
                                }>
                                The Memes
                              </NavDropdown.Item>
                              <NavDropdown.Item
                                className={styles.dropdownItem}
                                onClick={() =>
                                  (window.location.href = `/about/${AboutSection.MEMES_CALENDAR}`)
                                }>
                                Memes Calendar
                              </NavDropdown.Item>
                              <NavDropdown.Item
                                className={styles.dropdownItem}
                                onClick={() =>
                                  (window.location.href = `/about/${AboutSection.MEME_LAB}`)
                                }>
                                Meme Lab
                              </NavDropdown.Item>
                              <NavDropdown.Item
                                className={styles.dropdownItem}
                                onClick={() =>
                                  (window.location.href = `/about/${AboutSection.GRADIENTS}`)
                                }>
                                Gradient
                              </NavDropdown.Item>
                              <NavDropdown.Divider />
                              <NavDropdown.Item
                                className={styles.dropdownItem}
                                onClick={() =>
                                  (window.location.href = `/about/${AboutSection.GDRC1}`)
                                }>
                                GDRC1
                              </NavDropdown.Item>
                              <NavDropdown.Divider />
                              <NavDropdown.Item
                                className={styles.dropdownItem}
                                onClick={() =>
                                  (window.location.href = `/about/${AboutSection.NFT_DELEGATION}`)
                                }>
                                NFT Delegation
                              </NavDropdown.Item>
                              <NavDropdown.Divider />
                              <NavDropdown.Item
                                className={styles.dropdownItem}
                                onClick={() =>
                                  (window.location.href = `/about/${AboutSection.FAQ}`)
                                }>
                                FAQ
                              </NavDropdown.Item>
                              <NavDropdown.Item
                                className={styles.dropdownItem}
                                onClick={() =>
                                  (window.location.href = `/about/${AboutSection.ENS}`)
                                }>
                                ENS
                              </NavDropdown.Item>
                              <NavDropdown.Item
                                className={styles.dropdownItem}
                                onClick={() =>
                                  (window.location.href = `/about/${AboutSection.MINTING}`)
                                }>
                                Minting
                              </NavDropdown.Item>
                              <NavDropdown.Item
                                className={styles.dropdownItem}
                                onClick={() =>
                                  (window.location.href = `/about/${AboutSection.LICENSE}`)
                                }>
                                License
                              </NavDropdown.Item>
                              <NavDropdown.Divider />
                              <NavDropdown.Item
                                className={styles.dropdownItem}
                                onClick={() =>
                                  (window.location.href = `/about/${AboutSection.APPLY}`)
                                }>
                                Apply
                              </NavDropdown.Item>
                              <NavDropdown.Item
                                className={styles.dropdownItem}
                                onClick={() =>
                                  (window.location.href = `/about/${AboutSection.CONTACT_US}`)
                                }>
                                Contact Us
                              </NavDropdown.Item>
                              <NavDropdown.Item
                                className={styles.dropdownItem}
                                onClick={() =>
                                  (window.location.href = `/about/${AboutSection.RELEASE_NOTES}`)
                                }>
                                Release Notes
                              </NavDropdown.Item>
                              <NavDropdown.Item
                                className={styles.dropdownItem}
                                onClick={() =>
                                  (window.location.href = `/about/${AboutSection.DATA_DECENTR}`)
                                }>
                                Data Decentralization
                              </NavDropdown.Item>
                              <NavDropdown.Divider />
                              <NavDropdown.Item
                                className={styles.dropdownItem}
                                onClick={() =>
                                  (window.location.href = `/about/${AboutSection.TERMS_OF_SERVICE}`)
                                }>
                                Terms of Service
                              </NavDropdown.Item>
                              <NavDropdown.Item
                                className={styles.dropdownItem}
                                onClick={() =>
                                  (window.location.href = `/about/${AboutSection.PRIVACY_POLICY}`)
                                }>
                                Privacy Policy
                              </NavDropdown.Item>
                              <NavDropdown.Item
                                className={styles.dropdownItem}
                                onClick={() =>
                                  (window.location.href = `/about/${AboutSection.COOKIE_POLICY}`)
                                }>
                                Cookie Policy
                              </NavDropdown.Item>
                            </NavDropdown>
                            {printHeaderConnect()}
                          </Nav>
                        </Navbar>
                        <Image
                          loading="eager"
                          priority
                          width="0"
                          height="0"
                          style={{
                            height: "auto",
                            width: "auto",
                            maxHeight: "42px",
                            paddingLeft: "35px",
                          }}
                          className={`d-none ${styles.dMdBlock}`}
                          src="https://d3lqz0a4bldqgf.cloudfront.net/seize_images/Seize_Logo_Icon.png"
                          alt="6529Seize"
                        />
                      </Container>
                    </Navbar>
                  </Container>
                </Col>
              </Row>
            </Container>
          </Col>
        </Row>
      </Container>
    </>
  );
}<|MERGE_RESOLUTION|>--- conflicted
+++ resolved
@@ -291,14 +291,11 @@
                     </a>
                   </Col>
                 </Row>
-<<<<<<< HEAD
-=======
-                <Row>
-                  <Col xs={{ span: 6, offset: 3 }}>
-                    <hr />
-                  </Col>
-                </Row>
->>>>>>> 7b58718b
+                <Row>
+                  <Col xs={{ span: 6, offset: 3 }}>
+                    <hr />
+                  </Col>
+                </Row>
               </Container>
             )}
           </Row>
