import { useState } from "react";
import AppSidebar from "./AppSidebar";
import HeaderSearchButton from "./header-search/HeaderSearchButton";
import { Bars3Icon } from "@heroicons/react/24/outline";
import { useSeizeConnectContext } from "../auth/SeizeConnectContext";
import { useAuth } from "../auth/Auth";
import { useIdentity } from "../../hooks/useIdentity";
import { useRouter } from "next/router";
import { useViewContext } from "../navigation/ViewContext";
import { useWaveById } from "../../hooks/useWaveById";
import BackButton from "../navigation/BackButton";
import Spinner from "../utils/Spinner";
<<<<<<< HEAD
import { useNavigationHistoryContext } from "../../contexts/NavigationHistoryContext";
=======
import { capitalizeEveryWord, formatAddress } from "../../helpers/Helpers";
>>>>>>> 16cfe69c

interface Props {
  readonly extraClass?: string;
}

export default function AppHeader(props: Readonly<Props>) {
  const [menuOpen, setMenuOpen] = useState(false);
  const { address } = useSeizeConnectContext();
  const { activeProfileProxy } = useAuth();
  const router = useRouter();
  const { profile } = useIdentity({
    handleOrWallet: address ?? null,
    initialProfile: null,
  });
  const { activeView } = useViewContext();
  const { canGoBack } = useNavigationHistoryContext();

  const pfp = (() => {
    if (activeProfileProxy) return activeProfileProxy.created_by.pfp;
    return profile?.pfp ?? null;
  })();

  const pathSegments = router.asPath.split("?")[0].split("/").filter(Boolean);
  const basePath = pathSegments.length ? pathSegments[0] : "";
  const pageTitle = pathSegments.length
    ? pathSegments[pathSegments.length - 1]
        .replace(/[-_]/g, " ")
        .replace(/^./, (c) => c.toUpperCase())
    : "Home";

  const waveId =
    typeof router.query.wave === "string" ? router.query.wave : null;
  const { wave, isLoading, isFetching } = useWaveById(waveId);
  const isProfileRoute = router.pathname.startsWith("/[user]");

  const showBackButton = !!waveId || (isProfileRoute && canGoBack);

  const finalTitle: React.ReactNode = (() => {
    if (activeView === "waves") return "Waves";
    if (activeView === "messages") return "Messages";
    if (waveId) {
      if (isLoading || isFetching || wave?.id !== waveId) return <Spinner />;
      return wave?.name ?? "Wave";
    }

    if (basePath && !isNaN(Number(pageTitle))) {
      switch (basePath) {
        case "the-memes":
          return `The Memes #${pageTitle}`;
        case "6529-gradient":
          return `6529 Gradient #${pageTitle}`;
        case "meme-lab":
          return `Meme Lab #${pageTitle}`;
        case "nextgen":
          return `NextGen #${pageTitle}`;
      }
    }

    const slice = (str: string, length: number) => {
      if (str.length <= length) return str;

      const half = Math.floor(length / 2);
      const firstPart = str.slice(0, half);
      const lastPart = str.slice(-half);
      return `${firstPart}...${lastPart}`;
    };

    if (basePath === "rememes") {
      const contract = pathSegments[1];
      const tokenId = pathSegments[2];
      if (contract && tokenId) {
        const formattedContract = formatAddress(contract);
        const formattedTokenId = formatAddress(tokenId);
        return `Rememes ${formattedContract} #${slice(formattedTokenId, 10)}`;
      }
    }

    return slice(capitalizeEveryWord(pageTitle), 20);
  })();

  return (
    <div className="tw-w-full tw-bg-black tw-text-iron-50 tw-pt-[env(safe-area-inset-top,0px)]">
      <div className="tw-flex tw-items-center tw-justify-between tw-px-4 tw-h-16">
        {showBackButton && <BackButton />}
        {!showBackButton && (
          <button
            type="button"
            aria-label="Open menu"
            onClick={() => setMenuOpen(true)}
            className={`tw-flex tw-items-center tw-justify-center tw-overflow-hidden tw-h-10 tw-w-10 tw-rounded-full tw-border tw-border-solid ${
              address && pfp
                ? "tw-bg-iron-900 tw-border-white/20 tw-border-solid"
                : "tw-bg-transparent tw-border-transparent"
            }`}>
            {address && pfp ? (
              <img
                src={pfp}
                alt="pfp"
                className="tw-h-10 tw-w-10 tw-rounded-full tw-object-contain tw-flex-shrink-0"
              />
            ) : (
              <Bars3Icon className="tw-size-6 tw-flex-shrink-0" />
            )}
          </button>
        )}
        <div className="tw-flex-1 tw-text-center tw-font-semibold tw-text-sm">
          {finalTitle}
        </div>
        <HeaderSearchButton />
      </div>
      <AppSidebar open={menuOpen} onClose={() => setMenuOpen(false)} />
    </div>
  );
}<|MERGE_RESOLUTION|>--- conflicted
+++ resolved
@@ -10,11 +10,8 @@
 import { useWaveById } from "../../hooks/useWaveById";
 import BackButton from "../navigation/BackButton";
 import Spinner from "../utils/Spinner";
-<<<<<<< HEAD
 import { useNavigationHistoryContext } from "../../contexts/NavigationHistoryContext";
-=======
 import { capitalizeEveryWord, formatAddress } from "../../helpers/Helpers";
->>>>>>> 16cfe69c
 
 interface Props {
   readonly extraClass?: string;
