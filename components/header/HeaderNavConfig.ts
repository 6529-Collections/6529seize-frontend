--- conflicted
+++ resolved
@@ -128,13 +128,6 @@
               path: `/about/${AboutSection.SUBSCRIPTIONS}`,
               condition: (ctx) => !ctx.capacitorIsIos || ctx.country === "US",
             },
-<<<<<<< HEAD
-=======
-            {
-              name: "Memes Calendar",
-              path: `/about/${AboutSection.MEMES_CALENDAR}`,
-            },
->>>>>>> 8ea143c6
             { name: "Minting", path: `/about/${AboutSection.MINTING}` },
             {
               name: "Nakamoto Threshold",
