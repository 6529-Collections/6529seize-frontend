import { Col, Container, Modal, Row } from "react-bootstrap";
import styles from "./WalletModal.module.scss";
import { disconnect } from "@wagmi/core";
import { FontAwesomeIcon } from "@fortawesome/react-fontawesome";
import Image from "next/image";
import { useEffect, useState } from "react";
import { ENS } from "../../../entities/IENS";
import { numberWithCommas } from "../../../helpers/Helpers";
import Address from "../../address/Address";
import { useAccount } from "wagmi";
import { useQuery } from "@tanstack/react-query";
import { IProfileAndConsolidations } from "../../../entities/IProfile";
import { QueryKey } from "../../react-query-wrapper/ReactQueryWrapper";
import { commonApiFetch } from "../../../services/api/common-api";

interface Props {
  readonly wallet: `0x${string}`;
  readonly show: boolean;
  readonly onHide: () => void;
}

export default function WalletModal(props: Readonly<Props>) {
  const account = useAccount();
  const { data: profile } = useQuery<IProfileAndConsolidations>({
    queryKey: [QueryKey.PROFILE, account.address?.toLowerCase()],
    queryFn: async () =>
      await commonApiFetch<IProfileAndConsolidations>({
        endpoint: `profiles/${account.address}`,
      }),
    enabled: !!account.address,
  });
  const [ens, setEns] = useState<ENS>();
  const [copied, setIsCopied] = useState<boolean>(false);

  useEffect(() => {
    const getUser = async () => {
      if (!profile) {
        setEns(undefined);
      } else {
        const highestTdhWallet = profile?.consolidation?.wallets?.reduce(
          (prev, current) => (prev.tdh > current.tdh ? prev : current)
        );
        setEns({
          created_at: profile.profile?.created_at ?? undefined,
          wallet: props.wallet.toLowerCase(),
          display:
            profile.profile?.handle ??
            profile.consolidation.consolidation_display ??
            highestTdhWallet?.wallet?.ens ??
            props.wallet.toLowerCase(),
          consolidation_key: profile.consolidation.consolidation_key,
          pfp: profile.profile?.pfp_url ?? undefined,
          banner_1: profile.profile?.banner_1 ?? undefined,
          banner_2: profile.profile?.banner_2 ?? undefined,
          website: profile.profile?.website ?? undefined,
        });
      }
    };

    getUser();
  }, [props.wallet, profile]);

  function copy() {
    navigator.clipboard.writeText(props.wallet);
    setIsCopied(true);
    setTimeout(() => {
      setIsCopied(false);
    }, 1000);
  }

  return (
    <Modal show={props.show} onHide={() => props.onHide()}>
      <Modal.Header className={styles.header}>
        <Modal.Title>
          <Image
            priority
            src="https://d3lqz0a4bldqgf.cloudfront.net/seize_images/Seize_Logo_Glasses_3.png"
            alt="Seize Logo"
            width={0}
            height={0}
            style={{ height: "28px", width: "auto" }}
          />
        </Modal.Title>
        <FontAwesomeIcon
          className={styles.walletModalClose}
          icon="times-circle"
          onClick={() => props.onHide()}
        />
      </Modal.Header>
      {ens?.pfp && ens?.banner_1 && ens?.banner_2 && (
        <div
          className={styles.banner}
          style={{
            background: `linear-gradient(45deg, ${ens.banner_1} 0%, ${ens.banner_2} 100%)`,
          }}>
          <Image
            src={ens.pfp}
            alt="Profile Picture"
            width={0}
            height={0}
            className={styles.pfp}
          />
        </div>
      )}
      <Modal.Body
        className={`${styles.body} d-flex align-items-center justify-content-between font-larger`}>
        <Address
          wallets={[props.wallet]}
          display={ens?.display}
          disableLink={true}
          hideCopy={true}
        />
        <span className="d-flex flex-column align-items-end font-smaller">
          {ens?.boosted_tdh && ens?.boosted_tdh > 0 && (
            <span>TDH: {numberWithCommas(ens.boosted_tdh)}</span>
          )}
          {ens?.balance && ens?.balance > 0 && (
            <span>Cards: {numberWithCommas(ens.balance)}</span>
          )}
        </span>
      </Modal.Body>
      <Modal.Footer className={styles.footer}>
        <Container>
          <Row className="d-flex justify-content-between">
            <Col
              xs={3}
              className={`${styles.footerBtnContainer} d-flex flex-column align-items-center gap-2`}
              onClick={() => copy()}>
              <span className={styles.footerBtn}>
                <FontAwesomeIcon className={styles.footerIcon} icon="copy" />
              </span>
              <span className="font-smaller no-wrap">
                <b>{copied ? `Copied` : `Copy Address`}</b>
              </span>
            </Col>
            {ens && (
<<<<<<< HEAD
              <>
                <Col
                  xs={3}
                  className={`${styles.footerBtnContainer} d-flex flex-column align-items-center gap-2`}
                  onClick={() => {
                    const newPath = ens?.display
                      ? `/${ens.display}`
                      : `/${props.wallet as string}`;
                    if (window.location.pathname !== newPath) {
                      window.location.href = newPath;
                    } else {
                      props.onHide();
                    }
                  }}>
                  <span className={styles.footerBtn}>
                    <FontAwesomeIcon
                      className={styles.footerIcon}
                      icon="user"
                    />
                  </span>
                  <span className="font-smaller no-wrap">
                    <b>View Profile</b>
                  </span>
                </Col>
                <Col
                  xs={3}
                  className={`${styles.footerBtnContainer} d-flex flex-column align-items-center gap-2`}
                  onClick={() => {
                    const newPath = ens?.display
                      ? `/${ens.display}/settings`
                      : `/${props.wallet as string}/settings`;
                    if (window.location.pathname !== newPath) {
                      window.location.href = newPath;
                    } else {
                      props.onHide();
                    }
                  }}>
                  <span className={styles.footerBtn}>
                    <FontAwesomeIcon
                      className={styles.footerIcon}
                      icon="gear"
                    />
                  </span>
                  <span className="font-smaller no-wrap">
                    <b>Edit Profile</b>
                  </span>
                </Col>
              </>
=======
              <Col
                xs={3}
                className={`${styles.footerBtnContainer} d-flex flex-column align-items-center gap-2`}
                onClick={() => {
                  const newPath = ens?.display
                    ? `/${ens.display}`
                    : `/${props.wallet as string}`;
                  if (window.location.pathname !== newPath) {
                    window.location.href = newPath;
                  } else {
                    props.onHide();
                  }
                }}
              >
                <span className={styles.footerBtn}>
                  <FontAwesomeIcon className={styles.footerIcon} icon="user" />
                </span>
                <span className="font-smaller no-wrap">
                  <b>View Profile</b>
                </span>
              </Col>
>>>>>>> bfc87f97
            )}
            <Col
              xs={3}
              className={`${styles.footerBtnContainer} d-flex flex-column align-items-center gap-2`}
              onClick={() => {
                disconnect();
                props.onHide();
              }}>
              <span className={styles.footerBtn}>
                <FontAwesomeIcon
                  className={styles.footerIcon}
                  icon="arrow-right-from-bracket"
                />
              </span>
              <span className="font-smaller no-wrap">
                <b>Disconnect</b>
              </span>
            </Col>
          </Row>
        </Container>
      </Modal.Footer>
    </Modal>
  );
}<|MERGE_RESOLUTION|>--- conflicted
+++ resolved
@@ -134,56 +134,6 @@
               </span>
             </Col>
             {ens && (
-<<<<<<< HEAD
-              <>
-                <Col
-                  xs={3}
-                  className={`${styles.footerBtnContainer} d-flex flex-column align-items-center gap-2`}
-                  onClick={() => {
-                    const newPath = ens?.display
-                      ? `/${ens.display}`
-                      : `/${props.wallet as string}`;
-                    if (window.location.pathname !== newPath) {
-                      window.location.href = newPath;
-                    } else {
-                      props.onHide();
-                    }
-                  }}>
-                  <span className={styles.footerBtn}>
-                    <FontAwesomeIcon
-                      className={styles.footerIcon}
-                      icon="user"
-                    />
-                  </span>
-                  <span className="font-smaller no-wrap">
-                    <b>View Profile</b>
-                  </span>
-                </Col>
-                <Col
-                  xs={3}
-                  className={`${styles.footerBtnContainer} d-flex flex-column align-items-center gap-2`}
-                  onClick={() => {
-                    const newPath = ens?.display
-                      ? `/${ens.display}/settings`
-                      : `/${props.wallet as string}/settings`;
-                    if (window.location.pathname !== newPath) {
-                      window.location.href = newPath;
-                    } else {
-                      props.onHide();
-                    }
-                  }}>
-                  <span className={styles.footerBtn}>
-                    <FontAwesomeIcon
-                      className={styles.footerIcon}
-                      icon="gear"
-                    />
-                  </span>
-                  <span className="font-smaller no-wrap">
-                    <b>Edit Profile</b>
-                  </span>
-                </Col>
-              </>
-=======
               <Col
                 xs={3}
                 className={`${styles.footerBtnContainer} d-flex flex-column align-items-center gap-2`}
@@ -196,8 +146,7 @@
                   } else {
                     props.onHide();
                   }
-                }}
-              >
+                }}>
                 <span className={styles.footerBtn}>
                   <FontAwesomeIcon className={styles.footerIcon} icon="user" />
                 </span>
@@ -205,7 +154,6 @@
                   <b>View Profile</b>
                 </span>
               </Col>
->>>>>>> bfc87f97
             )}
             <Col
               xs={3}
