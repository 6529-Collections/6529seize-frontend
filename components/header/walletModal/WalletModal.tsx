import { Col, Container, Modal, Row } from "react-bootstrap";
import styles from "./WalletModal.module.scss";
import { disconnect } from "@wagmi/core";
import { FontAwesomeIcon } from "@fortawesome/react-fontawesome";
import Image from "next/image";
import { useEffect, useState } from "react";
import { ENS } from "../../../entities/IENS";
<<<<<<< HEAD
import { fetchUrl } from "../../../services/6529api";
=======
>>>>>>> 2a28b491
import { numberWithCommas } from "../../../helpers/Helpers";
import Address from "../../address/Address";
import { useAccount } from "wagmi";
import { useQuery } from "@tanstack/react-query";
import { IProfileAndConsolidations } from "../../../entities/IProfile";
import { QueryKey } from "../../react-query-wrapper/ReactQueryWrapper";
import { commonApiFetch } from "../../../services/api/common-api";

interface Props {
  readonly wallet: `0x${string}`;
  readonly show: boolean;
  readonly onHide: () => void;
}

<<<<<<< HEAD
export default function WalletModal(props: Readonly<Props>) {
  const { myProfile } = useContext(AuthContext);
=======
export default function WalletModal(props: Props) {
  const account = useAccount();
  const { data: profile } = useQuery<IProfileAndConsolidations>({
    queryKey: [QueryKey.PROFILE, account.address?.toLowerCase()],
    queryFn: async () =>
      await commonApiFetch<IProfileAndConsolidations>({
        endpoint: `profiles/${account.address}`,
      }),
    enabled: !!account.address,
  });
>>>>>>> 2a28b491
  const [ens, setEns] = useState<ENS>();
  const [copied, setIsCopied] = useState<boolean>(false);

  useEffect(() => {
    const getUser = async () => {
      if (!profile) {
        setEns(undefined);
      } else {
        const highestTdhWallet = profile?.consolidation?.wallets?.reduce(
          (prev, current) => (prev.tdh > current.tdh ? prev : current)
        );
        setEns({
          created_at: profile.profile?.created_at ?? undefined,
          wallet: props.wallet.toLowerCase(),
          display:
            profile.profile?.handle ??
            profile.consolidation.consolidation_display ??
            highestTdhWallet?.wallet?.ens ??
            props.wallet.toLowerCase(),
          consolidation_key: profile.consolidation.consolidation_key,
          pfp: profile.profile?.pfp_url ?? undefined,
          banner_1: profile.profile?.banner_1 ?? undefined,
          banner_2: profile.profile?.banner_2 ?? undefined,
          website: profile.profile?.website ?? undefined,
        });
      }
    };

    getUser();
  }, [props.wallet, profile]);

  function copy() {
    navigator.clipboard.writeText(props.wallet);
    setIsCopied(true);
    setTimeout(() => {
      setIsCopied(false);
    }, 1000);
  }

  return (
    <Modal show={props.show} onHide={() => props.onHide()}>
      <Modal.Header className={styles.header}>
        <Modal.Title>
          <Image
            priority
            src="https://d3lqz0a4bldqgf.cloudfront.net/seize_images/Seize_Logo_Glasses_3.png"
            alt="Seize Logo"
            width={0}
            height={0}
            style={{ height: "28px", width: "auto" }}
          />
        </Modal.Title>
        <FontAwesomeIcon
          className={styles.walletModalClose}
          icon="times-circle"
          onClick={() => props.onHide()}
        />
      </Modal.Header>
      {ens?.pfp && ens?.banner_1 && ens?.banner_2 && (
        <div
          className={styles.banner}
          style={{
            background: `linear-gradient(45deg, ${ens.banner_1} 0%, ${ens.banner_2} 100%)`,
          }}>
          <Image
            src={ens.pfp}
            alt="Profile Picture"
            width={0}
            height={0}
            className={styles.pfp}
          />
        </div>
      )}
      <Modal.Body
        className={`${styles.body} d-flex align-items-center justify-content-between font-larger`}>
        <Address
          wallets={[props.wallet]}
          display={ens?.display}
          disableLink={true}
          hideCopy={true}
        />
        <span className="d-flex flex-column align-items-end font-smaller">
          {ens?.boosted_tdh && ens?.boosted_tdh > 0 && (
            <span>TDH: {numberWithCommas(ens.boosted_tdh)}</span>
          )}
          {ens?.balance && ens?.balance > 0 && (
            <span>Cards: {numberWithCommas(ens.balance)}</span>
          )}
        </span>
      </Modal.Body>
      <Modal.Footer className={styles.footer}>
        <Container>
          <Row className="d-flex justify-content-between">
            <Col
              xs={3}
              className={`${styles.footerBtnContainer} d-flex flex-column align-items-center gap-2`}
              onClick={() => copy()}>
              <span className={styles.footerBtn}>
                <FontAwesomeIcon className={styles.footerIcon} icon="copy" />
              </span>
              <span className="font-smaller no-wrap">
                <b>{copied ? `Copied` : `Copy Address`}</b>
              </span>
            </Col>
            {ens && (
              <>
                <Col
                  xs={3}
                  className={`${styles.footerBtnContainer} d-flex flex-column align-items-center gap-2`}
                  onClick={() => {
                    const newPath = ens?.display
                      ? `/${ens.display}`
                      : `/${props.wallet as string}`;
                    if (window.location.pathname !== newPath) {
                      window.location.href = newPath;
                    } else {
                      props.onHide();
                    }
                  }}>
                  <span className={styles.footerBtn}>
                    <FontAwesomeIcon
                      className={styles.footerIcon}
                      icon="user"
                    />
                  </span>
                  <span className="font-smaller no-wrap">
                    <b>View Profile</b>
                  </span>
                </Col>
                <Col
                  xs={3}
                  className={`${styles.footerBtnContainer} d-flex flex-column align-items-center gap-2`}
                  onClick={() => {
                    const newPath = ens?.display
                      ? `/${ens.display}/settings`
                      : `/${props.wallet as string}/settings`;
                    if (window.location.pathname !== newPath) {
                      window.location.href = newPath;
                    } else {
                      props.onHide();
                    }
                  }}>
                  <span className={styles.footerBtn}>
                    <FontAwesomeIcon
                      className={styles.footerIcon}
                      icon="gear"
                    />
                  </span>
                  <span className="font-smaller no-wrap">
                    <b>Edit Profile</b>
                  </span>
                </Col>
              </>
            )}
            <Col
              xs={3}
              className={`${styles.footerBtnContainer} d-flex flex-column align-items-center gap-2`}
              onClick={() => {
                disconnect();
                props.onHide();
              }}>
              <span className={styles.footerBtn}>
                <FontAwesomeIcon
                  className={styles.footerIcon}
                  icon="arrow-right-from-bracket"
                />
              </span>
              <span className="font-smaller no-wrap">
                <b>Disconnect</b>
              </span>
            </Col>
          </Row>
        </Container>
      </Modal.Footer>
    </Modal>
  );
}<|MERGE_RESOLUTION|>--- conflicted
+++ resolved
@@ -5,10 +5,6 @@
 import Image from "next/image";
 import { useEffect, useState } from "react";
 import { ENS } from "../../../entities/IENS";
-<<<<<<< HEAD
-import { fetchUrl } from "../../../services/6529api";
-=======
->>>>>>> 2a28b491
 import { numberWithCommas } from "../../../helpers/Helpers";
 import Address from "../../address/Address";
 import { useAccount } from "wagmi";
@@ -23,11 +19,7 @@
   readonly onHide: () => void;
 }
 
-<<<<<<< HEAD
 export default function WalletModal(props: Readonly<Props>) {
-  const { myProfile } = useContext(AuthContext);
-=======
-export default function WalletModal(props: Props) {
   const account = useAccount();
   const { data: profile } = useQuery<IProfileAndConsolidations>({
     queryKey: [QueryKey.PROFILE, account.address?.toLowerCase()],
@@ -37,7 +29,6 @@
       }),
     enabled: !!account.address,
   });
->>>>>>> 2a28b491
   const [ens, setEns] = useState<ENS>();
   const [copied, setIsCopied] = useState<boolean>(false);
 
