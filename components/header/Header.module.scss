@import "../../styles/variables.scss";

.mainContainer {
  font-size: larger;
  z-index: 600;
  position: relative;
  min-height: $header-height;
  background-color: $bg-color-1;
}

.capacitorMainContainer {
  height: calc($header-height-capacitor + env(safe-area-inset-top));
  z-index: 600;
  background-color: #000000;
  position: fixed;
  top: -env(safe-area-inset-top);
  padding-top: env(safe-area-inset-top);
  left: 0;
  width: 100%;
  padding-left: 0;
  padding-right: 0;
}

.capacitorPlaceholder {
  height: calc($header-height-capacitor + env(safe-area-inset-top));
  opacity: 0;
}

.headerRow {
  min-height: $header-height;
  z-index: 10;
}

.capacitorHeaderRow {
  min-height: $header-height-capacitor;
  z-index: 10;
}

.capacitorHeaderRowContainerLandscape {
  padding-right: max(
    calc(env(safe-area-inset-left) - calc(var(--bs-gutter-x) * 0.5)),
    calc(var(--bs-gutter-x) * 0.5)
  );
  padding-left: max(
    calc(env(safe-area-inset-right) - calc(var(--bs-gutter-x) * 0.5)),
    calc(var(--bs-gutter-x) * 0.5)
  );
}

.logoIcon {
  height: auto;
  max-width: min(40vw, 250px);
  position: relative;
  transition: box-shadow 0.1s ease, transform 0.1s ease;

  &:hover {
    transform: scale(1.02); /* Optional: Adds a slight zoom effect */
    box-shadow: 0 0 20px 10px rgba(255, 215, 215, 0.3);
  }
}

.headerRight {
  font-weight: bold;
  font-size: $font-size;
}

.burgerMenuBtn {
  max-height: 28px !important;
  cursor: pointer;
}

.burgerMenu {
  position: fixed;
  display: none;
  top: 0;
  left: 0;
  width: 100%;
  height: 100%;
  background-color: $bg-color-1;
  z-index: 1001;
  padding-top: 20px;
  padding-bottom: 20px;
  overflow-y: auto;

  a {
    text-decoration: none;
    h3,
    h4 {
      float: none;
      color: white !important;
    }
  }

  .burgerMenuCaretOpen::after {
    display: inline-block;
    margin-left: 0.255em;
    vertical-align: 0.255em;
    content: "";
    position: relative;
    top: 2px;
    border-top: 0.3em solid;
    border-right: 0.3em solid transparent;
    border-bottom: 0;
    border-left: 0.3em solid transparent;
  }

  .burgerMenuCaretClose::after {
    display: inline-block;
    margin-left: 0.255em;
    vertical-align: 0.255em;
    content: "";
    position: relative;
    top: 2px;
    border-top: 0;
    border-right: 0.3em solid transparent;
    border-bottom: 0.3em solid;
    border-left: 0.3em solid transparent;
  }
}

.burgerMenuHeader {
  float: none;
  color: white !important;
}

.burgerMenuOpen {
  display: block;
}

.burgerMenuClose {
  width: 35px;
  height: 35px;
  cursor: pointer;
  position: fixed;
  right: 20px;
<<<<<<< HEAD
  top: 20px;
=======
>>>>>>> 1d0543cc
  top: calc(20px + env(safe-area-inset-top));
}

.mainNavLink {
  display: flex;
  justify-content: center;
  align-items: center;
  margin-right: 16px;
  white-space: nowrap;
  a span {
    text-decoration: none !important;
  }

  @media only screen and (max-width: 1400px) {
    font-size: 16px;
  }
}

.mainNavLinkPadding {
  padding-right: 15px;
}

.connectBtn {
  background-color: white;
  padding-left: 12px;
  padding-right: 22px;
}

.fontBlack {
  a:first-of-type {
    color: black;
  }
}

@media (min-width: 1200px) {
  .dMdNone {
    display: none !important;
  }
  .dMdBlock {
    display: block !important;
  }
}

.headerPlaceholder {
  z-index: 10;
  position: relative;
  min-height: $header-height;
  background-color: $bg-color-1;
}

.headerPlaceholderCapacitor {
  z-index: 10;
  position: relative;
  min-height: $header-height-capacitor;
  background-color: $bg-color-1;
}

.userDropdown {
  background-color: white;
  border-left: 0.5px solid black;
  display: inline-block;

  ::after {
    display: none !important;
  }
}

.consolidationDropDown {
  ::after {
    display: none;
  }
}

.consolidationDropdownBtn {
  border: none;
  height: 40px;
  background-color: white;
  color: black !important;
  text-align: center;
  margin-left: 2px;

  svg {
    height: 20px;
    width: 20px;
  }

  &:hover {
    background-color: $off-white;
  }

  &::after {
    display: none !important;
  }
}

.userProfileBtn {
  border: none;
  height: 40px;
  background-color: white;
  color: black !important;
  text-align: center;
  margin-left: 2px;

  svg {
    height: 20px;
    width: 20px;
  }

  &:hover {
    background-color: $off-white;
  }
}

.userBtn {
  border: none;
  height: 40px;
  padding: 0;
  padding-left: 8px;
  padding-right: 8px;
  width: 30px !important;
  background-color: white;
  color: black !important;
  display: inline-block;
  position: relative;
  width: 10px;
}

.consolidationBtnActive {
  background-color: #ffff00;

  &:hover {
    background-color: darken(#ffff00, 5%);
  }
}

.userBtnIcon {
  position: absolute;
  right: 8px;
  top: 50%;
  transform: translateY(-50%);
  width: 0;
  height: 0;
  border-top: 7px solid #000;
  border-right: 7px solid transparent;
  border-left: 7px solid transparent;
}

.viewModeDropdown {
  button {
    width: 100%;
    height: 100%;
    background-color: transparent !important;
    border-color: transparent !important;
    font-size: inherit !important;
    text-align: left;
    padding: 6px 12px 6px 20px;
  }
  button::before {
    left: 6px;
    top: calc((100% - 10px) / 2);
  }
}

.viewModeIcon {
  height: $font-size;
  padding-right: 8px;
}

.viewModeIconConsolidation {
  color: #ffff00;
}

.dropdownItemProfile {
  padding: 6px 12px 6px 20px;
}

.dropdownItemHeader {
  color: $font-color-h !important;
}

.new {
  margin-left: 8px;
  background-color: white;
  border-radius: 5px;
  color: black;
  font-size: smaller;
  padding: 2px 5px;
  border: 1px solid white;
}

.mainContainerSmall {
  font-size: larger;
  z-index: 600;
  position: relative;
  min-height: 60px;
  background-color: $bg-color-1;
}

.headerRowSmall {
  min-height: 60px;
}

.logoIconSmall {
  height: auto;
  max-width: min(10vw, 40px);
  position: relative;
  transition: box-shadow 0.1s ease, transform 0.1s ease;

  &:hover {
    transform: scale(1.02); /* Optional: Adds a slight zoom effect */
    box-shadow: 0 0 20px 10px rgba(255, 215, 215, 0.3);
  }
}

.submenuContainer {
  position: relative;
}

.nestedMenu {
  position: absolute;
  border-top: 3px solid $font-color;
  left: 100%;
  top: 0;
  display: none;
  background-color: black;
  padding: 0.5rem;
  z-index: 1050;
  min-width: 160px;
}

.submenuContainer:hover .nestedMenu {
  display: block;
}

.burgerMenuSubheader {
  color: $font-color-h !important;
}<|MERGE_RESOLUTION|>--- conflicted
+++ resolved
@@ -133,10 +133,6 @@
   cursor: pointer;
   position: fixed;
   right: 20px;
-<<<<<<< HEAD
-  top: 20px;
-=======
->>>>>>> 1d0543cc
   top: calc(20px + env(safe-area-inset-top));
 }
 
