@import "../../styles/variables.scss";

.mainContainer {
  font-size: larger;
  z-index: 600;
  position: relative;
  min-height: $header-height;
  background-color: $bg-color-1;
}

.capacitorMainContainer {
  height: calc($header-height-capacitor + env(safe-area-inset-top));
  z-index: 600;
  background-color: #000000;
  position: fixed;
  top: -env(safe-area-inset-top);
  padding-top: env(safe-area-inset-top);
  left: 0;
  width: 100%;
  padding-left: 0;
  padding-right: 0;
}

.capacitorPlaceholder {
  height: calc($header-height-capacitor + env(safe-area-inset-top));
  opacity: 0;
}

.headerRow {
  min-height: $header-height;
  z-index: 10;
}

.capacitorHeaderRow {
  min-height: $header-height-capacitor;
  z-index: 10;
}

.capacitorHeaderRowContainerLandscape {
  padding-right: max(
    calc(env(safe-area-inset-left) - calc(var(--bs-gutter-x) * 0.5)),
    calc(var(--bs-gutter-x) * 0.5)
  );
  padding-left: max(
    calc(env(safe-area-inset-right) - calc(var(--bs-gutter-x) * 0.5)),
    calc(var(--bs-gutter-x) * 0.5)
  );
}

.logoIcon {
  height: auto;
  max-width: min(40vw, 250px);
  position: relative;
  transition: box-shadow 0.1s ease, transform 0.1s ease;

  &:hover {
    transform: scale(1.02); /* Optional: Adds a slight zoom effect */
    box-shadow: 0 0 20px 10px rgba(255, 215, 215, 0.3);
  }
}

.headerRight {
  font-weight: bold;
  font-size: $font-size;
}

.burgerMenuBtn {
  max-height: 28px !important;
  cursor: pointer;
}

.burgerMenu {
  position: fixed;
  display: none;
  top: 0;
  left: 0;
  width: 100%;
  height: 100%;
  background-color: $bg-color-1;
  z-index: 1001;
  padding-top: 20px;
  padding-bottom: 20px;
  overflow-y: auto;

  a {
    text-decoration: none;
    h3,
    h4 {
      float: none;
      color: white !important;
    }
  }

  .burgerMenuCaretOpen::after {
    display: inline-block;
    margin-left: 0.255em;
    vertical-align: 0.255em;
    content: "";
    position: relative;
    top: 2px;
    border-top: 0.3em solid;
    border-right: 0.3em solid transparent;
    border-bottom: 0;
    border-left: 0.3em solid transparent;
  }

  .burgerMenuCaretClose::after {
    display: inline-block;
    margin-left: 0.255em;
    vertical-align: 0.255em;
    content: "";
    position: relative;
    top: 2px;
    border-top: 0;
    border-right: 0.3em solid transparent;
    border-bottom: 0.3em solid;
    border-left: 0.3em solid transparent;
  }
}

.burgerMenuHeader {
  float: none;
  color: white !important;
}

.burgerMenuOpen {
  display: block;
}

.burgerMenuClose {
  width: 35px;
  height: 35px;
  cursor: pointer;
  position: fixed;
  right: 20px;
<<<<<<< HEAD
  top: 20px;
=======
>>>>>>> bdad6f60
  top: calc(20px + env(safe-area-inset-top));
}

.mainNavLink {
  display: flex;
  justify-content: center;
  align-items: center;
  margin-right: 16px;
  white-space: nowrap;
  a span {
    text-decoration: none !important;
  }

  @media only screen and (max-width: 1400px) {
    font-size: 16px;
  }
}

.mainNavLinkPadding {
  padding-right: 15px;
}

.connectBtn {
  background-color: white;
  padding-left: 12px;
  padding-right: 22px;
}

.fontBlack {
  a:first-of-type {
    color: black;
  }
}

@media (min-width: 1200px) {
  .dMdNone {
    display: none !important;
  }
  .dMdBlock {
    display: block !important;
  }
}

.headerPlaceholder {
  z-index: 10;
  position: relative;
  min-height: $header-height;
  background-color: $bg-color-1;
}

.headerPlaceholderCapacitor {
  z-index: 10;
  position: relative;
  min-height: $header-height-capacitor;
  background-color: $bg-color-1;
}

.userDropdown {
  background-color: white;
  border-left: 0.5px solid black;
  display: inline-block;

  ::after {
    display: none !important;
  }
}

.consolidationDropDown {
  ::after {
    display: none;
  }
}

.consolidationDropdownBtn {
  border: none;
  height: 40px;
  background-color: white;
  color: black !important;
  text-align: center;
  margin-left: 2px;

  svg {
    height: 20px;
    width: 20px;
  }

  &:hover {
    background-color: $off-white;
  }

  &::after {
    display: none !important;
  }
}

.userProfileBtn {
  border: none;
  height: 40px;
  background-color: white;
  color: black !important;
  text-align: center;
  margin-left: 2px;

  svg {
    height: 20px;
    width: 20px;
  }

  &:hover {
    background-color: $off-white;
  }
}

.userBtn {
  border: none;
  height: 40px;
  padding: 0;
  padding-left: 8px;
  padding-right: 8px;
  width: 30px !important;
  background-color: white;
  color: black !important;
  display: inline-block;
  position: relative;
  width: 10px;
}

.consolidationBtnActive {
  background-color: #ffff00;

  &:hover {
    background-color: darken(#ffff00, 5%);
  }
}

.userBtnIcon {
  position: absolute;
  right: 8px;
  top: 50%;
  transform: translateY(-50%);
  width: 0;
  height: 0;
  border-top: 7px solid #000;
  border-right: 7px solid transparent;
  border-left: 7px solid transparent;
}

.viewModeDropdown {
  button {
    width: 100%;
    height: 100%;
    background-color: transparent !important;
    border-color: transparent !important;
    font-size: inherit !important;
    text-align: left;
    padding: 6px 12px 6px 20px;
  }
  button::before {
    left: 6px;
    top: calc((100% - 10px) / 2);
  }
}

.viewModeIcon {
  height: $font-size;
  padding-right: 8px;
}

.viewModeIconConsolidation {
  color: #ffff00;
}

.dropdownItemProfile {
  padding: 6px 12px 6px 20px;
}

.dropdownItemHeader {
  color: $font-color-h !important;
}

.new {
  margin-left: 8px;
  background-color: white;
  border-radius: 5px;
  color: black;
  font-size: smaller;
  padding: 2px 5px;
  border: 1px solid white;
}

.mainContainerSmall {
  font-size: larger;
  z-index: 600;
  position: relative;
  min-height: 60px;
  background-color: $bg-color-1;
}

.headerRowSmall {
  min-height: 60px;
}

.logoIconSmall {
  height: auto;
  max-width: min(10vw, 40px);
  position: relative;
  transition: box-shadow 0.1s ease, transform 0.1s ease;

  &:hover {
    transform: scale(1.02); /* Optional: Adds a slight zoom effect */
    box-shadow: 0 0 20px 10px rgba(255, 215, 215, 0.3);
  }
}

.submenuContainer {
  position: relative;
}

.nestedMenu {
  position: absolute;
  border-top: 3px solid $font-color;
  left: 100%;
  top: 0;
  display: none;
  background-color: black;
  padding: 0.5rem;
  z-index: 1050;
  min-width: 160px;
}

.submenuContainer:hover .nestedMenu {
  display: block;
}

.burgerMenuSubheader {
  color: $font-color-h !important;
}<|MERGE_RESOLUTION|>--- conflicted
+++ resolved
@@ -133,10 +133,6 @@
   cursor: pointer;
   position: fixed;
   right: 20px;
-<<<<<<< HEAD
-  top: 20px;
-=======
->>>>>>> bdad6f60
   top: calc(20px + env(safe-area-inset-top));
 }
 
