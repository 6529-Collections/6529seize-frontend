import styles from "./Address.module.scss";
import {
  areEqualAddresses,
  containsEmojis,
  formatAddress,
  numberWithCommas,
  parseEmojis,
} from "../../helpers/Helpers";
import { MANIFOLD, SIX529_MUSEUM } from "../../constants";
import { FontAwesomeIcon } from "@fortawesome/react-fontawesome";
import { useState } from "react";
import { Dropdown } from "react-bootstrap";
import Tippy from "@tippyjs/react";
import Image from "next/image";
import { IProfileConsolidation } from "../../entities/IProfile";

interface Props {
  wallets: `0x${string}`[];
  consolidatedWallets?: IProfileConsolidation[];
  display: string | undefined;
  displayEns?: string | undefined;
  hideCopy?: boolean;
  tags?: {
    memesCardsSets: number;
    memesCardsSetS1: number;
    memesCardsSetS2: number;
    memesCardsSetS3: number;
    memesCardsSetS4: number;
    memesCardsSetS5: number;
    memesBalance: number;
    genesis: number;
    gradientsBalance: number;
    tdh_rank?: number;
    balance_rank?: number;
    unique_rank?: number;
  };
  isUserPage?: boolean;
  disableLink?: boolean;
  viewingWallet?: `0x${string}`;
  expandedTags?: boolean;
}

export const MEMES_SETS_ICON = "";

export const UNIQUE_MEMES_ICON = "";

export const SZN_1_ICON = "";

export const SZN_2_ICON = "";

export const SZN_3_ICON = "";

export const SZN_4_ICON = "";

export const SZN_5_ICON = "";

export const GRADIENT_ICON = "";

export function WalletAddress(props: {
  wallet: string;
  display: string | undefined;
  displayEns?: string | undefined;
  isUserPage?: boolean;
  disableLink?: boolean;
  hideCopy?: boolean;
}) {
  const [isCopied, setIsCopied] = useState(false);

  function resolveAddress() {
    if (props.wallet.toUpperCase() === SIX529_MUSEUM.toUpperCase()) {
      return "6529Museum";
    }
    if (props.wallet.toUpperCase() === MANIFOLD.toUpperCase()) {
      return "Manifold Minting Wallet";
    }

    if (props.displayEns) {
      if (containsEmojis(props.displayEns)) {
        return parseEmojis(props.displayEns);
      }
      return formatAddress(props.displayEns);
    }

    if (props.display) {
      if (containsEmojis(props.display)) {
        return parseEmojis(props.display);
      }
      return formatAddress(props.display);
    }

    return formatAddress(props.wallet);
  }

  function getLink() {
    let path = "";
    if (props.display && !containsEmojis(props.display)) {
      path = props.display;
    } else {
      path = props.wallet;
    }
    return `/${encodeURIComponent(path)}`;
  }

  function copy(text: any) {
    navigator.clipboard.writeText(text);
    setIsCopied(true);
    setTimeout(() => {
      setIsCopied(false);
    }, 1000);
  }

  function getInnerHTML() {
    if (props.disableLink) {
      return resolveAddress();
    }

    return `<a href="${getLink()}">${resolveAddress()}</a>`;
  }

  const [walletEns] = useState(
    props.display?.endsWith(".eth") ? props.display : props.displayEns
  );

  return (
    <span>
      {(props.hideCopy || !navigator.clipboard) && (
        <span
          className={styles.address}
          dangerouslySetInnerHTML={{
            __html: getInnerHTML(),
          }}
        ></span>
      )}
      {!props.hideCopy && navigator.clipboard && (
        <>
          {!props.isUserPage && (
            <span
              className={`${styles.address} ${
                props.isUserPage ? styles.addressUserPage : ""
              }`}
            >
              <span
                className={styles.address}
                dangerouslySetInnerHTML={{
                  __html: getInnerHTML(),
                }}
              ></span>
            </span>
          )}
          {walletEns ? (
            <Dropdown className={`${styles.copyDropdown}`} autoClose="outside">
              <Tippy
                content={isCopied ? "Copied" : "Copy"}
                placement={"right"}
                theme={"light"}
                hideOnClick={false}
              >
                <Dropdown.Toggle
                  name={`copy-toggle`}
                  aria-label={`copy-toggle`}
                >
                  {props.isUserPage && props.display && (
                    <span
                      className={`${styles.address} ${
                        props.isUserPage ? styles.addressUserPage : ""
                      }`}
                    >
                      {formatAddress(props.display)}
                    </span>
                  )}
                  <FontAwesomeIcon
                    icon="copy"
                    name={`copy-btn`}
                    aria-label={`copy-btn`}
                    className={`${styles.copy}`}
                  />
                </Dropdown.Toggle>
              </Tippy>
              <Dropdown.Menu>
                {props.display && (
                  <Tippy
                    content={isCopied ? "Copied" : "Copy"}
                    placement={"right"}
                    theme={"light"}
                    hideOnClick={false}
                  >
                    <Dropdown.Item
                      name={`copy-ens-btn`}
                      aria-label={`copy-ens-btn`}
                      onClick={() => copy(props.display)}
                      dangerouslySetInnerHTML={{
                        __html: resolveAddress(),
                      }}
                    ></Dropdown.Item>
                  </Tippy>
                )}
                <Tippy
                  content={isCopied ? "Copied" : "Copy"}
                  placement={"right"}
                  theme={"light"}
                  hideOnClick={false}
                >
                  <Dropdown.Item
                    className={styles.copyDropdownItem}
                    name={`copy-address-btn`}
                    aria-label={`copy-address-btn`}
                    onClick={() => copy(props.wallet)}
                  >
                    {formatAddress(props.wallet as string)}
                  </Dropdown.Item>
                </Tippy>
              </Dropdown.Menu>
            </Dropdown>
          ) : (
            <>
              <Dropdown
                className={`${styles.copyDropdown}`}
                autoClose="outside"
              >
                <Tippy
                  content={isCopied ? "Copied" : "Copy"}
                  placement={"right"}
                  theme={"light"}
                  hideOnClick={false}
                >
                  <Dropdown.Toggle
                    name={`copy-toggle`}
                    aria-label={`copy-toggle`}
                    onClick={() => copy(props.wallet)}
                  >
                    {props.isUserPage && (
                      <span
                        className={`${styles.address} ${
                          props.isUserPage ? styles.addressUserPage : ""
                        }`}
                        dangerouslySetInnerHTML={{
                          __html: resolveAddress(),
                        }}
                      ></span>
                    )}
                    <FontAwesomeIcon
                      icon="copy"
                      name={`copy-btn`}
                      aria-label={`copy-btn`}
                      className={`${styles.copy}`}
                    />
                  </Dropdown.Toggle>
                </Tippy>
              </Dropdown>
            </>
          )}
        </>
      )}
    </span>
  );
}

export default function Address(props: Props) {
  const [consolidationExpanded, setConsolidationExpanded] = useState(
    props.isUserPage ? true : false
  );

  return (
    <>
      {props.wallets.length === 1 ? (
        <WalletAddress
          wallet={props.wallets[0]}
          display={props.display}
          displayEns={props.displayEns}
          hideCopy={props.hideCopy}
          disableLink={props.disableLink}
          isUserPage={props.isUserPage}
        />
      ) : (
        <Dropdown
          className={`${styles.consolidationDropdown}`}
          autoClose="outside"
        >
          <Dropdown.Toggle
            onClick={() => {
              if (!props.isUserPage) {
                setConsolidationExpanded(!consolidationExpanded);
              }
            }}
            name={`consolidation-toggle`}
            aria-label={`consolidation-toggle`}
          >
            <Image
              loading="eager"
              priority
              src="/consolidation-icon.png"
              alt="consolidation"
              width={25}
              height={25}
            />
            &nbsp;&nbsp;
            <span
              className={`${styles.consolidationDisplay} ${
                props.isUserPage ? styles.consolidationDisplayUserPage : ""
              }`}
              dangerouslySetInnerHTML={{
                __html: props.display ? parseEmojis(props.display) : ``,
              }}
            ></span>
          </Dropdown.Toggle>
        </Dropdown>
      )}
      <span
        className={
          props.isUserPage
            ? `d-flex flex-wrap align-items-center gap-2`
            : `d-flex flex-column`
        }
      >
        {(consolidationExpanded || props.isUserPage) &&
          props.wallets.length > 1 &&
          props.wallets.map((w, index) => (
            <div
              key={w}
              className={`d-flex align-items-center justify-content-start ${
                props.isUserPage ? styles.consolidationDiv : ""
              }`}
            >
              <FontAwesomeIcon
                icon="arrow-turn-right"
                name={`arrow-turn-right`}
                aria-label={`arrow-turn-right`}
                className={`${styles.arrowTurnRight}`}
              />
              <WalletAddress
                wallet={w}
                display={
                  props.consolidatedWallets?.find(
                    (c) => c.wallet.address.toLowerCase() === w.toLowerCase()
                  )?.wallet.ens ?? w
                }
                hideCopy={props.hideCopy}
                disableLink={areEqualAddresses(w, props.viewingWallet)}
              />
            </div>
          ))}
      </span>
      {props.tags && (
        <span className={styles.noWrap}>
          {(props.tags.tdh_rank || props.tags.balance_rank) && (
            <>
              {props.tags.balance_rank &&
                props.tags.balance_rank > 0 &&
                props.expandedTags && (
                  <span className={`${styles.addressTag} ${styles.rankTag}`}>
                    All Cards Rank #{numberWithCommas(props.tags.balance_rank)}
                  </span>
                )}
              {props.tags.unique_rank &&
                props.tags.unique_rank > 0 &&
                props.expandedTags && (
                  <span className={`${styles.addressTag} ${styles.rankTag}`}>
                    Unique Cards Rank #
                    {numberWithCommas(props.tags.unique_rank)}
                  </span>
                )}
              {props.tags.tdh_rank &&
                props.tags.tdh_rank > 0 &&
                props.expandedTags && (
                  <span className={`${styles.addressTag} ${styles.rankTag}`}>
                    TDH Rank #{numberWithCommas(props.tags.tdh_rank)}
                  </span>
                )}
              <br />
            </>
          )}
          {props.tags.memesCardsSets > 0 ? (
            <span
              className={`${styles.addressTag} ${
                !MEMES_SETS_ICON ? styles.memesSetTag : ""
              }`}
            >
              {(props.isUserPage || !MEMES_SETS_ICON) && `Memes Sets x`}
              {props.tags.memesCardsSets}
              {MEMES_SETS_ICON && (
                <img
                  src={MEMES_SETS_ICON}
                  className={styles.addressTagIcon}
                  alt="Memes Sets"
                />
              )}
            </span>
          ) : props.tags.memesBalance > 0 ? (
            <span
              className={`${styles.addressTag} ${
                !UNIQUE_MEMES_ICON ? styles.memesTag : ""
              }`}
            >
              {(props.isUserPage || !UNIQUE_MEMES_ICON) && `Memes x`}
              {props.tags.memesBalance}
              {props.tags.genesis > 0 ? ` (+Genesis) ` : ""}
              {UNIQUE_MEMES_ICON && (
                <img
                  src={UNIQUE_MEMES_ICON}
                  className={styles.addressTagIcon}
                  alt="Unique Memes"
                />
              )}
            </span>
          ) : (
            ""
          )}
          {props.tags.gradientsBalance > 0 && !props.expandedTags ? (
            <span
              className={`${styles.addressTag} ${
                !GRADIENT_ICON ? styles.gradientTag : ""
              }`}
            >
              {(props.isUserPage || !GRADIENT_ICON) && `Gradients x`}
              {props.tags.gradientsBalance}
              {GRADIENT_ICON && (
                <img
                  src={GRADIENT_ICON}
                  className={styles.addressTagIcon}
                  alt="6529 Gradient"
                />
              )}
            </span>
          ) : (
            <>
              {props.tags.memesCardsSetS1 > 0 &&
                (props.tags.memesCardsSets === 0 || props.expandedTags) && (
                  <span
                    className={`${styles.addressTag} ${
                      !SZN_1_ICON ? styles.memeSzn1Tag : ""
                    }`}
                  >
                    {(props.isUserPage || !SZN_1_ICON) && `SZN1 Sets x`}
                    {props.tags.memesCardsSetS1}
                    {SZN_1_ICON && (
                      <img
                        src={SZN_1_ICON}
                        className={styles.addressTagIcon}
                        alt="Memes SZN1"
                      />
                    )}
                  </span>
                )}
              {props.tags.memesCardsSetS2 > 0 &&
                (props.tags.memesCardsSets === 0 || props.expandedTags) && (
                  <span
                    className={`${styles.addressTag} ${
                      !SZN_2_ICON ? styles.memeSzn2Tag : ""
                    }`}
                  >
                    {(props.isUserPage || !SZN_2_ICON) && `SZN2 Sets x`}
                    {props.tags.memesCardsSetS2}
                    {SZN_2_ICON && (
                      <img
                        src={SZN_2_ICON}
                        className={styles.addressTagIcon}
                        alt="Memes SZN2"
                      />
                    )}
                  </span>
                )}
              {props.tags.memesCardsSetS3 > 0 &&
                (props.tags.memesCardsSets === 0 || props.expandedTags) && (
                  <span
                    className={`${styles.addressTag} ${
                      !SZN_3_ICON ? styles.memeSzn3Tag : ""
                    }`}
                  >
                    {(props.isUserPage || !SZN_3_ICON) && `SZN3 Sets x`}
                    {props.tags.memesCardsSetS3}
                    {SZN_3_ICON && (
                      <img
                        src={SZN_3_ICON}
                        className={styles.addressTagIcon}
                        alt="Memes SZN3"
                      />
                    )}
                  </span>
                )}
              {props.tags.memesCardsSetS4 > 0 &&
                (props.tags.memesCardsSets === 0 || props.expandedTags) && (
                  <span
                    className={`${styles.addressTag} ${
                      !SZN_4_ICON ? styles.memeSzn4Tag : ""
                    }`}
                  >
                    {(props.isUserPage || !SZN_4_ICON) && `SZN4 Sets x`}
                    {props.tags.memesCardsSetS4}
                    {SZN_4_ICON && (
                      <img
                        src={SZN_4_ICON}
                        className={styles.addressTagIcon}
                        alt="Memes SZN4"
                      />
                    )}
                  </span>
                )}
              {props.tags.memesCardsSetS5 > 0 &&
                (props.tags.memesCardsSets === 0 || props.expandedTags) && (
                  <span
                    className={`${styles.addressTag} ${
<<<<<<< HEAD
                      !SZN_4_ICON ? styles.memeSzn5Tag : ""
                    }`}
                  >
                    {(props.isUserPage || !SZN_4_ICON) && `SZN5 Sets x`}
=======
                      !SZN_5_ICON ? styles.memeSzn5Tag : ""
                    }`}>
                    {(props.isUserPage || !SZN_5_ICON) && `SZN5 Sets x`}
>>>>>>> 7e347eb5
                    {props.tags.memesCardsSetS5}
                    {SZN_5_ICON && (
                      <img
                        src={SZN_5_ICON}
                        className={styles.addressTagIcon}
                        alt="Memes SZN5"
                      />
                    )}
                  </span>
                )}
              {props.tags.gradientsBalance > 0 && props.expandedTags && (
                <span
                  className={`${styles.addressTag} ${
                    !GRADIENT_ICON ? styles.gradientTag : ""
                  }`}
                >
                  {(props.isUserPage || !GRADIENT_ICON) && `Gradients x`}
                  {props.tags.gradientsBalance}
                  {GRADIENT_ICON && (
                    <img
                      src={GRADIENT_ICON}
                      className={styles.addressTagIcon}
                      alt="6529 Gradient"
                    />
                  )}
                </span>
              )}
            </>
          )}
        </span>
      )}
    </>
  );
}<|MERGE_RESOLUTION|>--- conflicted
+++ resolved
@@ -128,8 +128,7 @@
           className={styles.address}
           dangerouslySetInnerHTML={{
             __html: getInnerHTML(),
-          }}
-        ></span>
+          }}></span>
       )}
       {!props.hideCopy && navigator.clipboard && (
         <>
@@ -137,14 +136,12 @@
             <span
               className={`${styles.address} ${
                 props.isUserPage ? styles.addressUserPage : ""
-              }`}
-            >
+              }`}>
               <span
                 className={styles.address}
                 dangerouslySetInnerHTML={{
                   __html: getInnerHTML(),
-                }}
-              ></span>
+                }}></span>
             </span>
           )}
           {walletEns ? (
@@ -153,18 +150,15 @@
                 content={isCopied ? "Copied" : "Copy"}
                 placement={"right"}
                 theme={"light"}
-                hideOnClick={false}
-              >
+                hideOnClick={false}>
                 <Dropdown.Toggle
                   name={`copy-toggle`}
-                  aria-label={`copy-toggle`}
-                >
+                  aria-label={`copy-toggle`}>
                   {props.isUserPage && props.display && (
                     <span
                       className={`${styles.address} ${
                         props.isUserPage ? styles.addressUserPage : ""
-                      }`}
-                    >
+                      }`}>
                       {formatAddress(props.display)}
                     </span>
                   )}
@@ -182,30 +176,26 @@
                     content={isCopied ? "Copied" : "Copy"}
                     placement={"right"}
                     theme={"light"}
-                    hideOnClick={false}
-                  >
+                    hideOnClick={false}>
                     <Dropdown.Item
                       name={`copy-ens-btn`}
                       aria-label={`copy-ens-btn`}
                       onClick={() => copy(props.display)}
                       dangerouslySetInnerHTML={{
                         __html: resolveAddress(),
-                      }}
-                    ></Dropdown.Item>
+                      }}></Dropdown.Item>
                   </Tippy>
                 )}
                 <Tippy
                   content={isCopied ? "Copied" : "Copy"}
                   placement={"right"}
                   theme={"light"}
-                  hideOnClick={false}
-                >
+                  hideOnClick={false}>
                   <Dropdown.Item
                     className={styles.copyDropdownItem}
                     name={`copy-address-btn`}
                     aria-label={`copy-address-btn`}
-                    onClick={() => copy(props.wallet)}
-                  >
+                    onClick={() => copy(props.wallet)}>
                     {formatAddress(props.wallet as string)}
                   </Dropdown.Item>
                 </Tippy>
@@ -215,19 +205,16 @@
             <>
               <Dropdown
                 className={`${styles.copyDropdown}`}
-                autoClose="outside"
-              >
+                autoClose="outside">
                 <Tippy
                   content={isCopied ? "Copied" : "Copy"}
                   placement={"right"}
                   theme={"light"}
-                  hideOnClick={false}
-                >
+                  hideOnClick={false}>
                   <Dropdown.Toggle
                     name={`copy-toggle`}
                     aria-label={`copy-toggle`}
-                    onClick={() => copy(props.wallet)}
-                  >
+                    onClick={() => copy(props.wallet)}>
                     {props.isUserPage && (
                       <span
                         className={`${styles.address} ${
@@ -235,8 +222,7 @@
                         }`}
                         dangerouslySetInnerHTML={{
                           __html: resolveAddress(),
-                        }}
-                      ></span>
+                        }}></span>
                     )}
                     <FontAwesomeIcon
                       icon="copy"
@@ -274,8 +260,7 @@
       ) : (
         <Dropdown
           className={`${styles.consolidationDropdown}`}
-          autoClose="outside"
-        >
+          autoClose="outside">
           <Dropdown.Toggle
             onClick={() => {
               if (!props.isUserPage) {
@@ -283,8 +268,7 @@
               }
             }}
             name={`consolidation-toggle`}
-            aria-label={`consolidation-toggle`}
-          >
+            aria-label={`consolidation-toggle`}>
             <Image
               loading="eager"
               priority
@@ -300,8 +284,7 @@
               }`}
               dangerouslySetInnerHTML={{
                 __html: props.display ? parseEmojis(props.display) : ``,
-              }}
-            ></span>
+              }}></span>
           </Dropdown.Toggle>
         </Dropdown>
       )}
@@ -310,8 +293,7 @@
           props.isUserPage
             ? `d-flex flex-wrap align-items-center gap-2`
             : `d-flex flex-column`
-        }
-      >
+        }>
         {(consolidationExpanded || props.isUserPage) &&
           props.wallets.length > 1 &&
           props.wallets.map((w, index) => (
@@ -319,8 +301,7 @@
               key={w}
               className={`d-flex align-items-center justify-content-start ${
                 props.isUserPage ? styles.consolidationDiv : ""
-              }`}
-            >
+              }`}>
               <FontAwesomeIcon
                 icon="arrow-turn-right"
                 name={`arrow-turn-right`}
@@ -373,8 +354,7 @@
             <span
               className={`${styles.addressTag} ${
                 !MEMES_SETS_ICON ? styles.memesSetTag : ""
-              }`}
-            >
+              }`}>
               {(props.isUserPage || !MEMES_SETS_ICON) && `Memes Sets x`}
               {props.tags.memesCardsSets}
               {MEMES_SETS_ICON && (
@@ -389,8 +369,7 @@
             <span
               className={`${styles.addressTag} ${
                 !UNIQUE_MEMES_ICON ? styles.memesTag : ""
-              }`}
-            >
+              }`}>
               {(props.isUserPage || !UNIQUE_MEMES_ICON) && `Memes x`}
               {props.tags.memesBalance}
               {props.tags.genesis > 0 ? ` (+Genesis) ` : ""}
@@ -409,8 +388,7 @@
             <span
               className={`${styles.addressTag} ${
                 !GRADIENT_ICON ? styles.gradientTag : ""
-              }`}
-            >
+              }`}>
               {(props.isUserPage || !GRADIENT_ICON) && `Gradients x`}
               {props.tags.gradientsBalance}
               {GRADIENT_ICON && (
@@ -428,8 +406,7 @@
                   <span
                     className={`${styles.addressTag} ${
                       !SZN_1_ICON ? styles.memeSzn1Tag : ""
-                    }`}
-                  >
+                    }`}>
                     {(props.isUserPage || !SZN_1_ICON) && `SZN1 Sets x`}
                     {props.tags.memesCardsSetS1}
                     {SZN_1_ICON && (
@@ -446,8 +423,7 @@
                   <span
                     className={`${styles.addressTag} ${
                       !SZN_2_ICON ? styles.memeSzn2Tag : ""
-                    }`}
-                  >
+                    }`}>
                     {(props.isUserPage || !SZN_2_ICON) && `SZN2 Sets x`}
                     {props.tags.memesCardsSetS2}
                     {SZN_2_ICON && (
@@ -464,8 +440,7 @@
                   <span
                     className={`${styles.addressTag} ${
                       !SZN_3_ICON ? styles.memeSzn3Tag : ""
-                    }`}
-                  >
+                    }`}>
                     {(props.isUserPage || !SZN_3_ICON) && `SZN3 Sets x`}
                     {props.tags.memesCardsSetS3}
                     {SZN_3_ICON && (
@@ -482,8 +457,7 @@
                   <span
                     className={`${styles.addressTag} ${
                       !SZN_4_ICON ? styles.memeSzn4Tag : ""
-                    }`}
-                  >
+                    }`}>
                     {(props.isUserPage || !SZN_4_ICON) && `SZN4 Sets x`}
                     {props.tags.memesCardsSetS4}
                     {SZN_4_ICON && (
@@ -499,16 +473,9 @@
                 (props.tags.memesCardsSets === 0 || props.expandedTags) && (
                   <span
                     className={`${styles.addressTag} ${
-<<<<<<< HEAD
-                      !SZN_4_ICON ? styles.memeSzn5Tag : ""
-                    }`}
-                  >
-                    {(props.isUserPage || !SZN_4_ICON) && `SZN5 Sets x`}
-=======
                       !SZN_5_ICON ? styles.memeSzn5Tag : ""
                     }`}>
                     {(props.isUserPage || !SZN_5_ICON) && `SZN5 Sets x`}
->>>>>>> 7e347eb5
                     {props.tags.memesCardsSetS5}
                     {SZN_5_ICON && (
                       <img
@@ -523,8 +490,7 @@
                 <span
                   className={`${styles.addressTag} ${
                     !GRADIENT_ICON ? styles.gradientTag : ""
-                  }`}
-                >
+                  }`}>
                   {(props.isUserPage || !GRADIENT_ICON) && `Gradients x`}
                   {props.tags.gradientsBalance}
                   {GRADIENT_ICON && (
