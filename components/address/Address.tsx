--- conflicted
+++ resolved
@@ -95,8 +95,7 @@
       ) : (
         <Dropdown
           className={`${styles.consolidationDropdown}`}
-          autoClose="outside"
-        >
+          autoClose="outside">
           <Dropdown.Toggle
             onClick={() => {
               if (!props.isUserPage) {
@@ -104,8 +103,7 @@
               }
             }}
             name={`consolidation-toggle`}
-            aria-label={`consolidation-toggle`}
-          >
+            aria-label={`consolidation-toggle`}>
             <Image
               loading="eager"
               priority
@@ -121,8 +119,7 @@
               }`}
               dangerouslySetInnerHTML={{
                 __html: props.display ? parseEmojis(props.display) : ``,
-              }}
-            ></span>
+              }}></span>
           </Dropdown.Toggle>
         </Dropdown>
       )}
@@ -131,8 +128,7 @@
           props.isUserPage
             ? `d-flex flex-wrap align-items-center gap-2`
             : `d-flex flex-column`
-        }
-      >
+        }>
         {(consolidationExpanded || props.isUserPage) &&
           props.wallets.length > 1 &&
           props.wallets.map((w, index) => (
@@ -140,8 +136,7 @@
               key={w}
               className={`d-flex align-items-center justify-content-start ${
                 props.isUserPage ? styles.consolidationDiv : ""
-              }`}
-            >
+              }`}>
               <FontAwesomeIcon
                 icon="arrow-turn-right"
                 name={`arrow-turn-right`}
@@ -192,8 +187,7 @@
             <span
               className={`${styles.addressTag} ${
                 !MEMES_SETS_ICON ? styles.memesSetTag : ""
-              }`}
-            >
+              }`}>
               {(props.isUserPage || !MEMES_SETS_ICON) && `Memes Sets x`}
               {props.tags.memesCardsSets}
               {MEMES_SETS_ICON && (
@@ -208,8 +202,7 @@
             <span
               className={`${styles.addressTag} ${
                 !UNIQUE_MEMES_ICON ? styles.memesTag : ""
-              }`}
-            >
+              }`}>
               {(props.isUserPage || !UNIQUE_MEMES_ICON) && `Memes x`}
               {props.tags.memesBalance}
               {props.tags.genesis > 0 ? ` (+Genesis) ` : ""}
@@ -228,8 +221,7 @@
             <span
               className={`${styles.addressTag} ${
                 !GRADIENT_ICON ? styles.gradientTag : ""
-              }`}
-            >
+              }`}>
               {(props.isUserPage || !GRADIENT_ICON) && `Gradients x`}
               {props.tags.gradientsBalance}
               {GRADIENT_ICON && (
@@ -247,8 +239,7 @@
                   <span
                     className={`${styles.addressTag} ${
                       !SZN_1_ICON ? styles.memeSzn1Tag : ""
-                    }`}
-                  >
+                    }`}>
                     {(props.isUserPage || !SZN_1_ICON) && `SZN1 Sets x`}
                     {props.tags.memesCardsSetS1}
                     {SZN_1_ICON && (
@@ -265,8 +256,7 @@
                   <span
                     className={`${styles.addressTag} ${
                       !SZN_2_ICON ? styles.memeSzn2Tag : ""
-                    }`}
-                  >
+                    }`}>
                     {(props.isUserPage || !SZN_2_ICON) && `SZN2 Sets x`}
                     {props.tags.memesCardsSetS2}
                     {SZN_2_ICON && (
@@ -283,8 +273,7 @@
                   <span
                     className={`${styles.addressTag} ${
                       !SZN_3_ICON ? styles.memeSzn3Tag : ""
-                    }`}
-                  >
+                    }`}>
                     {(props.isUserPage || !SZN_3_ICON) && `SZN3 Sets x`}
                     {props.tags.memesCardsSetS3}
                     {SZN_3_ICON && (
@@ -301,8 +290,7 @@
                   <span
                     className={`${styles.addressTag} ${
                       !SZN_4_ICON ? styles.memeSzn4Tag : ""
-                    }`}
-                  >
+                    }`}>
                     {(props.isUserPage || !SZN_4_ICON) && `SZN4 Sets x`}
                     {props.tags.memesCardsSetS4}
                     {SZN_4_ICON && (
@@ -318,16 +306,9 @@
                 (props.tags.memesCardsSets === 0 || props.expandedTags) && (
                   <span
                     className={`${styles.addressTag} ${
-<<<<<<< HEAD
                       !SZN_5_ICON ? styles.memeSzn5Tag : ""
                     }`}>
                     {(props.isUserPage || !SZN_5_ICON) && `SZN5 Sets x`}
-=======
-                      !SZN_4_ICON ? styles.memeSzn5Tag : ""
-                    }`}
-                  >
-                    {(props.isUserPage || !SZN_4_ICON) && `SZN5 Sets x`}
->>>>>>> 65b8c627
                     {props.tags.memesCardsSetS5}
                     {SZN_5_ICON && (
                       <img
@@ -342,8 +323,7 @@
                 <span
                   className={`${styles.addressTag} ${
                     !GRADIENT_ICON ? styles.gradientTag : ""
-                  }`}
-                >
+                  }`}>
                   {(props.isUserPage || !GRADIENT_ICON) && `Gradients x`}
                   {props.tags.gradientsBalance}
                   {GRADIENT_ICON && (
