import styles from "./Address.module.scss";
import {
  areEqualAddresses,
  containsEmojis,
  formatAddress,
  numberWithCommas,
  parseEmojis,
} from "../../helpers/Helpers";
import { FontAwesomeIcon } from "@fortawesome/react-fontawesome";
import { useState } from "react";
import { Dropdown } from "react-bootstrap";
import Tippy from "@tippyjs/react";
import Image from "next/image";
import { IProfileConsolidation } from "../../entities/IProfile";

interface Props {
  wallets: `0x${string}`[];
  consolidatedWallets?: IProfileConsolidation[];
  display: string | undefined;
  displayEns?: string | undefined;
  hideCopy?: boolean;
  tags?: {
    memesCardsSets: number;
    memesCardsSetS1: number;
    memesCardsSetS2: number;
    memesCardsSetS3: number;
    memesCardsSetS4: number;
    memesCardsSetS5: number;
    memesBalance: number;
    genesis: number;
    gradientsBalance: number;
    tdh_rank?: number;
    balance_rank?: number;
    unique_rank?: number;
  };
  isUserPage?: boolean;
  disableLink?: boolean;
  viewingWallet?: `0x${string}`;
  expandedTags?: boolean;
}

export const MEMES_SETS_ICON = "";

export const UNIQUE_MEMES_ICON = "";

export const SZN_1_ICON = "";

export const SZN_2_ICON = "";

export const SZN_3_ICON = "";

export const SZN_4_ICON = "";

export const SZN_5_ICON = "";

export const GRADIENT_ICON = "";

export function WalletAddress(props: {
  wallet: string;
  display: string | undefined;
  displayEns?: string | undefined;
  isUserPage?: boolean;
  disableLink?: boolean;
  hideCopy?: boolean;
}) {
  const [isCopied, setIsCopied] = useState(false);

  function resolveDisplay() {
    if (props.display) {
      if (containsEmojis(props.display)) {
        return parseEmojis(props.display);
      }
      return formatAddress(props.display);
    }

    return formatAddress(props.wallet);
  }

  function resolveAddress() {
    if (props.displayEns) {
      if (containsEmojis(props.displayEns)) {
        return parseEmojis(props.displayEns);
      }
      return formatAddress(props.displayEns);
    }

    return resolveDisplay();
  }

  function getLink() {
    let path = "";
    if (props.display && !containsEmojis(props.display)) {
      path = props.display;
    } else {
      path = props.wallet;
    }
    return `/${encodeURIComponent(path)}`;
  }

  function copy(text: any) {
    navigator.clipboard.writeText(text);
    setIsCopied(true);
    setTimeout(() => {
      setIsCopied(false);
    }, 1000);
  }

  function getInnerHTML() {
    if (props.disableLink) {
      return resolveDisplay();
    }

    return `<a href="${getLink()}">${resolveDisplay()}</a>`;
  }

  const [walletEns] = useState(
    props.display?.endsWith(".eth")
      ? props.display
      : props.displayEns?.endsWith(".eth")
      ? props.displayEns
      : null
  );

  return (
    <span>
      {(props.hideCopy || !navigator.clipboard) && (
        <span
          className={styles.address}
          dangerouslySetInnerHTML={{
            __html: getInnerHTML(),
          }}
        ></span>
      )}
      {!props.hideCopy && navigator.clipboard && (
        <>
          {!props.isUserPage && (
            <span
              className={`${styles.address} ${
                props.isUserPage ? styles.addressUserPage : ""
              }`}
            >
              <span
                className={styles.address}
                dangerouslySetInnerHTML={{
                  __html: getInnerHTML(),
                }}
              ></span>
            </span>
          )}
          {walletEns ? (
            <Dropdown className={`${styles.copyDropdown}`} autoClose="outside">
              <Tippy
                content={isCopied ? "Copied" : "Copy"}
                placement={"right"}
                theme={"light"}
                hideOnClick={false}
              >
                <Dropdown.Toggle
                  name={`copy-toggle`}
<<<<<<< HEAD
                  aria-label={`copy-toggle`}>
=======
                  aria-label={`copy-toggle`}
                >
>>>>>>> fc359ed1
                  {props.isUserPage && props.display && (
                    <span
                      className={`${styles.address} ${
                        props.isUserPage ? styles.addressUserPage : ""
<<<<<<< HEAD
                      }`}>
=======
                      }`}
                    >
>>>>>>> fc359ed1
                      {formatAddress(props.display)}
                    </span>
                  )}
                  <FontAwesomeIcon
                    icon="copy"
                    name={`copy-btn`}
                    aria-label={`copy-btn`}
                    className={`${styles.copy}`}
                  />
                </Dropdown.Toggle>
              </Tippy>
              <Dropdown.Menu>
                {props.display && (
                  <Tippy
                    content={isCopied ? "Copied" : "Copy"}
                    placement={"right"}
                    theme={"light"}
                    hideOnClick={false}
                  >
                    <Dropdown.Item
                      name={`copy-ens-btn`}
                      aria-label={`copy-ens-btn`}
                      onClick={() => copy(props.displayEns ?? props.display)}
                      dangerouslySetInnerHTML={{
                        __html: resolveAddress(),
                      }}
                    ></Dropdown.Item>
                  </Tippy>
                )}
                <Tippy
                  content={isCopied ? "Copied" : "Copy"}
                  placement={"right"}
                  theme={"light"}
                  hideOnClick={false}
                >
                  <Dropdown.Item
                    className={styles.copyDropdownItem}
                    name={`copy-address-btn`}
                    aria-label={`copy-address-btn`}
                    onClick={() => copy(props.wallet)}
                  >
                    {formatAddress(props.wallet as string)}
                  </Dropdown.Item>
                </Tippy>
              </Dropdown.Menu>
            </Dropdown>
          ) : (
            <>
              <Dropdown
                className={`${styles.copyDropdown}`}
                autoClose="outside"
              >
                <Tippy
                  content={isCopied ? "Copied" : "Copy"}
                  placement={"right"}
                  theme={"light"}
                  hideOnClick={false}
                >
                  <Dropdown.Toggle
                    name={`copy-toggle`}
                    aria-label={`copy-toggle`}
                    onClick={() => copy(props.wallet)}
                  >
                    {props.isUserPage && (
                      <span
                        className={`${styles.address} ${
                          props.isUserPage ? styles.addressUserPage : ""
                        }`}
                        dangerouslySetInnerHTML={{
                          __html: resolveAddress(),
                        }}
                      ></span>
                    )}
                    <FontAwesomeIcon
                      icon="copy"
                      name={`copy-btn`}
                      aria-label={`copy-btn`}
                      className={`${styles.copy}`}
                    />
                  </Dropdown.Toggle>
                </Tippy>
              </Dropdown>
            </>
          )}
        </>
      )}
    </span>
  );
}

export default function Address(props: Props) {
  const [consolidationExpanded, setConsolidationExpanded] = useState(
    props.isUserPage ? true : false
  );

  return (
    <>
      {props.wallets.length === 1 ? (
        <WalletAddress
          wallet={props.wallets[0]}
          display={props.display}
          displayEns={props.displayEns}
          hideCopy={props.hideCopy}
          disableLink={props.disableLink}
          isUserPage={props.isUserPage}
        />
      ) : (
        <Dropdown
          className={`${styles.consolidationDropdown}`}
          autoClose="outside"
        >
          <Dropdown.Toggle
            onClick={() => {
              if (!props.isUserPage) {
                setConsolidationExpanded(!consolidationExpanded);
              }
            }}
            name={`consolidation-toggle`}
            aria-label={`consolidation-toggle`}
          >
            <Image
              loading="eager"
              priority
              src="/consolidation-icon.png"
              alt="consolidation"
              width={25}
              height={25}
            />
            &nbsp;&nbsp;
            <span
              className={`${styles.consolidationDisplay} ${
                props.isUserPage ? styles.consolidationDisplayUserPage : ""
              }`}
              dangerouslySetInnerHTML={{
                __html: props.display ? parseEmojis(props.display) : ``,
              }}
            ></span>
          </Dropdown.Toggle>
        </Dropdown>
      )}
      <span
        className={
          props.isUserPage
            ? `d-flex flex-wrap align-items-center gap-2`
            : `d-flex flex-column`
        }
      >
        {(consolidationExpanded || props.isUserPage) &&
          props.wallets.length > 1 &&
          props.wallets.map((w, index) => (
            <div
              key={w}
              className={`d-flex align-items-center justify-content-start ${
                props.isUserPage ? styles.consolidationDiv : ""
              }`}
            >
              <FontAwesomeIcon
                icon="arrow-turn-right"
                name={`arrow-turn-right`}
                aria-label={`arrow-turn-right`}
                className={`${styles.arrowTurnRight}`}
              />
              <WalletAddress
                wallet={w}
                display={
                  props.consolidatedWallets?.find(
                    (c) => c.wallet.address.toLowerCase() === w.toLowerCase()
                  )?.wallet.ens ??
                  props.display?.split(" - ")[index].endsWith(".eth")
                    ? props.display?.split(" - ")[index]
                    : w
                }
                hideCopy={props.hideCopy}
                disableLink={areEqualAddresses(w, props.viewingWallet)}
              />
            </div>
          ))}
      </span>
      {props.tags && (
        <span className={styles.noWrap}>
          {(props.tags.tdh_rank || props.tags.balance_rank) && (
            <>
              {props.tags.balance_rank &&
                props.tags.balance_rank > 0 &&
                props.expandedTags && (
                  <span className={`${styles.addressTag} ${styles.rankTag}`}>
                    All Cards Rank #{numberWithCommas(props.tags.balance_rank)}
                  </span>
                )}
              {props.tags.unique_rank &&
                props.tags.unique_rank > 0 &&
                props.expandedTags && (
                  <span className={`${styles.addressTag} ${styles.rankTag}`}>
                    Unique Cards Rank #
                    {numberWithCommas(props.tags.unique_rank)}
                  </span>
                )}
              {props.tags.tdh_rank &&
                props.tags.tdh_rank > 0 &&
                props.expandedTags && (
                  <span className={`${styles.addressTag} ${styles.rankTag}`}>
                    TDH Rank #{numberWithCommas(props.tags.tdh_rank)}
                  </span>
                )}
              <br />
            </>
          )}
          {props.tags.memesCardsSets > 0 ? (
            <span
              className={`${styles.addressTag} ${
                !MEMES_SETS_ICON ? styles.memesSetTag : ""
              }`}
            >
              {(props.isUserPage || !MEMES_SETS_ICON) && `Memes Sets x`}
              {props.tags.memesCardsSets}
              {MEMES_SETS_ICON && (
                <img
                  src={MEMES_SETS_ICON}
                  className={styles.addressTagIcon}
                  alt="Memes Sets"
                />
              )}
            </span>
          ) : props.tags.memesBalance > 0 ? (
            <span
              className={`${styles.addressTag} ${
                !UNIQUE_MEMES_ICON ? styles.memesTag : ""
              }`}
            >
              {(props.isUserPage || !UNIQUE_MEMES_ICON) && `Memes x`}
              {props.tags.memesBalance}
              {props.tags.genesis > 0 ? ` (+Genesis) ` : ""}
              {UNIQUE_MEMES_ICON && (
                <img
                  src={UNIQUE_MEMES_ICON}
                  className={styles.addressTagIcon}
                  alt="Unique Memes"
                />
              )}
            </span>
          ) : (
            ""
          )}
          {props.tags.gradientsBalance > 0 && !props.expandedTags ? (
            <span
              className={`${styles.addressTag} ${
                !GRADIENT_ICON ? styles.gradientTag : ""
              }`}
            >
              {(props.isUserPage || !GRADIENT_ICON) && `Gradients x`}
              {props.tags.gradientsBalance}
              {GRADIENT_ICON && (
                <img
                  src={GRADIENT_ICON}
                  className={styles.addressTagIcon}
                  alt="6529 Gradient"
                />
              )}
            </span>
          ) : (
            <>
              {props.tags.memesCardsSetS1 > 0 &&
                (props.tags.memesCardsSets === 0 || props.expandedTags) && (
                  <span
                    className={`${styles.addressTag} ${
                      !SZN_1_ICON ? styles.memeSzn1Tag : ""
                    }`}
                  >
                    {(props.isUserPage || !SZN_1_ICON) && `SZN1 Sets x`}
                    {props.tags.memesCardsSetS1}
                    {SZN_1_ICON && (
                      <img
                        src={SZN_1_ICON}
                        className={styles.addressTagIcon}
                        alt="Memes SZN1"
                      />
                    )}
                  </span>
                )}
              {props.tags.memesCardsSetS2 > 0 &&
                (props.tags.memesCardsSets === 0 || props.expandedTags) && (
                  <span
                    className={`${styles.addressTag} ${
                      !SZN_2_ICON ? styles.memeSzn2Tag : ""
                    }`}
                  >
                    {(props.isUserPage || !SZN_2_ICON) && `SZN2 Sets x`}
                    {props.tags.memesCardsSetS2}
                    {SZN_2_ICON && (
                      <img
                        src={SZN_2_ICON}
                        className={styles.addressTagIcon}
                        alt="Memes SZN2"
                      />
                    )}
                  </span>
                )}
              {props.tags.memesCardsSetS3 > 0 &&
                (props.tags.memesCardsSets === 0 || props.expandedTags) && (
                  <span
                    className={`${styles.addressTag} ${
                      !SZN_3_ICON ? styles.memeSzn3Tag : ""
                    }`}
                  >
                    {(props.isUserPage || !SZN_3_ICON) && `SZN3 Sets x`}
                    {props.tags.memesCardsSetS3}
                    {SZN_3_ICON && (
                      <img
                        src={SZN_3_ICON}
                        className={styles.addressTagIcon}
                        alt="Memes SZN3"
                      />
                    )}
                  </span>
                )}
              {props.tags.memesCardsSetS4 > 0 &&
                (props.tags.memesCardsSets === 0 || props.expandedTags) && (
                  <span
                    className={`${styles.addressTag} ${
                      !SZN_4_ICON ? styles.memeSzn4Tag : ""
                    }`}
                  >
                    {(props.isUserPage || !SZN_4_ICON) && `SZN4 Sets x`}
                    {props.tags.memesCardsSetS4}
                    {SZN_4_ICON && (
                      <img
                        src={SZN_4_ICON}
                        className={styles.addressTagIcon}
                        alt="Memes SZN4"
                      />
                    )}
                  </span>
                )}
              {props.tags.memesCardsSetS5 > 0 &&
                (props.tags.memesCardsSets === 0 || props.expandedTags) && (
                  <span
                    className={`${styles.addressTag} ${
<<<<<<< HEAD
                      !SZN_5_ICON ? styles.memeSzn5Tag : ""
                    }`}>
                    {(props.isUserPage || !SZN_5_ICON) && `SZN5 Sets x`}
=======
                      !SZN_4_ICON ? styles.memeSzn5Tag : ""
                    }`}
                  >
                    {(props.isUserPage || !SZN_4_ICON) && `SZN5 Sets x`}
>>>>>>> fc359ed1
                    {props.tags.memesCardsSetS5}
                    {SZN_5_ICON && (
                      <img
                        src={SZN_5_ICON}
                        className={styles.addressTagIcon}
                        alt="Memes SZN5"
                      />
                    )}
                  </span>
                )}
              {props.tags.gradientsBalance > 0 && props.expandedTags && (
                <span
                  className={`${styles.addressTag} ${
                    !GRADIENT_ICON ? styles.gradientTag : ""
                  }`}
                >
                  {(props.isUserPage || !GRADIENT_ICON) && `Gradients x`}
                  {props.tags.gradientsBalance}
                  {GRADIENT_ICON && (
                    <img
                      src={GRADIENT_ICON}
                      className={styles.addressTagIcon}
                      alt="6529 Gradient"
                    />
                  )}
                </span>
              )}
            </>
          )}
        </span>
      )}
    </>
  );
}<|MERGE_RESOLUTION|>--- conflicted
+++ resolved
@@ -157,22 +157,12 @@
               >
                 <Dropdown.Toggle
                   name={`copy-toggle`}
-<<<<<<< HEAD
                   aria-label={`copy-toggle`}>
-=======
-                  aria-label={`copy-toggle`}
-                >
->>>>>>> fc359ed1
                   {props.isUserPage && props.display && (
                     <span
                       className={`${styles.address} ${
                         props.isUserPage ? styles.addressUserPage : ""
-<<<<<<< HEAD
                       }`}>
-=======
-                      }`}
-                    >
->>>>>>> fc359ed1
                       {formatAddress(props.display)}
                     </span>
                   )}
@@ -510,16 +500,9 @@
                 (props.tags.memesCardsSets === 0 || props.expandedTags) && (
                   <span
                     className={`${styles.addressTag} ${
-<<<<<<< HEAD
                       !SZN_5_ICON ? styles.memeSzn5Tag : ""
                     }`}>
                     {(props.isUserPage || !SZN_5_ICON) && `SZN5 Sets x`}
-=======
-                      !SZN_4_ICON ? styles.memeSzn5Tag : ""
-                    }`}
-                  >
-                    {(props.isUserPage || !SZN_4_ICON) && `SZN5 Sets x`}
->>>>>>> fc359ed1
                     {props.tags.memesCardsSetS5}
                     {SZN_5_ICON && (
                       <img
