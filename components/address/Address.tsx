import styles from "./Address.module.scss";
import {
  areEqualAddresses,
  containsEmojis,
  formatAddress,
  numberWithCommas,
  parseEmojis,
} from "../../helpers/Helpers";
import { FontAwesomeIcon } from "@fortawesome/react-fontawesome";
import { useState } from "react";
import { Dropdown } from "react-bootstrap";
import Tippy from "@tippyjs/react";
import Image from "next/image";
import { IProfileConsolidation } from "../../entities/IProfile";

interface Props {
  wallets: `0x${string}`[];
  consolidatedWallets?: IProfileConsolidation[];
  display: string | undefined;
  displayEns?: string | undefined;
  hideCopy?: boolean;
  tags?: {
    memesCardsSets: number;
    memesCardsSetS1: number;
    memesCardsSetS2: number;
    memesCardsSetS3: number;
    memesCardsSetS4: number;
    memesCardsSetS5: number;
    memesBalance: number;
    genesis: number;
    gradientsBalance: number;
    tdh_rank?: number;
    balance_rank?: number;
    unique_rank?: number;
  };
  isUserPage?: boolean;
  disableLink?: boolean;
  viewingWallet?: `0x${string}`;
  expandedTags?: boolean;
}

export const MEMES_SETS_ICON = "";

export const UNIQUE_MEMES_ICON = "";

export const SZN_1_ICON = "";

export const SZN_2_ICON = "";

export const SZN_3_ICON = "";

export const SZN_4_ICON = "";

export const SZN_5_ICON = "";

export const GRADIENT_ICON = "";

export function WalletAddress(props: {
  wallet: string;
  display: string | undefined;
  displayEns?: string | undefined;
  isUserPage?: boolean;
  disableLink?: boolean;
  hideCopy?: boolean;
}) {
  const [isCopied, setIsCopied] = useState(false);

<<<<<<< HEAD
  function resolveAddress() {
    if (props.displayEns) {
      if (containsEmojis(props.displayEns)) {
        return parseEmojis(props.displayEns);
      }
      return formatAddress(props.displayEns);
    }

=======
  function resolveDisplay() {
>>>>>>> 173de2c3
    if (props.display) {
      if (containsEmojis(props.display)) {
        return parseEmojis(props.display);
      }
      return formatAddress(props.display);
    }

    return formatAddress(props.wallet);
  }

  function resolveAddress() {
    if (props.displayEns) {
      if (containsEmojis(props.displayEns)) {
        return parseEmojis(props.displayEns);
      }
      return formatAddress(props.displayEns);
    }

    return resolveDisplay();
  }

  function getLink() {
    let path = "";
    if (props.display && !containsEmojis(props.display)) {
      path = props.display;
    } else {
      path = props.wallet;
    }
    return `/${encodeURIComponent(path)}`;
  }

  function copy(text: any) {
    navigator.clipboard.writeText(text);
    setIsCopied(true);
    setTimeout(() => {
      setIsCopied(false);
    }, 1000);
  }

  function getInnerHTML() {
    if (props.disableLink) {
      return resolveDisplay();
    }

    return `<a href="${getLink()}">${resolveDisplay()}</a>`;
  }

  const [walletEns] = useState(
<<<<<<< HEAD
    props.display?.endsWith(".eth") ? props.display : props.displayEns
=======
    props.display?.endsWith(".eth")
      ? props.display
      : props.displayEns?.endsWith(".eth")
      ? props.displayEns
      : null
>>>>>>> 173de2c3
  );

  return (
    <span>
      {(props.hideCopy || !navigator.clipboard) && (
        <span
          className={styles.address}
          dangerouslySetInnerHTML={{
            __html: getInnerHTML(),
          }}
        ></span>
      )}
      {!props.hideCopy && navigator.clipboard && (
        <>
          {!props.isUserPage && (
            <span
              className={`${styles.address} ${
                props.isUserPage ? styles.addressUserPage : ""
              }`}
            >
              <span
                className={styles.address}
                dangerouslySetInnerHTML={{
                  __html: getInnerHTML(),
                }}
              ></span>
            </span>
          )}
          {walletEns ? (
            <Dropdown className={`${styles.copyDropdown}`} autoClose="outside">
              <Tippy
                content={isCopied ? "Copied" : "Copy"}
                placement={"right"}
                theme={"light"}
                hideOnClick={false}
              >
                <Dropdown.Toggle
                  name={`copy-toggle`}
<<<<<<< HEAD
                  aria-label={`copy-toggle`}>
=======
                  aria-label={`copy-toggle`}
                >
>>>>>>> 173de2c3
                  {props.isUserPage && props.display && (
                    <span
                      className={`${styles.address} ${
                        props.isUserPage ? styles.addressUserPage : ""
<<<<<<< HEAD
                      }`}>
=======
                      }`}
                    >
>>>>>>> 173de2c3
                      {formatAddress(props.display)}
                    </span>
                  )}
                  <FontAwesomeIcon
                    icon="copy"
                    name={`copy-btn`}
                    aria-label={`copy-btn`}
                    className={`${styles.copy}`}
                  />
                </Dropdown.Toggle>
              </Tippy>
              <Dropdown.Menu>
                {props.display && (
                  <Tippy
                    content={isCopied ? "Copied" : "Copy"}
                    placement={"right"}
                    theme={"light"}
                    hideOnClick={false}
                  >
                    <Dropdown.Item
                      name={`copy-ens-btn`}
                      aria-label={`copy-ens-btn`}
                      onClick={() => copy(props.displayEns ?? props.display)}
                      dangerouslySetInnerHTML={{
                        __html: resolveAddress(),
                      }}
                    ></Dropdown.Item>
                  </Tippy>
                )}
                <Tippy
                  content={isCopied ? "Copied" : "Copy"}
                  placement={"right"}
                  theme={"light"}
                  hideOnClick={false}
                >
                  <Dropdown.Item
                    className={styles.copyDropdownItem}
                    name={`copy-address-btn`}
                    aria-label={`copy-address-btn`}
                    onClick={() => copy(props.wallet)}
                  >
                    {formatAddress(props.wallet as string)}
                  </Dropdown.Item>
                </Tippy>
              </Dropdown.Menu>
            </Dropdown>
          ) : (
            <>
              <Dropdown
                className={`${styles.copyDropdown}`}
                autoClose="outside"
              >
                <Tippy
                  content={isCopied ? "Copied" : "Copy"}
                  placement={"right"}
                  theme={"light"}
                  hideOnClick={false}
                >
                  <Dropdown.Toggle
                    name={`copy-toggle`}
                    aria-label={`copy-toggle`}
                    onClick={() => copy(props.wallet)}
                  >
                    {props.isUserPage && (
                      <span
                        className={`${styles.address} ${
                          props.isUserPage ? styles.addressUserPage : ""
                        }`}
                        dangerouslySetInnerHTML={{
                          __html: resolveAddress(),
                        }}
                      ></span>
                    )}
                    <FontAwesomeIcon
                      icon="copy"
                      name={`copy-btn`}
                      aria-label={`copy-btn`}
                      className={`${styles.copy}`}
                    />
                  </Dropdown.Toggle>
                </Tippy>
              </Dropdown>
            </>
          )}
        </>
      )}
    </span>
  );
}

export default function Address(props: Props) {
  const [consolidationExpanded, setConsolidationExpanded] = useState(
    props.isUserPage ? true : false
  );

  return (
    <>
      {props.wallets.length === 1 ? (
        <WalletAddress
          wallet={props.wallets[0]}
          display={props.display}
          displayEns={props.displayEns}
          hideCopy={props.hideCopy}
          disableLink={props.disableLink}
          isUserPage={props.isUserPage}
        />
      ) : (
        <Dropdown
          className={`${styles.consolidationDropdown}`}
          autoClose="outside"
        >
          <Dropdown.Toggle
            onClick={() => {
              if (!props.isUserPage) {
                setConsolidationExpanded(!consolidationExpanded);
              }
            }}
            name={`consolidation-toggle`}
            aria-label={`consolidation-toggle`}
          >
            <Image
              loading="eager"
              priority
              src="/consolidation-icon.png"
              alt="consolidation"
              width={25}
              height={25}
            />
            &nbsp;&nbsp;
            <span
              className={`${styles.consolidationDisplay} ${
                props.isUserPage ? styles.consolidationDisplayUserPage : ""
              }`}
              dangerouslySetInnerHTML={{
                __html: props.display ? parseEmojis(props.display) : ``,
              }}
            ></span>
          </Dropdown.Toggle>
        </Dropdown>
      )}
      <span
        className={
          props.isUserPage
            ? `d-flex flex-wrap align-items-center gap-2`
            : `d-flex flex-column`
        }
      >
        {(consolidationExpanded || props.isUserPage) &&
          props.wallets.length > 1 &&
          props.wallets.map((w, index) => (
            <div
              key={w}
              className={`d-flex align-items-center justify-content-start ${
                props.isUserPage ? styles.consolidationDiv : ""
              }`}
            >
              <FontAwesomeIcon
                icon="arrow-turn-right"
                name={`arrow-turn-right`}
                aria-label={`arrow-turn-right`}
                className={`${styles.arrowTurnRight}`}
              />
              <WalletAddress
                wallet={w}
                display={
                  props.consolidatedWallets?.find(
                    (c) => c.wallet.address.toLowerCase() === w.toLowerCase()
<<<<<<< HEAD
                  )?.wallet.ens ?? w
=======
                  )?.wallet.ens ??
                  props.display?.split(" - ")[index].endsWith(".eth")
                    ? props.display?.split(" - ")[index]
                    : w
>>>>>>> 173de2c3
                }
                hideCopy={props.hideCopy}
                disableLink={areEqualAddresses(w, props.viewingWallet)}
              />
            </div>
          ))}
      </span>
      {props.tags && (
        <span className={styles.noWrap}>
          {(props.tags.tdh_rank || props.tags.balance_rank) && (
            <>
              {props.tags.balance_rank &&
                props.tags.balance_rank > 0 &&
                props.expandedTags && (
                  <span className={`${styles.addressTag} ${styles.rankTag}`}>
                    All Cards Rank #{numberWithCommas(props.tags.balance_rank)}
                  </span>
                )}
              {props.tags.unique_rank &&
                props.tags.unique_rank > 0 &&
                props.expandedTags && (
                  <span className={`${styles.addressTag} ${styles.rankTag}`}>
                    Unique Cards Rank #
                    {numberWithCommas(props.tags.unique_rank)}
                  </span>
                )}
              {props.tags.tdh_rank &&
                props.tags.tdh_rank > 0 &&
                props.expandedTags && (
                  <span className={`${styles.addressTag} ${styles.rankTag}`}>
                    TDH Rank #{numberWithCommas(props.tags.tdh_rank)}
                  </span>
                )}
              <br />
            </>
          )}
          {props.tags.memesCardsSets > 0 ? (
            <span
              className={`${styles.addressTag} ${
                !MEMES_SETS_ICON ? styles.memesSetTag : ""
              }`}
            >
              {(props.isUserPage || !MEMES_SETS_ICON) && `Memes Sets x`}
              {props.tags.memesCardsSets}
              {MEMES_SETS_ICON && (
                <img
                  src={MEMES_SETS_ICON}
                  className={styles.addressTagIcon}
                  alt="Memes Sets"
                />
              )}
            </span>
          ) : props.tags.memesBalance > 0 ? (
            <span
              className={`${styles.addressTag} ${
                !UNIQUE_MEMES_ICON ? styles.memesTag : ""
              }`}
            >
              {(props.isUserPage || !UNIQUE_MEMES_ICON) && `Memes x`}
              {props.tags.memesBalance}
              {props.tags.genesis > 0 ? ` (+Genesis) ` : ""}
              {UNIQUE_MEMES_ICON && (
                <img
                  src={UNIQUE_MEMES_ICON}
                  className={styles.addressTagIcon}
                  alt="Unique Memes"
                />
              )}
            </span>
          ) : (
            ""
          )}
          {props.tags.gradientsBalance > 0 && !props.expandedTags ? (
            <span
              className={`${styles.addressTag} ${
                !GRADIENT_ICON ? styles.gradientTag : ""
              }`}
            >
              {(props.isUserPage || !GRADIENT_ICON) && `Gradients x`}
              {props.tags.gradientsBalance}
              {GRADIENT_ICON && (
                <img
                  src={GRADIENT_ICON}
                  className={styles.addressTagIcon}
                  alt="6529 Gradient"
                />
              )}
            </span>
          ) : (
            <>
              {props.tags.memesCardsSetS1 > 0 &&
                (props.tags.memesCardsSets === 0 || props.expandedTags) && (
                  <span
                    className={`${styles.addressTag} ${
                      !SZN_1_ICON ? styles.memeSzn1Tag : ""
                    }`}
                  >
                    {(props.isUserPage || !SZN_1_ICON) && `SZN1 Sets x`}
                    {props.tags.memesCardsSetS1}
                    {SZN_1_ICON && (
                      <img
                        src={SZN_1_ICON}
                        className={styles.addressTagIcon}
                        alt="Memes SZN1"
                      />
                    )}
                  </span>
                )}
              {props.tags.memesCardsSetS2 > 0 &&
                (props.tags.memesCardsSets === 0 || props.expandedTags) && (
                  <span
                    className={`${styles.addressTag} ${
                      !SZN_2_ICON ? styles.memeSzn2Tag : ""
                    }`}
                  >
                    {(props.isUserPage || !SZN_2_ICON) && `SZN2 Sets x`}
                    {props.tags.memesCardsSetS2}
                    {SZN_2_ICON && (
                      <img
                        src={SZN_2_ICON}
                        className={styles.addressTagIcon}
                        alt="Memes SZN2"
                      />
                    )}
                  </span>
                )}
              {props.tags.memesCardsSetS3 > 0 &&
                (props.tags.memesCardsSets === 0 || props.expandedTags) && (
                  <span
                    className={`${styles.addressTag} ${
                      !SZN_3_ICON ? styles.memeSzn3Tag : ""
                    }`}
                  >
                    {(props.isUserPage || !SZN_3_ICON) && `SZN3 Sets x`}
                    {props.tags.memesCardsSetS3}
                    {SZN_3_ICON && (
                      <img
                        src={SZN_3_ICON}
                        className={styles.addressTagIcon}
                        alt="Memes SZN3"
                      />
                    )}
                  </span>
                )}
              {props.tags.memesCardsSetS4 > 0 &&
                (props.tags.memesCardsSets === 0 || props.expandedTags) && (
                  <span
                    className={`${styles.addressTag} ${
                      !SZN_4_ICON ? styles.memeSzn4Tag : ""
                    }`}
                  >
                    {(props.isUserPage || !SZN_4_ICON) && `SZN4 Sets x`}
                    {props.tags.memesCardsSetS4}
                    {SZN_4_ICON && (
                      <img
                        src={SZN_4_ICON}
                        className={styles.addressTagIcon}
                        alt="Memes SZN4"
                      />
                    )}
                  </span>
                )}
              {props.tags.memesCardsSetS5 > 0 &&
                (props.tags.memesCardsSets === 0 || props.expandedTags) && (
                  <span
                    className={`${styles.addressTag} ${
<<<<<<< HEAD
                      !SZN_5_ICON ? styles.memeSzn5Tag : ""
                    }`}>
                    {(props.isUserPage || !SZN_5_ICON) && `SZN5 Sets x`}
=======
                      !SZN_4_ICON ? styles.memeSzn5Tag : ""
                    }`}
                  >
                    {(props.isUserPage || !SZN_4_ICON) && `SZN5 Sets x`}
>>>>>>> 173de2c3
                    {props.tags.memesCardsSetS5}
                    {SZN_5_ICON && (
                      <img
                        src={SZN_5_ICON}
                        className={styles.addressTagIcon}
                        alt="Memes SZN5"
                      />
                    )}
                  </span>
                )}
              {props.tags.gradientsBalance > 0 && props.expandedTags && (
                <span
                  className={`${styles.addressTag} ${
                    !GRADIENT_ICON ? styles.gradientTag : ""
                  }`}
                >
                  {(props.isUserPage || !GRADIENT_ICON) && `Gradients x`}
                  {props.tags.gradientsBalance}
                  {GRADIENT_ICON && (
                    <img
                      src={GRADIENT_ICON}
                      className={styles.addressTagIcon}
                      alt="6529 Gradient"
                    />
                  )}
                </span>
              )}
            </>
          )}
        </span>
      )}
    </>
  );
}<|MERGE_RESOLUTION|>--- conflicted
+++ resolved
@@ -65,18 +65,7 @@
 }) {
   const [isCopied, setIsCopied] = useState(false);
 
-<<<<<<< HEAD
-  function resolveAddress() {
-    if (props.displayEns) {
-      if (containsEmojis(props.displayEns)) {
-        return parseEmojis(props.displayEns);
-      }
-      return formatAddress(props.displayEns);
-    }
-
-=======
   function resolveDisplay() {
->>>>>>> 173de2c3
     if (props.display) {
       if (containsEmojis(props.display)) {
         return parseEmojis(props.display);
@@ -125,15 +114,11 @@
   }
 
   const [walletEns] = useState(
-<<<<<<< HEAD
-    props.display?.endsWith(".eth") ? props.display : props.displayEns
-=======
     props.display?.endsWith(".eth")
       ? props.display
       : props.displayEns?.endsWith(".eth")
       ? props.displayEns
       : null
->>>>>>> 173de2c3
   );
 
   return (
@@ -143,8 +128,7 @@
           className={styles.address}
           dangerouslySetInnerHTML={{
             __html: getInnerHTML(),
-          }}
-        ></span>
+          }}></span>
       )}
       {!props.hideCopy && navigator.clipboard && (
         <>
@@ -152,14 +136,12 @@
             <span
               className={`${styles.address} ${
                 props.isUserPage ? styles.addressUserPage : ""
-              }`}
-            >
+              }`}>
               <span
                 className={styles.address}
                 dangerouslySetInnerHTML={{
                   __html: getInnerHTML(),
-                }}
-              ></span>
+                }}></span>
             </span>
           )}
           {walletEns ? (
@@ -168,26 +150,15 @@
                 content={isCopied ? "Copied" : "Copy"}
                 placement={"right"}
                 theme={"light"}
-                hideOnClick={false}
-              >
+                hideOnClick={false}>
                 <Dropdown.Toggle
                   name={`copy-toggle`}
-<<<<<<< HEAD
                   aria-label={`copy-toggle`}>
-=======
-                  aria-label={`copy-toggle`}
-                >
->>>>>>> 173de2c3
                   {props.isUserPage && props.display && (
                     <span
                       className={`${styles.address} ${
                         props.isUserPage ? styles.addressUserPage : ""
-<<<<<<< HEAD
                       }`}>
-=======
-                      }`}
-                    >
->>>>>>> 173de2c3
                       {formatAddress(props.display)}
                     </span>
                   )}
@@ -205,30 +176,26 @@
                     content={isCopied ? "Copied" : "Copy"}
                     placement={"right"}
                     theme={"light"}
-                    hideOnClick={false}
-                  >
+                    hideOnClick={false}>
                     <Dropdown.Item
                       name={`copy-ens-btn`}
                       aria-label={`copy-ens-btn`}
                       onClick={() => copy(props.displayEns ?? props.display)}
                       dangerouslySetInnerHTML={{
                         __html: resolveAddress(),
-                      }}
-                    ></Dropdown.Item>
+                      }}></Dropdown.Item>
                   </Tippy>
                 )}
                 <Tippy
                   content={isCopied ? "Copied" : "Copy"}
                   placement={"right"}
                   theme={"light"}
-                  hideOnClick={false}
-                >
+                  hideOnClick={false}>
                   <Dropdown.Item
                     className={styles.copyDropdownItem}
                     name={`copy-address-btn`}
                     aria-label={`copy-address-btn`}
-                    onClick={() => copy(props.wallet)}
-                  >
+                    onClick={() => copy(props.wallet)}>
                     {formatAddress(props.wallet as string)}
                   </Dropdown.Item>
                 </Tippy>
@@ -238,19 +205,16 @@
             <>
               <Dropdown
                 className={`${styles.copyDropdown}`}
-                autoClose="outside"
-              >
+                autoClose="outside">
                 <Tippy
                   content={isCopied ? "Copied" : "Copy"}
                   placement={"right"}
                   theme={"light"}
-                  hideOnClick={false}
-                >
+                  hideOnClick={false}>
                   <Dropdown.Toggle
                     name={`copy-toggle`}
                     aria-label={`copy-toggle`}
-                    onClick={() => copy(props.wallet)}
-                  >
+                    onClick={() => copy(props.wallet)}>
                     {props.isUserPage && (
                       <span
                         className={`${styles.address} ${
@@ -258,8 +222,7 @@
                         }`}
                         dangerouslySetInnerHTML={{
                           __html: resolveAddress(),
-                        }}
-                      ></span>
+                        }}></span>
                     )}
                     <FontAwesomeIcon
                       icon="copy"
@@ -297,8 +260,7 @@
       ) : (
         <Dropdown
           className={`${styles.consolidationDropdown}`}
-          autoClose="outside"
-        >
+          autoClose="outside">
           <Dropdown.Toggle
             onClick={() => {
               if (!props.isUserPage) {
@@ -306,8 +268,7 @@
               }
             }}
             name={`consolidation-toggle`}
-            aria-label={`consolidation-toggle`}
-          >
+            aria-label={`consolidation-toggle`}>
             <Image
               loading="eager"
               priority
@@ -323,8 +284,7 @@
               }`}
               dangerouslySetInnerHTML={{
                 __html: props.display ? parseEmojis(props.display) : ``,
-              }}
-            ></span>
+              }}></span>
           </Dropdown.Toggle>
         </Dropdown>
       )}
@@ -333,8 +293,7 @@
           props.isUserPage
             ? `d-flex flex-wrap align-items-center gap-2`
             : `d-flex flex-column`
-        }
-      >
+        }>
         {(consolidationExpanded || props.isUserPage) &&
           props.wallets.length > 1 &&
           props.wallets.map((w, index) => (
@@ -342,8 +301,7 @@
               key={w}
               className={`d-flex align-items-center justify-content-start ${
                 props.isUserPage ? styles.consolidationDiv : ""
-              }`}
-            >
+              }`}>
               <FontAwesomeIcon
                 icon="arrow-turn-right"
                 name={`arrow-turn-right`}
@@ -355,14 +313,10 @@
                 display={
                   props.consolidatedWallets?.find(
                     (c) => c.wallet.address.toLowerCase() === w.toLowerCase()
-<<<<<<< HEAD
-                  )?.wallet.ens ?? w
-=======
                   )?.wallet.ens ??
                   props.display?.split(" - ")[index].endsWith(".eth")
                     ? props.display?.split(" - ")[index]
                     : w
->>>>>>> 173de2c3
                 }
                 hideCopy={props.hideCopy}
                 disableLink={areEqualAddresses(w, props.viewingWallet)}
@@ -403,8 +357,7 @@
             <span
               className={`${styles.addressTag} ${
                 !MEMES_SETS_ICON ? styles.memesSetTag : ""
-              }`}
-            >
+              }`}>
               {(props.isUserPage || !MEMES_SETS_ICON) && `Memes Sets x`}
               {props.tags.memesCardsSets}
               {MEMES_SETS_ICON && (
@@ -419,8 +372,7 @@
             <span
               className={`${styles.addressTag} ${
                 !UNIQUE_MEMES_ICON ? styles.memesTag : ""
-              }`}
-            >
+              }`}>
               {(props.isUserPage || !UNIQUE_MEMES_ICON) && `Memes x`}
               {props.tags.memesBalance}
               {props.tags.genesis > 0 ? ` (+Genesis) ` : ""}
@@ -439,8 +391,7 @@
             <span
               className={`${styles.addressTag} ${
                 !GRADIENT_ICON ? styles.gradientTag : ""
-              }`}
-            >
+              }`}>
               {(props.isUserPage || !GRADIENT_ICON) && `Gradients x`}
               {props.tags.gradientsBalance}
               {GRADIENT_ICON && (
@@ -458,8 +409,7 @@
                   <span
                     className={`${styles.addressTag} ${
                       !SZN_1_ICON ? styles.memeSzn1Tag : ""
-                    }`}
-                  >
+                    }`}>
                     {(props.isUserPage || !SZN_1_ICON) && `SZN1 Sets x`}
                     {props.tags.memesCardsSetS1}
                     {SZN_1_ICON && (
@@ -476,8 +426,7 @@
                   <span
                     className={`${styles.addressTag} ${
                       !SZN_2_ICON ? styles.memeSzn2Tag : ""
-                    }`}
-                  >
+                    }`}>
                     {(props.isUserPage || !SZN_2_ICON) && `SZN2 Sets x`}
                     {props.tags.memesCardsSetS2}
                     {SZN_2_ICON && (
@@ -494,8 +443,7 @@
                   <span
                     className={`${styles.addressTag} ${
                       !SZN_3_ICON ? styles.memeSzn3Tag : ""
-                    }`}
-                  >
+                    }`}>
                     {(props.isUserPage || !SZN_3_ICON) && `SZN3 Sets x`}
                     {props.tags.memesCardsSetS3}
                     {SZN_3_ICON && (
@@ -512,8 +460,7 @@
                   <span
                     className={`${styles.addressTag} ${
                       !SZN_4_ICON ? styles.memeSzn4Tag : ""
-                    }`}
-                  >
+                    }`}>
                     {(props.isUserPage || !SZN_4_ICON) && `SZN4 Sets x`}
                     {props.tags.memesCardsSetS4}
                     {SZN_4_ICON && (
@@ -529,16 +476,9 @@
                 (props.tags.memesCardsSets === 0 || props.expandedTags) && (
                   <span
                     className={`${styles.addressTag} ${
-<<<<<<< HEAD
                       !SZN_5_ICON ? styles.memeSzn5Tag : ""
                     }`}>
                     {(props.isUserPage || !SZN_5_ICON) && `SZN5 Sets x`}
-=======
-                      !SZN_4_ICON ? styles.memeSzn5Tag : ""
-                    }`}
-                  >
-                    {(props.isUserPage || !SZN_4_ICON) && `SZN5 Sets x`}
->>>>>>> 173de2c3
                     {props.tags.memesCardsSetS5}
                     {SZN_5_ICON && (
                       <img
@@ -553,8 +493,7 @@
                 <span
                   className={`${styles.addressTag} ${
                     !GRADIENT_ICON ? styles.gradientTag : ""
-                  }`}
-                >
+                  }`}>
                   {(props.isUserPage || !GRADIENT_ICON) && `Gradients x`}
                   {props.tags.gradientsBalance}
                   {GRADIENT_ICON && (
