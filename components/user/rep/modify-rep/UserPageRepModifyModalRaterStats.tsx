import { useContext, useEffect, useState } from "react";
import { RatingStats } from "../../../../entities/IProfile";
import { formatNumberWithCommas } from "../../../../helpers/Helpers";
import { AuthContext } from "../../../auth/Auth";
import Link from "next/link";
import { ProfileProxyActionType } from "../../../../generated/models/ProfileProxyActionType";

export default function UserPageRepModifyModalRaterStats({
  repState,
  minMaxValues,
<<<<<<< HEAD
  heroAvailableRep,
=======
  heroAvailableCredit,
>>>>>>> 9be63364
}: {
  readonly repState: RatingStats;
  readonly minMaxValues: {
    readonly min: number;
    readonly max: number;
  };
<<<<<<< HEAD
  readonly heroAvailableRep: number;
=======
  readonly heroAvailableCredit: number;
>>>>>>> 9be63364
}) {
  const { activeProfileProxy } = useContext(AuthContext);
  const getProxyAvailableCredit = (): number | null => {
    const repProxy = activeProfileProxy?.actions.find(
      (action) => action.action_type === ProfileProxyActionType.AllocateRep
    );
    if (!repProxy) {
      return null;
    }
    return Math.max(
      0,
      (repProxy.credit_amount ?? 0) - (repProxy.credit_spent ?? 0)
    );
  };
  const [proxyAvailableCredit, setProxyAvailableCredit] = useState<
    number | null
  >(getProxyAvailableCredit());

  useEffect(
    () => setProxyAvailableCredit(getProxyAvailableCredit()),
    [activeProfileProxy]
  );
<<<<<<< HEAD
=======

  const getAvailableCredit = (): number => {
    if (!activeProfileProxy) {
      return heroAvailableCredit;
    }
    return Math.abs(heroAvailableCredit) < Math.abs(proxyAvailableCredit ?? 0)
      ? heroAvailableCredit
      : proxyAvailableCredit ?? 0;
  };

  const [availableCredit, setAvailableCredit] = useState(getAvailableCredit());
  useEffect(
    () => setAvailableCredit(getAvailableCredit()),
    [heroAvailableCredit, proxyAvailableCredit]
  );
>>>>>>> 9be63364
  return (
    <div className="tw-mt-6 sm:tw-mt-8">
      <div className="tw-flex tw-flex-col tw-space-y-1">
        {!!activeProfileProxy && (
          <span className="tw-text-base tw-block tw-text-iron-300 tw-font-normal">
            <span>You are acting as proxy for:</span>
            <span className="tw-ml-1 tw-font-semibold tw-text-iron-50">
              <Link href={`/${activeProfileProxy.created_by.handle}`}>
                {activeProfileProxy.created_by.handle}
              </Link>
            </span>
          </span>
        )}
        <span className="tw-text-sm tw-block tw-text-iron-300 tw-font-normal">
          <span>Your available Rep:</span>
          <span className="tw-ml-1 tw-font-semibold tw-text-iron-50">
<<<<<<< HEAD
            {formatNumberWithCommas(heroAvailableRep)}
=======
            {formatNumberWithCommas(availableCredit)}
>>>>>>> 9be63364
          </span>
        </span>
        {activeProfileProxy ? (
          <>
<<<<<<< HEAD
            {typeof proxyAvailableCredit === "number" && (
              <span className="tw-text-sm tw-block tw-text-iron-300 tw-font-normal">
                <span>Your available Credit:</span>
                <span className="tw-ml-1 tw-font-semibold tw-text-iron-50">
                  {formatNumberWithCommas(proxyAvailableCredit)}
                </span>
              </span>
            )}
=======
>>>>>>> 9be63364
            <span className="tw-text-sm tw-block tw-text-iron-300 tw-font-normal">
              <span>Your max Rep Rating to {repState.category}:</span>
              <span className="tw-ml-1 tw-font-semibold tw-text-iron-50">
                {formatNumberWithCommas(minMaxValues.max)}
              </span>
            </span>
            <span className="tw-text-sm tw-block tw-text-iron-300 tw-font-normal">
              <span>Your min Rep Rating to {repState.category}:</span>
              <span className="tw-ml-1 tw-font-semibold tw-text-iron-50">
                {formatNumberWithCommas(minMaxValues.min)}
              </span>
            </span>
          </>
        ) : (
          <span className="tw-text-sm tw-block tw-text-iron-300 tw-font-normal">
            <span>Your max/min Rep Rating to {repState.category}:</span>
            <span className="tw-ml-1 tw-font-semibold tw-text-iron-50">
              +/- {formatNumberWithCommas(minMaxValues.max)}
            </span>
          </span>
        )}
      </div>
    </div>
  );
}<|MERGE_RESOLUTION|>--- conflicted
+++ resolved
@@ -8,22 +8,14 @@
 export default function UserPageRepModifyModalRaterStats({
   repState,
   minMaxValues,
-<<<<<<< HEAD
-  heroAvailableRep,
-=======
   heroAvailableCredit,
->>>>>>> 9be63364
 }: {
   readonly repState: RatingStats;
   readonly minMaxValues: {
     readonly min: number;
     readonly max: number;
   };
-<<<<<<< HEAD
-  readonly heroAvailableRep: number;
-=======
   readonly heroAvailableCredit: number;
->>>>>>> 9be63364
 }) {
   const { activeProfileProxy } = useContext(AuthContext);
   const getProxyAvailableCredit = (): number | null => {
@@ -46,8 +38,6 @@
     () => setProxyAvailableCredit(getProxyAvailableCredit()),
     [activeProfileProxy]
   );
-<<<<<<< HEAD
-=======
 
   const getAvailableCredit = (): number => {
     if (!activeProfileProxy) {
@@ -63,7 +53,6 @@
     () => setAvailableCredit(getAvailableCredit()),
     [heroAvailableCredit, proxyAvailableCredit]
   );
->>>>>>> 9be63364
   return (
     <div className="tw-mt-6 sm:tw-mt-8">
       <div className="tw-flex tw-flex-col tw-space-y-1">
@@ -80,26 +69,11 @@
         <span className="tw-text-sm tw-block tw-text-iron-300 tw-font-normal">
           <span>Your available Rep:</span>
           <span className="tw-ml-1 tw-font-semibold tw-text-iron-50">
-<<<<<<< HEAD
-            {formatNumberWithCommas(heroAvailableRep)}
-=======
             {formatNumberWithCommas(availableCredit)}
->>>>>>> 9be63364
           </span>
         </span>
         {activeProfileProxy ? (
           <>
-<<<<<<< HEAD
-            {typeof proxyAvailableCredit === "number" && (
-              <span className="tw-text-sm tw-block tw-text-iron-300 tw-font-normal">
-                <span>Your available Credit:</span>
-                <span className="tw-ml-1 tw-font-semibold tw-text-iron-50">
-                  {formatNumberWithCommas(proxyAvailableCredit)}
-                </span>
-              </span>
-            )}
-=======
->>>>>>> 9be63364
             <span className="tw-text-sm tw-block tw-text-iron-300 tw-font-normal">
               <span>Your max Rep Rating to {repState.category}:</span>
               <span className="tw-ml-1 tw-font-semibold tw-text-iron-50">
