import { useContext, useEffect, useState } from "react";
import {
  QueryKey,
  ReactQueryWrapperContext,
} from "../../react-query-wrapper/ReactQueryWrapper";
import { AuthContext } from "../../auth/Auth";
import { useMutation, useQuery } from "@tanstack/react-query";
import { ApiIdentitySubscriptionActions } from "../../../generated/models/ApiIdentitySubscriptionActions";
import {
  commonApiDeleWithBody,
  commonApiFetch,
  commonApiPost,
} from "../../../services/api/common-api";
import { ApiIdentitySubscriptionTargetAction } from "../../../generated/models/ApiIdentitySubscriptionTargetAction";
import CircleLoader, {
  CircleLoaderSize,
} from "../../distribution-plan-tool/common/CircleLoader";

export enum UserFollowBtnSize {
  SMALL = "SMALL",
  MEDIUM = "MEDIUM",
}

export default function UserFollowBtn({
  handle,
  size = UserFollowBtnSize.MEDIUM,
}: {
  readonly handle: string;
  readonly size?: UserFollowBtnSize;
}) {
  const BUTTON_CLASSES: Record<UserFollowBtnSize, string> = {
<<<<<<< HEAD
    [UserFollowBtnSize.SMALL]: "tw-gap-x-1 tw-px-2.5 tw-py-1.5 tw-text-xs",
=======
    [UserFollowBtnSize.SMALL]: "tw-gap-x-1 tw-px-2.5 tw-py-2 tw-text-xs",
>>>>>>> ed6acccc
    [UserFollowBtnSize.MEDIUM]: "tw-gap-x-2 tw-px-3.5 tw-py-2.5 tw-text-sm",
  };

  const SVG_CLASSES: Record<UserFollowBtnSize, string> = {
    [UserFollowBtnSize.SMALL]: "tw-h-4 tw-w-4",
    [UserFollowBtnSize.MEDIUM]: "tw-h-5 tw-w-5",
  };

  const LOADER_SIZES: Record<UserFollowBtnSize, CircleLoaderSize> = {
    [UserFollowBtnSize.SMALL]: CircleLoaderSize.SMALL,
    [UserFollowBtnSize.MEDIUM]: CircleLoaderSize.MEDIUM,
  };

  const { onIdentityFollowChange } = useContext(ReactQueryWrapperContext);
  const { setToast, requestAuth } = useContext(AuthContext);
  const [mutating, setMutating] = useState<boolean>(false);

  const { data: subscriptions, isFetching } =
    useQuery<ApiIdentitySubscriptionActions>({
      queryKey: [QueryKey.IDENTITY_FOLLOWING_ACTIONS, handle],
      queryFn: async () =>
        await commonApiFetch<ApiIdentitySubscriptionActions>({
          endpoint: `/identities/${handle}/subscriptions`,
        }),
    });

  const getFollowing = () => !!subscriptions?.actions.length;
  const getLabel = () => (getFollowing() ? "Following" : "Follow");

  const [following, setFollowing] = useState<boolean>(getFollowing());
  const [label, setLabel] = useState<string>(getLabel());
  useEffect(() => {
    setFollowing(getFollowing());
    setLabel(getLabel());
  }, [subscriptions]);

  const followMutation = useMutation({
    mutationFn: async () => {
      await commonApiPost<
        ApiIdentitySubscriptionActions,
        ApiIdentitySubscriptionActions
      >({
        endpoint: `identities/${handle}/subscriptions`,
        body: {
          actions: Object.values(ApiIdentitySubscriptionTargetAction).filter(
            (i) => i !== ApiIdentitySubscriptionTargetAction.DropVoted
          ),
        },
      });
    },
    onSuccess: () => {
      onIdentityFollowChange();
    },
    onError: (error) => {
      setToast({
        message: error as unknown as string,
        type: "error",
      });
    },
    onSettled: () => {
      setMutating(false);
    },
  });

  const unFollowMutation = useMutation({
    mutationFn: async () => {
      await commonApiDeleWithBody<
        ApiIdentitySubscriptionActions,
        ApiIdentitySubscriptionActions
      >({
        endpoint: `identities/${handle}/subscriptions`,
        body: {
          actions: Object.values(ApiIdentitySubscriptionTargetAction).filter(
            (i) => i !== ApiIdentitySubscriptionTargetAction.DropVoted
          ),
        },
      });
    },
    onSuccess: () => {
      onIdentityFollowChange();
    },
    onError: (error) => {
      setToast({
        message: error as unknown as string,
        type: "error",
      });
    },
    onSettled: () => {
      setMutating(false);
    },
  });

  const onFollow = async (): Promise<void> => {
    setMutating(true);
    const { success } = await requestAuth();
    if (!success) {
      setMutating(false);
      return;
    }
    if (following) {
      await unFollowMutation.mutateAsync();
      return;
    }
    await followMutation.mutateAsync();
  };

  return (
    <div className="tw-flex tw-items-center">
      <button
        onClick={onFollow}
        disabled={mutating || isFetching}
        type="button"
        className={`${BUTTON_CLASSES[size]} ${
          following
            ? "tw-bg-iron-800 tw-ring-iron-800 tw-text-iron-300 hover:tw-bg-iron-700 hover:tw-ring-iron-700"
            : "tw-bg-primary-500 tw-ring-primary-500 hover:tw-bg-primary-600 hover:tw-ring-primary-600 tw-text-white"
        } tw-flex tw-items-center tw-cursor-pointer tw-rounded-lg tw-font-semibold tw-border-0 tw-ring-1 tw-ring-inset tw-transition tw-duration-300 tw-ease-out`}>
        {mutating || isFetching ? (
          <CircleLoader size={LOADER_SIZES[size]} />
        ) : following ? (
          <svg
            className="tw-h-3 tw-w-3"
            width="17"
            height="15"
            viewBox="0 0 17 15"
            fill="none"
            aria-hidden="true"
            xmlns="http://www.w3.org/2000/svg">
            <path
              fillRule="evenodd"
              clipRule="evenodd"
              d="M14.7953 0.853403L5.24867 10.0667L2.71534 7.36007C2.24867 6.92007 1.51534 6.8934 0.982005 7.26674C0.462005 7.6534 0.315338 8.3334 0.635338 8.88007L3.63534 13.7601C3.92867 14.2134 4.43534 14.4934 5.00867 14.4934C5.55534 14.4934 6.07534 14.2134 6.36867 13.7601C6.84867 13.1334 16.0087 2.2134 16.0087 2.2134C17.2087 0.986737 15.7553 -0.093263 14.7953 0.84007V0.853403Z"
              fill="currentColor"
            />
          </svg>
        ) : (
          <svg
            className={SVG_CLASSES[size]}
            viewBox="0 0 24 24"
            fill="none"
            aria-hidden="true"
            xmlns="http://www.w3.org/2000/svg">
            <path
              d="M12 5V19M5 12H19"
              stroke="currentColor"
              strokeWidth="2"
              strokeLinecap="round"
              strokeLinejoin="round"
            />
          </svg>
        )}
        <span>{label}</span>
      </button>
    </div>
  );
}<|MERGE_RESOLUTION|>--- conflicted
+++ resolved
@@ -29,11 +29,7 @@
   readonly size?: UserFollowBtnSize;
 }) {
   const BUTTON_CLASSES: Record<UserFollowBtnSize, string> = {
-<<<<<<< HEAD
     [UserFollowBtnSize.SMALL]: "tw-gap-x-1 tw-px-2.5 tw-py-1.5 tw-text-xs",
-=======
-    [UserFollowBtnSize.SMALL]: "tw-gap-x-1 tw-px-2.5 tw-py-2 tw-text-xs",
->>>>>>> ed6acccc
     [UserFollowBtnSize.MEDIUM]: "tw-gap-x-2 tw-px-3.5 tw-py-2.5 tw-text-sm",
   };
 
