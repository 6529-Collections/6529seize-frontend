import { CICType } from "../../../entities/IProfile";
import { CIC_COLOR } from "./raters-table/ProfileRatersTableItem";

export enum UserCICAndLevelSize {
  SMALL = "SMALL",
  MEDIUM = "MEDIUM",
<<<<<<< HEAD
=======
  LARGE = "LARGE",
  XLARGE = "XLARGE",
>>>>>>> 8fe4c134
}

export default function UserCICAndLevel({
  level,
  cicType,
  color,
  size = UserCICAndLevelSize.MEDIUM,
}: {
  readonly level: number;
  readonly cicType: CICType;
  readonly color?: string;
  readonly size?: UserCICAndLevelSize;
}) {
  const mainColor = color ?? "iron-300";
  const LEVEL_SIZE_CLASSES: Record<UserCICAndLevelSize, string> = {
    [UserCICAndLevelSize.SMALL]: "tw-h-4 tw-w-4 tw-text-[9px]",
    [UserCICAndLevelSize.MEDIUM]: "tw-h-5 tw-w-5 tw-text-[0.625rem]",
<<<<<<< HEAD
=======
    [UserCICAndLevelSize.LARGE]: "tw-h-6 tw-w-6 tw-text-[0.75rem]",
    [UserCICAndLevelSize.XLARGE]: "tw-h-8 tw-w-8 tw-text-[1rem]",
>>>>>>> 8fe4c134
  };
  const CIC_SIZE_CLASSES: Record<UserCICAndLevelSize, string> = {
    [UserCICAndLevelSize.SMALL]: "-tw-top-[0.1875rem] tw-h-2 tw-w-2",
    [UserCICAndLevelSize.MEDIUM]: "-tw-top-1 tw-h-2.5 tw-w-2.5",
<<<<<<< HEAD
=======
    [UserCICAndLevelSize.LARGE]: "-tw-top-1.5 tw-h-3 tw-w-3",
    [UserCICAndLevelSize.XLARGE]: "-tw-top-2 tw-h-4 tw-w-4",
>>>>>>> 8fe4c134
  };
  return (
    <div className="tw-relative">
      <div
<<<<<<< HEAD
        className={`${LEVEL_SIZE_CLASSES[size]} tw-flex tw-items-center tw-justify-center tw-leading-3 tw-font-bold tw-rounded-full tw-ring-2 tw-ring-${mainColor} tw-text-${mainColor}`}
      >
        {level}
      </div>
      <span
        className={`${CIC_SIZE_CLASSES[size]} ${CIC_COLOR[cicType]} tw-flex-shrink-0 tw-absolute -tw-right-1 tw-block tw-rounded-full`}
      ></span>
=======
        className={`${LEVEL_SIZE_CLASSES[size]} tw-flex tw-items-center tw-justify-center tw-leading-3 tw-font-bold tw-rounded-full tw-ring-2 tw-ring-${mainColor} tw-text-${mainColor}`}>
        {level}
      </div>
      <span
        className={`${CIC_SIZE_CLASSES[size]} ${CIC_COLOR[cicType]} tw-flex-shrink-0 tw-absolute -tw-right-1 tw-block tw-rounded-full`}></span>
>>>>>>> 8fe4c134
    </div>
  );
}<|MERGE_RESOLUTION|>--- conflicted
+++ resolved
@@ -4,11 +4,8 @@
 export enum UserCICAndLevelSize {
   SMALL = "SMALL",
   MEDIUM = "MEDIUM",
-<<<<<<< HEAD
-=======
   LARGE = "LARGE",
   XLARGE = "XLARGE",
->>>>>>> 8fe4c134
 }
 
 export default function UserCICAndLevel({
@@ -26,39 +23,23 @@
   const LEVEL_SIZE_CLASSES: Record<UserCICAndLevelSize, string> = {
     [UserCICAndLevelSize.SMALL]: "tw-h-4 tw-w-4 tw-text-[9px]",
     [UserCICAndLevelSize.MEDIUM]: "tw-h-5 tw-w-5 tw-text-[0.625rem]",
-<<<<<<< HEAD
-=======
     [UserCICAndLevelSize.LARGE]: "tw-h-6 tw-w-6 tw-text-[0.75rem]",
     [UserCICAndLevelSize.XLARGE]: "tw-h-8 tw-w-8 tw-text-[1rem]",
->>>>>>> 8fe4c134
   };
   const CIC_SIZE_CLASSES: Record<UserCICAndLevelSize, string> = {
     [UserCICAndLevelSize.SMALL]: "-tw-top-[0.1875rem] tw-h-2 tw-w-2",
     [UserCICAndLevelSize.MEDIUM]: "-tw-top-1 tw-h-2.5 tw-w-2.5",
-<<<<<<< HEAD
-=======
     [UserCICAndLevelSize.LARGE]: "-tw-top-1.5 tw-h-3 tw-w-3",
     [UserCICAndLevelSize.XLARGE]: "-tw-top-2 tw-h-4 tw-w-4",
->>>>>>> 8fe4c134
   };
   return (
     <div className="tw-relative">
       <div
-<<<<<<< HEAD
-        className={`${LEVEL_SIZE_CLASSES[size]} tw-flex tw-items-center tw-justify-center tw-leading-3 tw-font-bold tw-rounded-full tw-ring-2 tw-ring-${mainColor} tw-text-${mainColor}`}
-      >
-        {level}
-      </div>
-      <span
-        className={`${CIC_SIZE_CLASSES[size]} ${CIC_COLOR[cicType]} tw-flex-shrink-0 tw-absolute -tw-right-1 tw-block tw-rounded-full`}
-      ></span>
-=======
         className={`${LEVEL_SIZE_CLASSES[size]} tw-flex tw-items-center tw-justify-center tw-leading-3 tw-font-bold tw-rounded-full tw-ring-2 tw-ring-${mainColor} tw-text-${mainColor}`}>
         {level}
       </div>
       <span
         className={`${CIC_SIZE_CLASSES[size]} ${CIC_COLOR[cicType]} tw-flex-shrink-0 tw-absolute -tw-right-1 tw-block tw-rounded-full`}></span>
->>>>>>> 8fe4c134
     </div>
   );
 }