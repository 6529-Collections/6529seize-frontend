const LEVEL_CLASSES: { minLevel: number; classes: string }[] = [
  { minLevel: 0, classes: "tw-text-[#DA8C60] tw-ring-[#DA8C60]" },
  { minLevel: 20, classes: "tw-text-[#DAAC60] tw-ring-[#DAAC60]" },
  { minLevel: 40, classes: "tw-text-[#DAC660] tw-ring-[#DAC660]" },
  { minLevel: 60, classes: "tw-text-[#AABE68] tw-ring-[#AABE68]" },
  { minLevel: 80, classes: "tw-text-[#55B075] tw-ring-[#55B075]" },
].reverse();

export default function UserLevel({
  level,
  size = "base",
  asSpan = false,
}: {
  readonly level: number;
  readonly size?: "xxs" | "xs" | "sm" | "base";
  readonly asSpan?: boolean;
}) {
  const getColorClasses = () =>
    LEVEL_CLASSES.find((levelClass) => levelClass.minLevel <= level)?.classes ??
    LEVEL_CLASSES[0].classes;

  const getSizeClasses = () => {
    if (size === "sm") {
      return "tw-text-sm tw-font-semibold tw-ring-2 tw-py-1";
    }
    if (size === "xs") {
      return "tw-text-[0.6875rem] tw-ring-1 tw-font-semibold tw-py-[0.1875rem]";
    }
    if (size === "xxs") {
      return "tw-text-[0.6875rem] tw-ring-1 tw-font-semibold tw-py-0";
    }
    return "tw-text-base tw-font-semibold tw-ring-2 tw-py-1";
  };

  const classes = `${getColorClasses()} ${getSizeClasses()}`;
  const openLevelsPage = () => {
    window.open("/network/levels", "_blank");
  };

  const content = `Level ${level}`;
  const sharedClasses = `tw-inline-flex tw-items-center tw-rounded-xl tw-px-2 tw-ring-inset ${classes}`;

  if (asSpan) {
    return (
      <span className={sharedClasses}>
        {content}
      </span>
    );
  }

  return (
    <button
      onClick={openLevelsPage}
<<<<<<< HEAD
      className={`tw-border-none tw-inline-flex tw-items-center tw-rounded-xl tw-bg-transparent tw-px-2 tw-ring-inset ${classes}`}>
      Level {level}
=======
      className={`tw-border-none tw-bg-transparent ${sharedClasses}`}
    >
      {content}
>>>>>>> fd8b51e2
    </button>
  );
}<|MERGE_RESOLUTION|>--- conflicted
+++ resolved
@@ -41,24 +41,14 @@
   const sharedClasses = `tw-inline-flex tw-items-center tw-rounded-xl tw-px-2 tw-ring-inset ${classes}`;
 
   if (asSpan) {
-    return (
-      <span className={sharedClasses}>
-        {content}
-      </span>
-    );
+    return <span className={sharedClasses}>{content}</span>;
   }
 
   return (
     <button
       onClick={openLevelsPage}
-<<<<<<< HEAD
-      className={`tw-border-none tw-inline-flex tw-items-center tw-rounded-xl tw-bg-transparent tw-px-2 tw-ring-inset ${classes}`}>
-      Level {level}
-=======
-      className={`tw-border-none tw-bg-transparent ${sharedClasses}`}
-    >
+      className={`tw-border-none tw-bg-transparent ${sharedClasses}`}>
       {content}
->>>>>>> fd8b51e2
     </button>
   );
 }