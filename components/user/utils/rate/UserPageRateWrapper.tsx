import { useAccount } from "wagmi";
import {
  IProfileAndConsolidations,
  RateMatter,
} from "../../../../entities/IProfile";
import { useContext, useEffect, useState } from "react";
import { amIUser } from "../../../../helpers/Helpers";
import { AuthContext } from "../../../auth/Auth";
<<<<<<< HEAD

import { assertUnreachable } from "../../../../helpers/AllowlistToolHelpers";
import CommonInfoBox from "../../../utils/CommonInfoBox";
import { ProfileProxyActionType } from "../../../../generated/models/ProfileProxyActionType";
=======
import { ProfileProxyActionType } from "../../../../generated/models/ProfileProxyActionType";
import { assertUnreachable } from "../../../../helpers/AllowlistToolHelpers";
import CommonInfoBox from "../../../utils/CommonInfoBox";
>>>>>>> ff6676a3

const SUB_TITLE: Record<RateMatter, string> = {
  [RateMatter.CIC]: "CIC rate",
  [RateMatter.REP]: "give Rep for",
  [RateMatter.DROP_REP]: "give Drop Rep for",
};

enum RaterContext {
  NOT_CONNECTED = "NOT_CONNECTED",
  DONT_HAVE_PROFILE = "DONT_HAVE_PROFILE",
  PROXY_NO_ALLOWANCE = "PROXY_NO_ALLOWANCE",
  PROXY_GRANTOR_PROFILE = "PROXY_GRANTOR_PROFILE",
  MY_PROFILE = "MY_PROFILE",
  CAN_RATE = "CAN_RATE",
}

export default function UserPageRateWrapper({
  profile,
  type,
  children,
}: {
  readonly profile: IProfileAndConsolidations;
  readonly type: RateMatter;
  readonly children: React.ReactNode;
}) {
  const { address } = useAccount();
  const { activeProfileProxy, connectedProfile } = useContext(AuthContext);

  const getIsProxyAndHaveAllowance = (): boolean => {
    switch (type) {
      case RateMatter.CIC:
        return !!activeProfileProxy?.actions.find(
          (action) => action.action_type === ProfileProxyActionType.AllocateCic
        );
      case RateMatter.REP:
        return !!activeProfileProxy?.actions.find(
          (action) => action.action_type === ProfileProxyActionType.AllocateRep
        );
<<<<<<< HEAD
      case RateMatter.DROP_REP:
        return false;
=======
>>>>>>> ff6676a3
      default:
        assertUnreachable(type);
        return false;
    }
  };

  const getRaterContext = (): RaterContext => {
    if (!connectedProfile) {
      return RaterContext.NOT_CONNECTED;
    }
    if (!connectedProfile.profile?.handle) {
      return RaterContext.DONT_HAVE_PROFILE;
    }
    if (!!activeProfileProxy && !getIsProxyAndHaveAllowance()) {
      return RaterContext.PROXY_NO_ALLOWANCE;
    }
    if (
      !!activeProfileProxy &&
      activeProfileProxy.created_by.handle === profile.profile?.handle
    ) {
      return RaterContext.PROXY_GRANTOR_PROFILE;
    }
    if (!activeProfileProxy && amIUser({ profile, address })) {
      return RaterContext.MY_PROFILE;
    }
    return RaterContext.CAN_RATE;
  };

  const getRaterContextMessage = (context: RaterContext): string | null => {
    switch (context) {
      case RaterContext.NOT_CONNECTED:
        return `Please connect to ${SUB_TITLE[type]} ${profile.profile?.handle}`;
      case RaterContext.DONT_HAVE_PROFILE:
        return `Please make profile to ${SUB_TITLE[type]} ${profile.profile?.handle}`;
      case RaterContext.PROXY_NO_ALLOWANCE:
        return `You are acting as proxy and don't have allowance to ${SUB_TITLE[type]} ${profile.profile?.handle}`;
      case RaterContext.PROXY_GRANTOR_PROFILE:
        return `You are acting as proxy and can't ${SUB_TITLE[type]} proxy grantor profile`;
      case RaterContext.MY_PROFILE:
        return `You can't ${SUB_TITLE[type]} your own profile`;
      case RaterContext.CAN_RATE:
        return null;
    }
  };

  const [raterContext, setRaterContext] = useState<RaterContext>(
    getRaterContext()
  );

  const [raterContextMessage, setRaterContextMessage] = useState<string | null>(
    getRaterContextMessage(raterContext)
  );

  useEffect(() => {
    const context = getRaterContext();
    setRaterContext(context);
    setRaterContextMessage(getRaterContextMessage(context));
  }, [connectedProfile, activeProfileProxy, address, profile, type]);

  if (raterContextMessage) {
    return <CommonInfoBox message={raterContextMessage} />;
  }

  return <>{children}</>;
}<|MERGE_RESOLUTION|>--- conflicted
+++ resolved
@@ -6,16 +6,9 @@
 import { useContext, useEffect, useState } from "react";
 import { amIUser } from "../../../../helpers/Helpers";
 import { AuthContext } from "../../../auth/Auth";
-<<<<<<< HEAD
-
-import { assertUnreachable } from "../../../../helpers/AllowlistToolHelpers";
-import CommonInfoBox from "../../../utils/CommonInfoBox";
-import { ProfileProxyActionType } from "../../../../generated/models/ProfileProxyActionType";
-=======
 import { ProfileProxyActionType } from "../../../../generated/models/ProfileProxyActionType";
 import { assertUnreachable } from "../../../../helpers/AllowlistToolHelpers";
 import CommonInfoBox from "../../../utils/CommonInfoBox";
->>>>>>> ff6676a3
 
 const SUB_TITLE: Record<RateMatter, string> = {
   [RateMatter.CIC]: "CIC rate",
@@ -54,11 +47,8 @@
         return !!activeProfileProxy?.actions.find(
           (action) => action.action_type === ProfileProxyActionType.AllocateRep
         );
-<<<<<<< HEAD
       case RateMatter.DROP_REP:
         return false;
-=======
->>>>>>> ff6676a3
       default:
         assertUnreachable(type);
         return false;
