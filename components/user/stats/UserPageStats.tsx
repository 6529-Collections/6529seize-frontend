import { useRouter } from "next/router";
import { IProfileAndConsolidations } from "../../../entities/IProfile";
import { ConsolidatedTDHMetrics, TDHMetrics } from "../../../entities/ITDH";
import { useEffect, useState } from "react";
import { commonApiFetch } from "../../../services/api/common-api";
import UserPageHeaderAddresses from "../user-page-header/addresses/UserPageHeaderAddresses";
import UserPageStatsTags from "./tags/UserPageStatsTags";
import UserPageStatsCollected from "./UserPageStatsCollected";
import UserPageStatsActivityOverview from "./UserPageStatsActivityOverview";
import UserPageActivityWrapper from "./activity/UserPageActivityWrapper";
import { useQuery } from "@tanstack/react-query";
import { QueryKey } from "../../react-query-wrapper/ReactQueryWrapper";

export type UserPageStatsTDHType = ConsolidatedTDHMetrics | TDHMetrics | null;

export default function UserPageStats({
  profile,
<<<<<<< HEAD
  consolidatedTDH,
}: {
  readonly profile: IProfileAndConsolidations;
  readonly consolidatedTDH: ConsolidatedTDHMetrics | null;
=======
}: {
  readonly profile: IProfileAndConsolidations;
>>>>>>> 7c2482bf
}) {
  const router = useRouter();
  const [activeAddress, setActiveAddress] = useState<string | null>(null);
  const [isConsolidation, setIsConsolidation] = useState<boolean>(
    profile.consolidation.wallets.length > 1
  );

  useEffect(() => {
    setIsConsolidation(profile.consolidation.wallets.length > 1);
  }, [profile, router.query.user]);

  const { data: consolidatedTDH } = useQuery<ConsolidatedTDHMetrics>({
    queryKey: [
      QueryKey.PROFILE_CONSOLIDATED_TDH,
      profile.consolidation.consolidation_key,
    ],
    queryFn: async () =>
      await commonApiFetch<ConsolidatedTDHMetrics>({
        endpoint: `consolidated_owner_metrics/${profile.consolidation.consolidation_key}/`,
      }),
    enabled: !!profile.consolidation.consolidation_key,
  });

  const { data: walletTDH } = useQuery<TDHMetrics | null>({
    queryKey: [QueryKey.WALLET_TDH, activeAddress?.toLowerCase()],
    queryFn: async () => {
      const response = await commonApiFetch<{ data: TDHMetrics[] }>({
        endpoint: `owner_metrics`,
        params: {
          wallet: activeAddress!,
          profile_page: "true",
        },
      });
      return response.data?.at(0) ?? null;
    },
    enabled: !!activeAddress,
  });

  const [tdh, setTDH] = useState<UserPageStatsTDHType>(consolidatedTDH ?? null);

  useEffect(() => {
    if (!activeAddress || !isConsolidation) {
      setTDH(consolidatedTDH ?? null);
      return;
    }

    setTDH(walletTDH ?? null);
  }, [activeAddress, isConsolidation, consolidatedTDH, walletTDH]);

  return (
    <div className="tailwind-scope">
      <div className="tw-flex-col-reverse tw-flex md:tw-flex-row tw-justify-between tw-gap-6 lg:tw-space-y-0 tw-w-full tw-mt-6 lg:tw-mt-8">
        <UserPageStatsTags tdh={tdh} />
        <UserPageHeaderAddresses
          addresses={profile.consolidation.wallets}
          onActiveAddress={setActiveAddress}
        />
      </div>

      <UserPageStatsCollected tdh={tdh} />

      <UserPageStatsActivityOverview tdh={tdh} />
      <UserPageActivityWrapper
        profile={profile}
        activeAddress={activeAddress}
      />

      {/* 
      <UserPageDistributions
        show={true}
        activeAddress={activeAddress}
        profile={profile}
      /> */}
    </div>
  );
}<|MERGE_RESOLUTION|>--- conflicted
+++ resolved
@@ -15,15 +15,8 @@
 
 export default function UserPageStats({
   profile,
-<<<<<<< HEAD
-  consolidatedTDH,
 }: {
   readonly profile: IProfileAndConsolidations;
-  readonly consolidatedTDH: ConsolidatedTDHMetrics | null;
-=======
-}: {
-  readonly profile: IProfileAndConsolidations;
->>>>>>> 7c2482bf
 }) {
   const router = useRouter();
   const [activeAddress, setActiveAddress] = useState<string | null>(null);
