import { FontAwesomeIcon } from "@fortawesome/react-fontawesome";
import {
  ConsolidatedTDH,
  TDH,
  TDHBoostBreakdown,
} from "../../../entities/ITDH";
import { getRandomObjectId } from "../../../helpers/AllowlistToolHelpers";
import Tippy from "@tippyjs/react";

export default function UserPageStatsBoostBreakdown({
  tdh,
}: {
  readonly tdh: ConsolidatedTDH | TDH | undefined;
}) {
  if (!tdh?.boost_breakdown || !tdh.boost) {
    return <></>;
  }

  function getMemeRow(name: string, breakdown: TDHBoostBreakdown | undefined) {
    return (
      <tr key={getRandomObjectId()}>
        <td className="tw-px-8 sm:tw-px-10 lg:tw-pr-4 tw-whitespace-nowrap tw-group tw-py-3 tw-text-sm sm:tw-text-md tw-font-medium tw-text-iron-400">
          {name}
        </td>
        <td className="tw-px-4 sm:tw-px-6 lg:tw-pr-4 tw-whitespace-nowrap tw-group tw-py-3 tw-text-sm sm:tw-text-md tw-font-medium tw-text-white-400 tw-text-center">
          {breakdown?.available ? (
            <span className="d-flex align-items-center justify-content-center gap-2">
              {breakdown.available.toFixed(2)}
              <BoostBreakdownInfo info={breakdown.available_info} />
            </span>
          ) : (
            "-"
          )}
        </td>
        <td className="tw-px-4 sm:tw-px-6 lg:tw-pr-4 tw-whitespace-nowrap tw-group tw-py-3 tw-text-sm sm:tw-text-md tw-font-medium tw-text-white-400 tw-text-center">
          {breakdown?.acquired ? (
            <span className="d-flex align-items-center justify-content-center gap-2">
              {breakdown.acquired.toFixed(2)}
              <BoostBreakdownInfo info={breakdown.acquired_info} />
            </span>
          ) : (
            "-"
          )}
        </td>
      </tr>
    );
  }

  function getMemesRows() {
    let rows = [];
    rows.push(
      <tr key={getRandomObjectId()}>
        <td className="tw-px-4 sm:tw-px-6 lg:tw-pr-4 tw-whitespace-nowrap tw-group tw-pt-3 tw-text-sm sm:tw-text-md tw-font-medium tw-text-white-400">
          Memes
        </td>
      </tr>
    );
    if (tdh?.boost_breakdown) {
      rows.push(
<<<<<<< HEAD
        getMemeRow("Full Collection Sets", tdh.boost_breakdown?.memes_card_sets)
=======
        getMemeRow("Full Collection Set", tdh.boost_breakdown?.memes_card_sets)
>>>>>>> ff1da286
      );
      if (tdh.boost_breakdown?.memes_card_sets?.acquired === 0) {
        rows.push(getMemeRow("SZN1", tdh.boost_breakdown?.memes_szn1));
        if (!tdh.boost_breakdown?.memes_szn1?.acquired) {
          rows.push(
            getMemeRow("Genesis Set", tdh.boost_breakdown?.memes_genesis)
          );
          rows.push(
            getMemeRow("Nakamoto", tdh.boost_breakdown?.memes_nakamoto)
          );
        }
        rows.push(getMemeRow("SZN2", tdh.boost_breakdown?.memes_szn2));
        rows.push(getMemeRow("SZN3", tdh.boost_breakdown?.memes_szn3));
        rows.push(getMemeRow("SZN4", tdh.boost_breakdown?.memes_szn4));
        rows.push(getMemeRow("SZN5", tdh.boost_breakdown?.memes_szn5));
        rows.push(getMemeRow("SZN6", tdh.boost_breakdown?.memes_szn6));
      }
    }

    return rows;
  }

  function getBaseBoostRow(name: string, breakdown?: TDHBoostBreakdown) {
    if (breakdown) {
      return (
        <tr key={getRandomObjectId()}>
          <td className="tw-border-t tw-border-x-0 tw-border-b-0 tw-border-solid tw-border-iron-900 tw-px-4 sm:tw-px-6 lg:tw-pr-4 tw-whitespace-nowrap tw-group tw-py-3 tw-text-sm sm:tw-text-md tw-font-medium tw-text-white-400">
            {name}
          </td>
          <td className="tw-border-t tw-border-x-0 tw-border-b-0 tw-border-solid tw-border-iron-900 tw-px-4 sm:tw-px-6 lg:tw-pr-4 tw-whitespace-nowrap tw-group tw-py-3 tw-text-sm sm:tw-text-md tw-font-medium tw-text-white-400 tw-text-center">
            {breakdown.available ? (
              <span className="d-flex align-items-center justify-content-center gap-2">
                {breakdown.available.toFixed(2)}
                <BoostBreakdownInfo info={breakdown.available_info} />
              </span>
            ) : (
              "-"
            )}
          </td>
          <td className="tw-border-t tw-border-x-0 tw-border-b-0 tw-border-solid tw-border-iron-900 tw-px-4 sm:tw-px-6 lg:tw-pr-4 tw-whitespace-nowrap tw-group tw-py-3 tw-text-sm sm:tw-text-md tw-font-medium tw-text-white-400 tw-text-center">
            {breakdown.acquired ? (
              <span className="d-flex align-items-center justify-content-center gap-2">
                {breakdown.acquired.toFixed(2)}
                <BoostBreakdownInfo info={breakdown.acquired_info} />
              </span>
            ) : (
              "-"
            )}
          </td>
        </tr>
      );
    }

    return <></>;
  }

  return (
    <div className="tw-mt-6 lg:tw-mt-8">
      <div className="d-flex align-items-center justify-content-between">
        <h3 className="tw-mb-0 tw-text-lg tw-font-semibold tw-text-iron-50">
          Boost Breakdown
        </h3>
        <span>
          <a
            href="/community-metrics#tdh-1.3"
            className="decoration-hover-underline">
            TDH Version: 1.3
          </a>
        </span>
      </div>
      <div className="tw-mt-2 lg:tw-mt-4 tw-bg-iron-950 tw-border tw-border-iron-700 tw-border-solid tw-rounded-lg tw-overflow-x-auto">
        <div className="tw-flow-root">
          <div className="tw-inline-block tw-min-w-full tw-align-middle">
            <table className="tw-min-w-full">
              <thead className="tw-bg-iron-900">
                <tr key={getRandomObjectId()}>
                  <th
                    scope="col"
                    className="tw-px-4 sm:tw-px-6 lg:tw-pr-4 tw-whitespace-nowrap tw-group tw-py-3 tw-text-sm sm:tw-text-md tw-font-medium tw-text-iron-400">
                    Type
                  </th>
                  <th
                    scope="col"
                    className="tw-px-4 sm:tw-px-6 lg:tw-pr-4 tw-whitespace-nowrap tw-group tw-py-3 tw-text-sm sm:tw-text-md tw-font-medium tw-text-iron-400  tw-text-center">
                    Potential Boost
                  </th>
                  <th
                    scope="col"
                    className="tw-px-4 sm:tw-px-6 lg:tw-pr-4 tw-whitespace-nowrap tw-group tw-py-3 tw-text-sm sm:tw-text-md tw-font-medium tw-text-iron-400 tw-text-center">
                    Actual Boost
                  </th>
                </tr>
              </thead>
              <tbody>
                {tdh?.boost_breakdown && (
                  <>
                    {getMemesRows()}
                    {getBaseBoostRow(
                      "Gradients",
                      tdh?.boost_breakdown.gradients
                    )}
                    <tr key={getRandomObjectId()}>
                      <td className="tw-border-t tw-border-x-0 tw-border-b-0 tw-border-solid tw-border-iron-700 tw-px-4 sm:tw-px-6 lg:tw-pr-4 tw-whitespace-nowrap tw-group tw-py-3 tw-text-sm sm:tw-text-md tw-font-medium tw-text-white-400">
                        TOTAL BOOST
                      </td>
                      <td className="tw-border-t tw-border-x-0 tw-border-b-0 tw-border-solid tw-border-iron-700 tw-px-4 sm:tw-px-6 lg:tw-pr-4 tw-whitespace-nowrap tw-group tw-py-3 tw-text-sm sm:tw-text-md tw-font-medium tw-text-white-400 tw-text-center"></td>
                      <td className="tw-border-t tw-border-x-0 tw-border-b-0 tw-border-solid tw-border-iron-700 tw-px-4 sm:tw-px-6 lg:tw-pr-4 tw-whitespace-nowrap tw-group tw-py-3 tw-text-sm sm:tw-text-md tw-font-medium tw-text-white-400 tw-text-center">
                        {tdh?.boost
                          ? `${Math.round((tdh.boost - 1) * 100) / 100}`
                          : "-"}
                      </td>
                    </tr>
                  </>
                )}
              </tbody>
            </table>
          </div>
        </div>
      </div>
    </div>
  );
}

function BoostBreakdownInfo({ info }: { readonly info: string[] }) {
  if (!info || info.length === 0) {
    return <></>;
  }

  return (
    <Tippy
      content={
        <ul className="mb-0" style={{ paddingLeft: "1rem", textAlign: "left" }}>
          {info.map((i) => (
            <li key={getRandomObjectId()} className="text-left">
              {i}
            </li>
          ))}
        </ul>
      }
      interactive={true}>
      <FontAwesomeIcon
        icon="info-circle"
        height={16}
        color="lightgrey"
        cursor={"pointer"}></FontAwesomeIcon>
    </Tippy>
  );
}<|MERGE_RESOLUTION|>--- conflicted
+++ resolved
@@ -57,11 +57,7 @@
     );
     if (tdh?.boost_breakdown) {
       rows.push(
-<<<<<<< HEAD
-        getMemeRow("Full Collection Sets", tdh.boost_breakdown?.memes_card_sets)
-=======
         getMemeRow("Full Collection Set", tdh.boost_breakdown?.memes_card_sets)
->>>>>>> ff1da286
       );
       if (tdh.boost_breakdown?.memes_card_sets?.acquired === 0) {
         rows.push(getMemeRow("SZN1", tdh.boost_breakdown?.memes_szn1));
