--- conflicted
+++ resolved
@@ -3,7 +3,6 @@
 import { AuthContext } from "@/components/auth/Auth";
 import { Spinner } from "@/components/dotLoader/DotLoader";
 import {
-  displayedSeasonNumberFromIndex,
   formatFullDate,
   getUpcomingMintsAcrossSeasons,
   isMintingToday,
@@ -261,7 +260,6 @@
   return (
     <Container className="no-padding pt-2 pb-2">
       <Row>
-<<<<<<< HEAD
         <Col className="d-flex gap-2 align-items-center justify-content-between">
           <div className="d-flex flex-column gap-2 tw-flex-1 tw-min-w-0">
             <span className="d-flex align-items-center gap-2">
@@ -296,38 +294,6 @@
                 {formatAddress(final.airdrop_address)} - Subscription Count: x
                 {final.subscribed_count}
               </span>
-=======
-        <Col className="d-flex flex-wrap gap-2 align-items-center justify-content-between">
-          <span className="d-flex align-items-center gap-2">
-            <span className="tw-font-medium">
-              {props.title} #{props.subscription.token_id}{" "}
-            </span>
-            <span>
-              - SZN{displayedSeasonNumberFromIndex(props.date.seasonIndex)}
-            </span>
-            {" / "}
-            {props.minting_today ? (
-              <>
-                <span
-                  className="tw-flex tw-items-center tw-gap-1"
-                  data-tooltip-id={`minting-today-${props.subscription.token_id}`}>
-                  <span>Minting Today</span>
-                  <FontAwesomeIcon icon={faInfoCircle} height={"20px"} />
-                </span>
-                <Tooltip
-                  id={`minting-today-${props.subscription.token_id}`}
-                  place="right"
-                  style={{
-                    backgroundColor: "#f8f9fa",
-                    color: "#212529",
-                    padding: "4px 8px",
-                  }}>
-                  No changes allowed on minting day
-                </Tooltip>
-              </>
-            ) : (
-              <span>{formatFullDate(props.date.utcDay)}</span>
->>>>>>> 76ed89f2
             )}
           </div>
           <div className="d-flex align-items-center gap-2">
