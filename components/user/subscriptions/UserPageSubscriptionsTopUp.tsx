--- conflicted
+++ resolved
@@ -17,17 +17,7 @@
   numberOfCardsForSeasonEnd,
 } from "../../../helpers/meme_calendar.helplers";
 
-<<<<<<< HEAD
-const CHAIN_ID = mainnet.id;
-
 export default function UserPageSubscriptionsTopUp() {
-=======
-export default function UserPageSubscriptionsTopUp(
-  props: Readonly<{
-    profile: IProfileAndConsolidations;
-  }>
-) {
->>>>>>> 18adfc77
   const [memeCount, setMemeCount] = useState<string>("");
   const sendTransaction = useSendTransaction();
 
