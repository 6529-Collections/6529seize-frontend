--- conflicted
+++ resolved
@@ -34,13 +34,9 @@
   return (
     <div className="tw-mt-4">
       <div className="tw-flex tw-items-center">
-<<<<<<< HEAD
-        <p className="tw-mb-0 tw-break-all tw-text-2xl sm:tw-text-3xl tw-font-semibold">{displayName}</p>
-=======
         <p className="tw-break-words tw-mb-0 tw-text-3xl tw-font-semibold">
           {displayName}
         </p>
->>>>>>> a288fcfc
         {profile.profile?.handle && (
           <div className="tw-ml-2 tw-flex tw-items-center tw-justify-center tw-self-center tw-h-6 tw-w-6">
             <UserCICTypeIcon profile={profile} />
