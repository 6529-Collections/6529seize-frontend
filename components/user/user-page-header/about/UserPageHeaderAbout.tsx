import {
  CicStatement,
  IProfileAndConsolidations,
} from "../../../../entities/IProfile";
import { useEffect, useState } from "react";
import PencilIcon from "../../../utils/icons/PencilIcon";
import UserPageHeaderAboutStatement from "./UserPageHeaderAboutStatement";
import UserPageHeaderAboutEdit from "./UserPageHeaderAboutEdit";

enum AboutStatementView {
  STATEMENT = "STATEMENT",
  EDIT = "EDIT",
}

export default function UserPageHeaderAbout({
  profile,
  statement,
  canEdit,
}: {
  readonly profile: IProfileAndConsolidations;
  readonly statement: CicStatement | null;
  readonly canEdit: boolean;
}) {
  const [view, setView] = useState<AboutStatementView>(
    AboutStatementView.STATEMENT
  );

  useEffect(() => {
    setView(AboutStatementView.STATEMENT);
  }, [profile, statement, canEdit]);

  const toggleView = () => {
    if (view === AboutStatementView.STATEMENT) {
      setView(AboutStatementView.EDIT);
    } else {
      setView(AboutStatementView.STATEMENT);
    }
  };

  const onEditClick = () => {
    if (view === AboutStatementView.STATEMENT) {
      toggleView();
    }
  };

  return (
    <div>
      {view === AboutStatementView.STATEMENT && (
        <div className="tw-max-w-full lg:tw-max-w-prose tw-mt-4">
          <button
            onClick={onEditClick}
            disabled={!canEdit}
            type="button"
            aria-label="Add an About statement"
            className="tw-flex tw-items-center tw-gap-x-2 tw-text-iron-500 hover:tw-text-iron-200 tw-text-left tw-group tw-bg-transparent tw-border-none tw-m-0 tw-p-0 tw-relative tw-transition tw-duration-300 tw-ease-out"
          >
            <UserPageHeaderAboutStatement statement={statement} />
            {canEdit && (
              <div
                className={`${
                  statement ? "group-hover:tw-block tw-hidden" : "tw-block"
                }  tw-text-neutral-400`}
              >
<<<<<<< HEAD
                <PencilIcon />
=======
                <div className="tw-absolute tw-top-3 lg:tw-top-2 -tw-right-7">
                  <PencilIcon />
                </div>
>>>>>>> 49cdc949
              </div>
            )}
          </button>
        </div>
      )}

      {view === AboutStatementView.EDIT && (
        <div className="tw-max-w-full tw-mt-4">
          <UserPageHeaderAboutEdit
            profile={profile}
            statement={statement}
            onClose={() => setView(AboutStatementView.STATEMENT)}
          />
        </div>
      )}
    </div>
  );
}<|MERGE_RESOLUTION|>--- conflicted
+++ resolved
@@ -61,13 +61,9 @@
                   statement ? "group-hover:tw-block tw-hidden" : "tw-block"
                 }  tw-text-neutral-400`}
               >
-<<<<<<< HEAD
-                <PencilIcon />
-=======
                 <div className="tw-absolute tw-top-3 lg:tw-top-2 -tw-right-7">
                   <PencilIcon />
                 </div>
->>>>>>> 49cdc949
               </div>
             )}
           </button>
