import { Col, Container, Row } from "react-bootstrap";
import { useEffect, useState } from "react";
import { DBResponse } from "../../entities/IDBResponse";
import { Owner } from "../../entities/IOwner";
import { useRouter } from "next/router";
<<<<<<< HEAD
import { areEqualAddresses, containsEmojis } from "../../helpers/Helpers";
=======
import {
  areEqualAddresses,
  containsEmojis,
  getRandomColor,
  isValidEthAddress,
  numberWithCommas,
} from "../../helpers/Helpers";
>>>>>>> 65b8c627
import { ConsolidatedTDHMetrics, TDHMetrics } from "../../entities/ITDH";
import { fetchAllPages, fetchUrl } from "../../services/6529api";
import { VIEW } from "../consolidation-switch/ConsolidationSwitch";
import UserPageDetails from "./details/UserPageDetails";
import { ENS } from "../../entities/IENS";
import { IProfileAndConsolidations } from "../../entities/IProfile";
import UserPageHeader from "./user-page-header/UserPageHeader";
import UserPageFetching from "./UserPageFetching";

interface Props {
  user: string;
  wallets: string[];
  profile: IProfileAndConsolidations;
}

export default function UserPage(props: Props) {
  const router = useRouter();

  const [view, setView] = useState<VIEW>(
    router.query.address ? VIEW.WALLET : VIEW.CONSOLIDATION
  );

  const [activeAddress, setActiveAddress] = useState<string | null>(
    router.query.address ? (router.query.address as string) : null
  );

  const [walletOwnedLoaded, setWalletOwnedLoaded] = useState(false);
  const [consolidationOwnedLoaded, setConsolidationOwnedLoaded] =
    useState(false);

  const [ownerAddress, setOwnerAddress] = useState<`0x${string}` | undefined>(
    undefined
  );
  const [ownerENS, setOwnerENS] = useState("");

  const [owned, setOwned] = useState<Owner[]>([]);
  const [walletOwned, setWalletOwned] = useState<Owner[]>([]);
  const [consolidationOwned, setConsolidationOwned] = useState<Owner[]>([]);

  const [walletTDH, setWalletTDH] = useState<TDHMetrics>();
  const [consolidatedTDH, setConsolidatedTDH] =
    useState<ConsolidatedTDHMetrics>();
  const [tdh, setTDH] = useState<ConsolidatedTDHMetrics | TDHMetrics>();
  const [isConsolidation, setIsConsolidation] = useState(false);
  const [fetchingUser, setFetchingUser] = useState(true);
  const [consolidationKey, setConsolidationKey] = useState<string | null>();

  useEffect(() => {
    async function fetchENS() {
      if (
        isValidEthAddress(props.user) ||
        props.user.endsWith(".eth") ||
        props.profile?.profile?.primary_wallet ||
        activeAddress
      ) {
        const userUrl =
          isValidEthAddress(props.user) || props.user.endsWith(".eth")
            ? props.user
            : activeAddress
            ? activeAddress
            : props.profile?.profile?.primary_wallet;
        const url = `${process.env.API_ENDPOINT}/api/user/${userUrl}`;
        return fetchUrl(url).then((response: ENS) => {
          setConsolidationKey(response.consolidation_key ?? null);

          const oAddress =
            activeAddress ??
            props.profile.profile?.primary_wallet ??
            response.wallet ??
            props.user;
          setOwnerAddress(oAddress as `0x${string}`);
          setOwnerENS(
            activeAddress ??
              props.profile?.profile?.primary_wallet ??
              response.display ??
              oAddress
          );
          const currentQuery: { address?: string | undefined } = {};
          if (activeAddress) {
            currentQuery.address = activeAddress;
          }
          router.push(
            {
              pathname: props.profile.profile?.handle
                ? props.profile.profile.handle
                : response.display && !containsEmojis(response.display)
                ? response.display.replaceAll(" ", "-")
                : oAddress,
              query: currentQuery,
            },
            undefined,
            { shallow: true }
          );
          setFetchingUser(false);
        });
      }
      setFetchingUser(false);
    }

    if (router.isReady) {
      fetchENS();
    }
  }, [router.isReady]);

  useEffect(() => {
    async function fetchOwned(url: string, myowned: Owner[]) {
      return fetchUrl(url).then((response: DBResponse) => {
        if (response.next) {
          fetchOwned(response.next, [...myowned].concat(response.data));
        } else {
          const newOwned = [...myowned].concat(response.data);
          if (newOwned.length > 0) {
            const mergedOwners = newOwned.reduce(
              (accumulator: Owner[], currentOwner: Owner) => {
                const existingOwner = accumulator.find(
                  (owner) =>
                    areEqualAddresses(owner.contract, currentOwner.contract) &&
                    owner.token_id === currentOwner.token_id
                );

                if (existingOwner) {
                  existingOwner.balance += currentOwner.balance;
                } else {
                  accumulator.push(currentOwner);
                }

                return accumulator;
              },
              [] as Owner[]
            );
            setConsolidationOwned(mergedOwners);
          }
          setConsolidationOwnedLoaded(true);
        }
      });
    }

    if (consolidatedTDH) {
      if (consolidatedTDH.balance > 0) {
        const ownedUrl = `${
          process.env.API_ENDPOINT
        }/api/owners?wallet=${consolidatedTDH.wallets.join(",")}`;
        fetchOwned(ownedUrl, []);
      } else {
        setConsolidationOwnedLoaded(true);
        setWalletOwnedLoaded(true);
      }
    }
  }, [consolidatedTDH]);

  useEffect(() => {
    async function fetchOwned(url: string, myowned: Owner[]) {
      fetchAllPages(url).then((response: Owner[]) => {
        setWalletOwned(response);
        setWalletOwnedLoaded(true);
      });
    }

    if (walletTDH) {
      if (walletTDH.balance > 0) {
        const ownedUrl = `${process.env.API_ENDPOINT}/api/owners?wallet=${walletTDH.wallet}`;
        fetchOwned(ownedUrl, []);
      } else {
        setWalletOwnedLoaded(true);
      }
    }
  }, [walletTDH]);

  useEffect(() => {
    async function fetchConsolidatedTDH() {
      const url = `${process.env.API_ENDPOINT}/api/consolidated_owner_metrics/${consolidationKey}`;
      return fetchUrl(url).then((response: ConsolidatedTDHMetrics) => {
        if (response) {
          setConsolidatedTDH(response);
          if (response.wallets && response.wallets.length > 1) {
            setIsConsolidation(true);
          }
        }
      });
    }

    if (consolidationKey) {
      fetchConsolidatedTDH();
    }
  }, [consolidationKey]);

  useEffect(() => {
    async function fetchTDH() {
      const url = `${process.env.API_ENDPOINT}/api/owner_metrics/?wallet=${ownerAddress}&profile_page=true`;
      return fetchUrl(url).then((response: DBResponse) => {
        if (response && response.data.length === 1) {
          setWalletTDH(response.data[0]);
        }
      });
    }

    if (consolidatedTDH) {
      if (isConsolidation) {
        fetchTDH();
      } else {
        setWalletOwnedLoaded(true);
      }
    }
  }, [isConsolidation, consolidatedTDH]);

  useEffect(() => {
    if (view === VIEW.CONSOLIDATION || !isConsolidation) {
      setTDH(consolidatedTDH);
    } else {
      setTDH(walletTDH);
    }
  }, [view, walletTDH, consolidatedTDH]);

  useEffect(() => {
    if (walletOwnedLoaded && consolidationOwnedLoaded) {
      if (view === VIEW.CONSOLIDATION || !isConsolidation) {
        setOwned(consolidationOwned);
      } else {
        setOwned(walletOwned);
      }
    }
  }, [view, walletOwnedLoaded, consolidationOwnedLoaded]);

  if (fetchingUser) {
    return <UserPageFetching />;
  }

  return (
    <>
      <UserPageHeader
        tdh={tdh}
        consolidatedTDH={consolidatedTDH}
        isConsolidation={isConsolidation}
        ownerAddress={ownerAddress}
        view={view}
        activeAddress={activeAddress}
        setActiveAddress={setActiveAddress}
        user={props.user}
        setView={setView}
        ownerENS={ownerENS}
        profile={props.profile}
      />
      <UserPageDetails
        tdh={tdh}
        ownerAddress={ownerAddress}
        view={view}
        owned={owned}
        profile={props.profile}
      />
    </>
  );
}<|MERGE_RESOLUTION|>--- conflicted
+++ resolved
@@ -1,19 +1,12 @@
-import { Col, Container, Row } from "react-bootstrap";
 import { useEffect, useState } from "react";
 import { DBResponse } from "../../entities/IDBResponse";
 import { Owner } from "../../entities/IOwner";
 import { useRouter } from "next/router";
-<<<<<<< HEAD
-import { areEqualAddresses, containsEmojis } from "../../helpers/Helpers";
-=======
 import {
   areEqualAddresses,
   containsEmojis,
-  getRandomColor,
   isValidEthAddress,
-  numberWithCommas,
 } from "../../helpers/Helpers";
->>>>>>> 65b8c627
 import { ConsolidatedTDHMetrics, TDHMetrics } from "../../entities/ITDH";
 import { fetchAllPages, fetchUrl } from "../../services/6529api";
 import { VIEW } from "../consolidation-switch/ConsolidationSwitch";
@@ -22,6 +15,8 @@
 import { IProfileAndConsolidations } from "../../entities/IProfile";
 import UserPageHeader from "./user-page-header/UserPageHeader";
 import UserPageFetching from "./UserPageFetching";
+import DotLoader from "../dotLoader/DotLoader";
+import { Row } from "react-bootstrap";
 
 interface Props {
   user: string;
@@ -60,6 +55,14 @@
   const [isConsolidation, setIsConsolidation] = useState(false);
   const [fetchingUser, setFetchingUser] = useState(true);
   const [consolidationKey, setConsolidationKey] = useState<string | null>();
+  const [userNotFound, setUserNotFound] = useState(false);
+  const [dataLoaded, setDataLoaded] = useState(false);
+
+  useEffect(() => {
+    setDataLoaded(
+      userNotFound || (consolidationOwned && consolidationOwnedLoaded)
+    );
+  }, [userNotFound, consolidationOwned, consolidationOwnedLoaded]);
 
   useEffect(() => {
     async function fetchENS() {
@@ -78,7 +81,9 @@
         const url = `${process.env.API_ENDPOINT}/api/user/${userUrl}`;
         return fetchUrl(url).then((response: ENS) => {
           setConsolidationKey(response.consolidation_key ?? null);
-
+          if (!response.consolidation_key) {
+            setUserNotFound(true);
+          }
           const oAddress =
             activeAddress ??
             props.profile.profile?.primary_wallet ??
@@ -109,6 +114,8 @@
           );
           setFetchingUser(false);
         });
+      } else {
+        setUserNotFound(true);
       }
       setFetchingUser(false);
     }
@@ -117,6 +124,23 @@
       fetchENS();
     }
   }, [router.isReady]);
+
+  useEffect(() => {
+    async function fetchConsolidatedTDH() {
+      const url = `${process.env.API_ENDPOINT}/api/consolidated_owner_metrics/${consolidationKey}`;
+      return fetchUrl(url).then((response: ConsolidatedTDHMetrics) => {
+        if (response) {
+          setConsolidatedTDH(response);
+          if (response.wallets && response.wallets.length > 1) {
+            setIsConsolidation(true);
+          }
+        }
+      });
+    }
+    if (consolidationKey) {
+      fetchConsolidatedTDH();
+    }
+  }, [consolidationKey]);
 
   useEffect(() => {
     async function fetchOwned(url: string, myowned: Owner[]) {
@@ -183,24 +207,6 @@
   }, [walletTDH]);
 
   useEffect(() => {
-    async function fetchConsolidatedTDH() {
-      const url = `${process.env.API_ENDPOINT}/api/consolidated_owner_metrics/${consolidationKey}`;
-      return fetchUrl(url).then((response: ConsolidatedTDHMetrics) => {
-        if (response) {
-          setConsolidatedTDH(response);
-          if (response.wallets && response.wallets.length > 1) {
-            setIsConsolidation(true);
-          }
-        }
-      });
-    }
-
-    if (consolidationKey) {
-      fetchConsolidatedTDH();
-    }
-  }, [consolidationKey]);
-
-  useEffect(() => {
     async function fetchTDH() {
       const url = `${process.env.API_ENDPOINT}/api/owner_metrics/?wallet=${ownerAddress}&profile_page=true`;
       return fetchUrl(url).then((response: DBResponse) => {
@@ -244,6 +250,7 @@
   return (
     <>
       <UserPageHeader
+        dataLoaded={dataLoaded}
         tdh={tdh}
         consolidatedTDH={consolidatedTDH}
         isConsolidation={isConsolidation}
@@ -256,13 +263,19 @@
         ownerENS={ownerENS}
         profile={props.profile}
       />
-      <UserPageDetails
-        tdh={tdh}
-        ownerAddress={ownerAddress}
-        view={view}
-        owned={owned}
-        profile={props.profile}
-      />
+      {dataLoaded ? (
+        <UserPageDetails
+          tdh={tdh}
+          ownerAddress={ownerAddress}
+          view={view}
+          owned={owned}
+          profile={props.profile}
+        />
+      ) : (
+        <Row>
+          <DotLoader />
+        </Row>
+      )}
     </>
   );
 }