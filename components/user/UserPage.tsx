--- conflicted
+++ resolved
@@ -2,21 +2,6 @@
 import { DBResponse } from "../../entities/IDBResponse";
 import { Owner } from "../../entities/IOwner";
 import { useRouter } from "next/router";
-<<<<<<< HEAD
-import {
-  areEqualAddresses,
-  containsEmojis,
-  isValidEthAddress,
-} from "../../helpers/Helpers";
-import { ConsolidatedTDHMetrics, TDHMetrics } from "../../entities/ITDH";
-import { fetchAllPages, fetchUrl } from "../../services/6529api";
-import { VIEW } from "../consolidation-switch/ConsolidationSwitch";
-import UserPageDetails from "./details/UserPageDetails";
-import { ENS } from "../../entities/IENS";
-import { IProfileAndConsolidations } from "../../entities/IProfile";
-import UserPageHeader from "./user-page-header/UserPageHeader";
-import UserPageFetching from "./UserPageFetching";
-=======
 import { areEqualAddresses } from "../../helpers/Helpers";
 import { ConsolidatedTDHMetrics, TDHMetrics } from "../../entities/ITDH";
 import { fetchAllPages, fetchUrl } from "../../services/6529api";
@@ -25,7 +10,6 @@
 import UserPageHeader from "./user-page-header/UserPageHeader";
 import UserPageFetching from "./UserPageFetching";
 import { commonApiFetch } from "../../services/api/common-api";
->>>>>>> 7e03d43d
 
 interface Props {
   user: string;
@@ -35,12 +19,6 @@
 
 export default function UserPage(props: Props) {
   const router = useRouter();
-<<<<<<< HEAD
-
-  const [view, setView] = useState<VIEW>(
-    router.query.address ? VIEW.WALLET : VIEW.CONSOLIDATION
-  );
-=======
   const isConsolidation = props.profile.consolidation.wallets.length > 1;
 
   const getAddressFromQuery = (): string | null => {
@@ -64,7 +42,6 @@
 
     return props.user.toLowerCase();
   };
->>>>>>> 7e03d43d
 
   const [activeAddress, setActiveAddress] = useState<string | null>(
     getAddressFromQuery()
@@ -75,97 +52,6 @@
     getAddressFromQuery() ?? getMainAddress()
   );
 
-<<<<<<< HEAD
-  const [walletOwnedLoaded, setWalletOwnedLoaded] = useState(false);
-  const [consolidationOwnedLoaded, setConsolidationOwnedLoaded] =
-    useState(false);
-
-  const [ownerAddress, setOwnerAddress] = useState<`0x${string}` | undefined>(
-    undefined
-  );
-  const [ownerENS, setOwnerENS] = useState("");
-
-  const [owned, setOwned] = useState<Owner[]>([]);
-  const [walletOwned, setWalletOwned] = useState<Owner[]>([]);
-  const [consolidationOwned, setConsolidationOwned] = useState<Owner[]>([]);
-
-  const [walletTDH, setWalletTDH] = useState<TDHMetrics>();
-  const [consolidatedTDH, setConsolidatedTDH] =
-    useState<ConsolidatedTDHMetrics>();
-  const [tdh, setTDH] = useState<ConsolidatedTDHMetrics | TDHMetrics>();
-  const [isConsolidation, setIsConsolidation] = useState(false);
-  const [fetchingUser, setFetchingUser] = useState(true);
-  const [consolidationKey, setConsolidationKey] = useState<string | null>();
-  const [userNotFound, setUserNotFound] = useState(false);
-  const [dataLoaded, setDataLoaded] = useState(false);
-
-  useEffect(() => {
-    setDataLoaded(
-      userNotFound || (consolidationOwned && consolidationOwnedLoaded)
-    );
-  }, [userNotFound, consolidationOwned, consolidationOwnedLoaded]);
-
-  useEffect(() => {
-    async function fetchENS() {
-      if (
-        isValidEthAddress(props.user) ||
-        props.user.endsWith(".eth") ||
-        props.profile?.profile?.primary_wallet ||
-        activeAddress
-      ) {
-        const userUrl =
-          isValidEthAddress(props.user) || props.user.endsWith(".eth")
-            ? props.user
-            : activeAddress
-            ? activeAddress
-            : props.profile?.profile?.primary_wallet;
-        const url = `${process.env.API_ENDPOINT}/api/user/${userUrl}`;
-        return fetchUrl(url).then((response: ENS) => {
-          setConsolidationKey(response.consolidation_key ?? null);
-          if (!response.consolidation_key) {
-            setUserNotFound(true);
-          }
-          const oAddress =
-            activeAddress ??
-            props.profile.profile?.primary_wallet ??
-            response.wallet ??
-            props.user;
-          setOwnerAddress(oAddress as `0x${string}`);
-          setOwnerENS(
-            activeAddress ??
-              props.profile?.profile?.primary_wallet ??
-              response.display ??
-              oAddress
-          );
-          const currentQuery: {
-            focus?: string | undefined;
-            address?: string | undefined;
-          } = {};
-          if (activeAddress) {
-            currentQuery.address = activeAddress;
-          }
-
-          if (router.query.focus) {
-            currentQuery.focus = router.query.focus as string;
-          }
-          router.push(
-            {
-              pathname: props.profile.profile?.handle
-                ? props.profile.profile.handle
-                : response.display && !containsEmojis(response.display)
-                ? response.display.replaceAll(" ", "-")
-                : oAddress,
-              query: currentQuery,
-            },
-            undefined,
-            { shallow: true }
-          );
-          setFetchingUser(false);
-        });
-      } else {
-        setUserNotFound(true);
-      }
-=======
   const [walletsOwned, setWalletsOwned] = useState<Record<string, Owner[]>>({});
   const [consolidationOwned, setConsolidationOwned] = useState<Owner[]>([]);
   const [owned, setOwned] = useState<Owner[]>([]);
@@ -239,29 +125,11 @@
         });
 
       setConsolidatedTDH(consolidatedTDHResponse);
->>>>>>> 7e03d43d
       setFetchingUser(false);
     };
 
     fetchConsolidatedTDH();
   }, [mainAddress]);
-
-  useEffect(() => {
-    async function fetchConsolidatedTDH() {
-      const url = `${process.env.API_ENDPOINT}/api/consolidated_owner_metrics/${consolidationKey}`;
-      return fetchUrl(url).then((response: ConsolidatedTDHMetrics) => {
-        if (response) {
-          setConsolidatedTDH(response);
-          if (response.wallets && response.wallets.length > 1) {
-            setIsConsolidation(true);
-          }
-        }
-      });
-    }
-    if (consolidationKey) {
-      fetchConsolidatedTDH();
-    }
-  }, [consolidationKey]);
 
   useEffect(() => {
     async function fetchOwned(url: string, myowned: Owner[]) {
@@ -320,16 +188,6 @@
         return;
       }
 
-<<<<<<< HEAD
-  useEffect(() => {
-    async function fetchTDH() {
-      const url = `${process.env.API_ENDPOINT}/api/owner_metrics/?wallet=${ownerAddress}&profile_page=true`;
-      return fetchUrl(url).then((response: DBResponse) => {
-        if (response && response.data.length === 1) {
-          setWalletTDH(response.data[0]);
-        }
-      });
-=======
       const tdhResponse = tdhResponses.data[0];
 
       if (!tdhResponse.balance) {
@@ -363,7 +221,6 @@
 
     if (!consolidatedTDH) {
       return;
->>>>>>> 7e03d43d
     }
 
     if (!isConsolidation) {
@@ -380,17 +237,6 @@
       return;
     }
 
-<<<<<<< HEAD
-  useEffect(() => {
-    if (walletOwnedLoaded && consolidationOwnedLoaded) {
-      if (view === VIEW.CONSOLIDATION || !isConsolidation) {
-        setOwned(consolidationOwned);
-      } else {
-        setOwned(walletOwned);
-      }
-    }
-  }, [view, walletOwnedLoaded, consolidationOwnedLoaded]);
-=======
     setTDH(walletsTDH[queryAddress]);
     setOwned(walletsOwned[queryAddress]);
   }, [
@@ -401,7 +247,6 @@
     consolidatedTDH,
     walletsTDH,
   ]);
->>>>>>> 7e03d43d
 
   if (fetchingUser) {
     return <UserPageFetching />;
@@ -410,20 +255,6 @@
   return (
     <>
       <UserPageHeader
-<<<<<<< HEAD
-        dataLoaded={dataLoaded}
-        tdh={tdh}
-        consolidatedTDH={consolidatedTDH}
-        isConsolidation={isConsolidation}
-        ownerAddress={ownerAddress}
-        view={view}
-        activeAddress={activeAddress}
-        setActiveAddress={setActiveAddress}
-        user={props.user}
-        setView={setView}
-        ownerENS={ownerENS}
-        profile={props.profile}
-=======
         profile={props.profile}
         mainAddress={mainAddress}
         consolidatedTDH={consolidatedTDH}
@@ -431,23 +262,15 @@
         onActiveAddress={onActiveAddress}
         dataLoaded={dataLoaded}
         user={props.user}
->>>>>>> 7e03d43d
       />
       {dataLoaded && (
         <UserPageDetails
           tdh={tdh}
-<<<<<<< HEAD
-          ownerAddress={ownerAddress}
-          view={view}
-          owned={owned}
-          profile={props.profile}
-=======
           activeAddress={activeAddress}
           mainAddress={mainAddress}
           owned={owned ?? []}
           profile={props.profile}
           loading={!!loadingMetrics.length}
->>>>>>> 7e03d43d
         />
       )}
     </>
