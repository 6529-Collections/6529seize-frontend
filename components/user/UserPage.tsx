import styles from "./UserPage.module.scss";
import Image from "next/image";
import { Col, Container, Row } from "react-bootstrap";
import { useEffect, useState } from "react";
import { DBResponse } from "../../entities/IDBResponse";
import { Owner } from "../../entities/IOwner";
import { useRouter } from "next/router";
import {
  areEqualAddresses,
  containsEmojis,
  formatAddress,
  getRandomColor,
  isEmptyObject,
  numberWithCommas,
  removeProtocol,
} from "../../helpers/Helpers";
import { MANIFOLD, SIX529_MUSEUM } from "../../constants";
import { ConsolidatedTDHMetrics, TDHMetrics } from "../../entities/ITDH";
import { useAccount } from "wagmi";
import { FontAwesomeIcon } from "@fortawesome/react-fontawesome";
import { fetchAllPages, fetchUrl } from "../../services/6529api";
import { MANIFOLD_ENS, MUSEUM_ENS, ReservedUser } from "../../pages/[user]";
import Tippy from "@tippyjs/react";
import Tag, { TagType } from "../address/Tag";
import ConsolidationSwitch, {
  VIEW,
} from "../consolidation-switch/ConsolidationSwitch";
import Address from "../address/Address";
import UserPageDetails, { Focus } from "./UserPageDetails";
import NotFound from "../notFound/NotFound";
import { ENS } from "../../entities/IENS";
import DotLoader from "../dotLoader/DotLoader";
import { IProfileAndConsolidations } from "../../entities/IProfile";
import UserEditProfileButton from "./settings/UserEditProfileButton";

interface Props {
  user: string;
  wallets: string[];
  profile: IProfileAndConsolidations;
}

const DEFAULT_BANNER_1 = getRandomColor();
const DEFAULT_BANNER_2 = getRandomColor();

const DEFAULT_PFP_1 = DEFAULT_BANNER_1;
const DEFAULT_PFP_2 = DEFAULT_BANNER_2;

export default function UserPage(props: Props) {
  const router = useRouter();
  const account = useAccount();
  const [view, setView] = useState<VIEW>(VIEW.CONSOLIDATION);

  const [ownerLinkCopied, setIsOwnerLinkCopied] = useState(false);

  const [walletOwnedLoaded, setWalletOwnedLoaded] = useState(false);
  const [consolidationOwnedLoaded, setConsolidationOwnedLoaded] =
    useState(false);
  const [ownedLoaded, setOwnedLoaded] = useState(false);

  const [ownerAddress, setOwnerAddress] = useState<`0x${string}` | undefined>(
    undefined
  );
  const [ownerENS, setOwnerENS] = useState("");

  const [ownerLinkDisplay, setOwnerLinkDisplay] = useState("");
  const [owned, setOwned] = useState<Owner[]>([]);
  const [walletOwned, setWalletOwned] = useState<Owner[]>([]);
  const [consolidationOwned, setConsolidationOwned] = useState<Owner[]>([]);

  const [walletTDH, setWalletTDH] = useState<TDHMetrics>();
  const [consolidatedTDH, setConsolidatedTDH] =
    useState<ConsolidatedTDHMetrics>();
  const [tdh, setTDH] = useState<ConsolidatedTDHMetrics | TDHMetrics>();
  const [isConsolidation, setIsConsolidation] = useState(false);
  const [userError, setUserError] = useState(false);
  const [fetchingUser, setFetchingUser] = useState(true);

  const [ens, setEns] = useState<ENS>();

  const [focus, setFocus] = useState<Focus>(
    (router.query.focus as Focus) || Focus.COLLECTION
  );

  useEffect(() => {
    const currFocus = router.query.focus;
    if (currFocus != focus) {
      setFocus(currFocus as Focus);
    }
  }, [router.query.focus]);

  useEffect(() => {
    if (focus) {
      const currFocus = router.query.focus;
      if (!currFocus || currFocus[0] != focus) {
        const currentQuery = { ...router.query };
        currentQuery.focus = focus;
        router.push(
          {
            pathname: router.pathname,
            query: currentQuery,
          },
          undefined,
          { shallow: true }
        );
      }
    }
  }, [focus]);

  useEffect(() => {
    async function fetchENS() {
      let oLink = process.env.BASE_ENDPOINT
        ? process.env.BASE_ENDPOINT
        : "https://seize.io";
      if (props.user.toUpperCase() === ReservedUser.MUSEUM.toUpperCase()) {
        setOwnerAddress(SIX529_MUSEUM);
        setOwnerENS(ReservedUser.MUSEUM);
        setOwnerLinkDisplay(`${oLink}/${ReservedUser.MUSEUM}`);
        setEns({
          ...MUSEUM_ENS,
          consolidation_key: MUSEUM_ENS.wallet,
        });
      } else if (
        props.user.toUpperCase() === ReservedUser.MANIFOLD.toUpperCase()
      ) {
        setOwnerAddress(MANIFOLD);
        setOwnerENS(ReservedUser.MANIFOLD);
        setOwnerLinkDisplay(`${oLink}/${ReservedUser.MANIFOLD}`);
        setEns({
          ...MANIFOLD_ENS,
          consolidation_key: MANIFOLD_ENS.wallet,
        });
      } else if (
        props.user.startsWith("0x") ||
        props.user.endsWith(".eth") ||
        props.profile?.profile?.primary_wallet
      ) {
        const userUrl =
          props.user.startsWith("0x") || props.user.endsWith(".eth")
            ? props.user
            : props.profile?.profile?.primary_wallet;
        const url = `${process.env.API_ENDPOINT}/api/user/${userUrl}`;
        return fetchUrl(url).then((response: ENS) => {
          if (isEmptyObject(response)) {
            setUserError(true);
          }
          if (areEqualAddresses(response.wallet, SIX529_MUSEUM)) {
            setEns({
              ...MUSEUM_ENS,
              consolidation_key: response.consolidation_key,
            });
          } else if (areEqualAddresses(response.wallet, MANIFOLD)) {
            setEns({
              ...MANIFOLD_ENS,
              consolidation_key: response.consolidation_key,
            });
          } else {
            setEns({
              ...response,
              display: props.profile.profile?.handle ?? response.display,
              pfp: props.profile.profile?.pfp_url ?? response.pfp,
              banner_1: props.profile.profile?.banner_1 ?? response.banner_1,
              banner_2: props.profile.profile?.banner_2 ?? response.banner_2,
              website: props.profile.profile?.website ?? response.website,
            });
          }

          const oAddress =
            props.profile.profile?.primary_wallet ??
            response.wallet ??
            response.wallet ??
            props.user;
          setOwnerAddress(oAddress as `0x${string}`);
          setOwnerENS(
            props.profile?.profile?.primary_wallet ??
              response.display ??
              response.display ??
              oAddress
          );
          let reservedDisplay;
          if (areEqualAddresses(props.user, SIX529_MUSEUM)) {
            reservedDisplay = ReservedUser.MUSEUM;
          } else if (areEqualAddresses(props.user, MANIFOLD)) {
            reservedDisplay = ReservedUser.MANIFOLD;
          }
          setOwnerLinkDisplay(
            `${oLink}/${
              reservedDisplay
                ? reservedDisplay
                : props.profile.profile?.handle
                ? props.profile.profile.handle
                : response.display && !containsEmojis(response.display)
                ? response.display.replaceAll(" ", "-")
                : formatAddress(oAddress)
            }`
          );
          const currentQuery = {
            focus: focus,
          };
          router.push(
            {
              pathname: reservedDisplay
                ? reservedDisplay
                : props.profile.profile?.handle
                ? props.profile.profile.handle
                : response.display && !containsEmojis(response.display)
                ? response.display.replaceAll(" ", "-")
                : oAddress,
              query: currentQuery,
            },
            undefined,
            { shallow: true }
          );
          setFetchingUser(false);
        });
      }
      setFetchingUser(false);
    }

    if (router.isReady) {
      fetchENS();
    }
  }, [router.isReady]);

  useEffect(() => {
    async function fetchOwned(url: string, myowned: Owner[]) {
      return fetchUrl(url).then((response: DBResponse) => {
        if (response.next) {
          fetchOwned(response.next, [...myowned].concat(response.data));
        } else {
          const newOwned = [...myowned].concat(response.data);
          if (newOwned.length > 0) {
            const mergedOwners = newOwned.reduce(
              (accumulator: Owner[], currentOwner: Owner) => {
                const existingOwner = accumulator.find(
                  (owner) =>
                    areEqualAddresses(owner.contract, currentOwner.contract) &&
                    owner.token_id === currentOwner.token_id
                );

                if (existingOwner) {
                  existingOwner.balance += currentOwner.balance;
                } else {
                  accumulator.push(currentOwner);
                }

                return accumulator;
              },
              [] as Owner[]
            );
            setConsolidationOwned(mergedOwners);
          }
          setConsolidationOwnedLoaded(true);
        }
      });
    }

    if (consolidatedTDH) {
      if (consolidatedTDH.balance > 0) {
        const ownedUrl = `${
          process.env.API_ENDPOINT
        }/api/owners?wallet=${consolidatedTDH.wallets.join(",")}`;
        fetchOwned(ownedUrl, []);
      } else {
        setConsolidationOwnedLoaded(true);
        setWalletOwnedLoaded(true);
      }
    }
  }, [consolidatedTDH]);

  useEffect(() => {
    async function fetchOwned(url: string, myowned: Owner[]) {
      fetchAllPages(url).then((response: Owner[]) => {
        setWalletOwned(response);
        setWalletOwnedLoaded(true);
      });
    }

    if (walletTDH) {
      if (walletTDH.balance > 0) {
        const ownedUrl = `${process.env.API_ENDPOINT}/api/owners?wallet=${walletTDH.wallet}`;
        fetchOwned(ownedUrl, []);
      } else {
        setWalletOwnedLoaded(true);
      }
    }
  }, [walletTDH]);

  useEffect(() => {
    async function fetchConsolidatedTDH() {
      const url = `${process.env.API_ENDPOINT}/api/consolidated_owner_metrics/${
        ens?.consolidation_key ? ens?.consolidation_key : props.user
      }`;
      return fetchUrl(url).then((response: ConsolidatedTDHMetrics) => {
        if (response) {
          setConsolidatedTDH(response);
          if (response.wallets && response.wallets.length > 1) {
            setIsConsolidation(true);
          }
        }
      });
    }

    if (ens) {
      fetchConsolidatedTDH();
    }
  }, [ens]);

  useEffect(() => {
    async function fetchTDH() {
      const url = `${process.env.API_ENDPOINT}/api/owner_metrics/?wallet=${ownerAddress}&profile_page=true`;
      return fetchUrl(url).then((response: DBResponse) => {
        if (response && response.data.length === 1) {
          setWalletTDH(response.data[0]);
        }
      });
    }

    if (consolidatedTDH) {
      if (isConsolidation) {
        fetchTDH();
      } else {
        setWalletOwnedLoaded(true);
      }
    }
  }, [isConsolidation, consolidatedTDH]);

  useEffect(() => {
    if (view === VIEW.CONSOLIDATION || !isConsolidation) {
      setTDH(consolidatedTDH);
    } else {
      setTDH(walletTDH);
    }
  }, [view, walletTDH, consolidatedTDH]);

  useEffect(() => {
    if (walletOwnedLoaded && consolidationOwnedLoaded) {
      if (view === VIEW.CONSOLIDATION || !isConsolidation) {
        setOwned(consolidationOwned);
      } else {
        setOwned(walletOwned);
      }
      setOwnedLoaded(true);
    }
  }, [view, walletOwnedLoaded, consolidationOwnedLoaded]);

  if (fetchingUser) {
    return (
      <Container className="pt-5 text-center">
        <Row>
          <Col>
            <h4 className="mb-0 float-none">Fetching User...</h4>
          </Col>
        </Row>
      </Container>
    );
  }

  if (userError) {
    return (
      <NotFound
        title="User Not found"
        links={[{ href: "/", display: "BACK TO HOME" }]}
      />
    );
  }

  return (
    <>
      <div
        style={{
          background: `linear-gradient(45deg, ${
            ens && ens.banner_1 ? ens.banner_1 : DEFAULT_BANNER_1
          } 0%, ${ens && ens.banner_2 ? ens.banner_2 : DEFAULT_BANNER_2} 100%)`,
        }}
      >
        <Container>
          <Row>
            <Col className={`${styles.banner}`}>
              <div>
                {tdh && (
                  <>
                    {(tdh.memes_cards_sets_szn1 > 0 ||
                      tdh.unique_memes > 0) && (
                      <>
                        {tdh.memes_cards_sets > 0 ? (
                          <Tag
                            type={TagType.MEME_SETS}
                            text={"Memes Sets x"}
                            value={tdh.memes_cards_sets}
                          />
                        ) : (
                          <Tag
                            type={TagType.MEMES}
                            text={"Memes x"}
                            value={tdh.unique_memes}
                            text_after={tdh.genesis > 0 ? ` (+Genesis) ` : ""}
                          />
                        )}
                      </>
                    )}
                    {tdh.memes_cards_sets_szn1 > 0 && (
                      <Tag
                        type={TagType.SZN1}
                        text={"SZN1 Sets x"}
                        value={tdh.memes_cards_sets_szn1}
                      />
                    )}
                    {tdh.memes_cards_sets_szn2 > 0 && (
                      <Tag
                        type={TagType.SZN2}
                        text={"SZN2 Sets x"}
                        value={tdh.memes_cards_sets_szn2}
                      />
                    )}
                    {tdh.memes_cards_sets_szn3 > 0 && (
                      <Tag
                        type={TagType.SZN3}
                        text={"SZN3 Sets x"}
                        value={tdh.memes_cards_sets_szn3}
                      />
                    )}
                    {tdh.memes_cards_sets_szn4 > 0 && (
                      <Tag
                        type={TagType.SZN4}
                        text={"SZN4 Sets x"}
                        value={tdh.memes_cards_sets_szn4}
                      />
                    )}
                    {tdh.memes_cards_sets_szn5 > 0 && (
                      <Tag
                        type={TagType.SZN5}
                        text={"SZN5 Sets x"}
                        value={tdh.memes_cards_sets_szn5}
                      />
                    )}
                    {tdh.gradients_balance > 0 && (
                      <Tag
                        type={TagType.GRADIENT}
                        text={"Gradients x"}
                        value={tdh.gradients_balance}
                      />
                    )}
                  </>
                )}
              </div>
            </Col>
          </Row>
        </Container>
      </div>
      <Container>
        {ownerAddress && (
          <>
            <Container className="no-padding">
              <Row>
                <Col className="d-flex align-items-start justify-content-between">
                  <span
                    className={`${styles.imagePlaceholder} d-flex flex-wrap gap-2 align-items-center`}
                  >
                    {ens && ens.pfp ? (
                      <Image
                        priority
                        loading={"eager"}
                        src={ens.pfp}
                        alt={props.user}
                        width={0}
                        height={0}
                        className={styles.pfp}
                      />
                    ) : (
                      <span
                        className={styles.pfpPlaceholder}
                        style={{
                          background: `linear-gradient(45deg, ${
                            ens?.banner_1 ? ens.banner_1 : DEFAULT_PFP_1
                          } 0%, ${
                            ens?.banner_2 ? ens.banner_2 : DEFAULT_PFP_2
                          } 100%)`,
                        }}
                      ></span>
                    )}
                  </span>

                  <span className="mt-3 d-flex align-items-start gap-2">
                    {account.address &&
                      areEqualAddresses(account.address, ownerAddress) && (
                        <UserEditProfileButton user={props.user} />
                      )}
                  </span>
                </Col>
              </Row>
            </Container>
            <Container className="no-padding">
              <Row>
                <Col
                  xs={12}
                  sm={6}
                  className={`pt-2 pb-2 ${styles.tagsContainer}`}
                >
                  {tdh ? (
                    <Container>
                      {tdh && consolidatedTDH ? (
                        <span className={styles.addressContainer}>
                          {isConsolidation && (
                            <span>
                              <ConsolidationSwitch
                                view={view}
                                onSetView={(v) => setView(v)}
                              />
                            </span>
                          )}
                          <span>
                            <Address
                              wallets={
                                view === VIEW.CONSOLIDATION
                                  ? consolidatedTDH.wallets
                                  : [ownerAddress]
                              }
<<<<<<< HEAD
=======
                              consolidatedWallets={
                                props.profile.consolidation.wallets
                              }
>>>>>>> d8b7ba4f
                              display={
                                props.profile.profile?.handle
                                  ? props.profile.profile.handle
                                  : view === VIEW.CONSOLIDATION &&
                                    consolidatedTDH.consolidation_display
                                  ? consolidatedTDH.consolidation_display
                                  : ownerENS
                              }
<<<<<<< HEAD
=======
                              displayEns={
                                props.profile.profile?.handle
                                  ? props.profile.consolidation.wallets.reduce(
                                      (prev, curr) =>
                                        prev.tdh > curr.tdh ? prev : curr
                                    ).wallet.ens
                                  : undefined
                              }
>>>>>>> d8b7ba4f
                              isUserPage={true}
                              disableLink={true}
                              viewingWallet={ownerAddress}
                            />
                          </span>
                        </span>
                      ) : (
                        <span className="d-flex flex-wrap">
                          <Address
                            wallets={[ownerAddress]}
                            display={ownerENS}
                            disableLink={true}
                            isUserPage={true}
                            viewingWallet={ownerAddress}
                          />
                        </span>
                      )}
                      {tdh.tdh_rank && (
                        <Row className="pt-2 pb-2">
                          <Col>
                            <Tag
                              type={TagType.RANK}
                              text={`TDH ${numberWithCommas(tdh.boosted_tdh)} ${
                                tdh.day_change
                                  ? `(${
                                      tdh.day_change > 0 ? "+" : ""
                                    }${numberWithCommas(tdh.day_change)})`
                                  : ""
                              } | Rank #${tdh.tdh_rank}`}
                            />
                          </Col>
                        </Row>
                      )}
                      {tdh.balance > 0 ? (
                        <>
                          <Row className="pt-2 pb-2">
                            <Col>
                              <Tag
                                type={TagType.RANK}
                                text={`Total Cards x${numberWithCommas(
                                  tdh.balance
                                )} | Rank #${tdh.dense_rank_balance}`}
                              />
                            </Col>
                          </Row>
                          <Row className="pt-2 pb-2">
                            <Col>
                              <Tag
                                type={TagType.RANK}
                                text={`Unique Cards x${numberWithCommas(
                                  tdh.unique_memes + tdh.gradients_balance
                                )} | Rank #${tdh.dense_rank_unique}`}
                              />
                            </Col>
                          </Row>
                        </>
                      ) : (
                        <>
                          <Row className="pt-2 pb-2">
                            <Col>
                              <Tag type={TagType.RANK} text={`TDH -`} />
                            </Col>
                          </Row>
                          <Row className="pt-2 pb-2">
                            <Col>
                              <Tag type={TagType.RANK} text={`Total Cards -`} />
                            </Col>
                          </Row>
                        </>
                      )}
                      {tdh.boost && (
                        <Row className="pt-2 pb-2">
                          <Col>
                            <Tag
                              type={TagType.RANK}
                              text={"Boost x"}
                              value={tdh.boost}
                            />
                          </Col>
                        </Row>
                      )}
                    </Container>
                  ) : (
                    <Container>
                      <Row>
                        <Col>
                          <DotLoader />
                        </Col>
                      </Row>
                    </Container>
                  )}
                </Col>
                <Col
                  xs={12}
                  sm={6}
                  className={`pt-2 pb-2 ${styles.linksContainer}`}
                >
                  <Row className="pb-2">
                    <Col>
                      <Tippy
                        content={ownerLinkCopied ? "Copied" : "Copy"}
                        placement={"right"}
                        theme={"light"}
                        hideOnClick={false}
                      >
                        <span
                          className={styles.ownerLink}
                          onClick={() => {
                            if (navigator.clipboard) {
                              navigator.clipboard.writeText(
                                window.location.href
                              );
                            }
                            setIsOwnerLinkCopied(true);
                            setTimeout(() => {
                              setIsOwnerLinkCopied(false);
                            }, 1000);
                          }}
                        >
                          {removeProtocol(ownerLinkDisplay)}{" "}
                          <FontAwesomeIcon
                            icon="link"
                            className={styles.ownerLinkIcon}
                          />
                        </span>
                      </Tippy>
                    </Col>
                  </Row>
                  <Row className="pt-2 pb-2">
                    <Col>
                      <span className="pt-3">
                        <a
                          href={`https://opensea.io/${ownerAddress}`}
                          target="_blank"
                          rel="noreferrer"
                        >
                          <Image
                            className={styles.marketplace}
                            src="/opensea.png"
                            alt="opensea"
                            width={40}
                            height={40}
                          />
                        </a>
                        <a
                          href={`https://x2y2.io/user/${ownerAddress}`}
                          target="_blank"
                          rel="noreferrer"
                        >
                          <Image
                            className={styles.marketplace}
                            src="/x2y2.png"
                            alt="x2y2"
                            width={40}
                            height={40}
                          />
                        </a>
                        {ens && ens.website && (
                          <a
                            href={
                              ens.website.startsWith("http")
                                ? ens.website
                                : `https://${ens.website}`
                            }
                            target="_blank"
                            rel="noreferrer"
                          >
                            <FontAwesomeIcon
                              icon="globe"
                              className={styles.marketplace}
                            />
                          </a>
                        )}
                      </span>
                    </Col>
                  </Row>
                </Col>
              </Row>
            </Container>
          </>
        )}
      </Container>
      <Container>
        <Row>
          <Col>
            {focus && (
              <UserPageDetails
                ownerAddress={ownerAddress}
                owned={owned}
                view={view}
                consolidatedTDH={consolidatedTDH}
                tdh={tdh}
                isConsolidation={isConsolidation}
                focus={focus}
                setFocus={setFocus}
              />
            )}
          </Col>
        </Row>
      </Container>
    </>
  );
}<|MERGE_RESOLUTION|>--- conflicted
+++ resolved
@@ -515,12 +515,9 @@
                                   ? consolidatedTDH.wallets
                                   : [ownerAddress]
                               }
-<<<<<<< HEAD
-=======
                               consolidatedWallets={
                                 props.profile.consolidation.wallets
                               }
->>>>>>> d8b7ba4f
                               display={
                                 props.profile.profile?.handle
                                   ? props.profile.profile.handle
@@ -529,8 +526,6 @@
                                   ? consolidatedTDH.consolidation_display
                                   : ownerENS
                               }
-<<<<<<< HEAD
-=======
                               displayEns={
                                 props.profile.profile?.handle
                                   ? props.profile.consolidation.wallets.reduce(
@@ -539,7 +534,6 @@
                                     ).wallet.ens
                                   : undefined
                               }
->>>>>>> d8b7ba4f
                               isUserPage={true}
                               disableLink={true}
                               viewingWallet={ownerAddress}
