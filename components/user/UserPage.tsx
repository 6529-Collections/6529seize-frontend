import styles from "./UserPage.module.scss";
import Image from "next/image";
import { Col, Container, Row } from "react-bootstrap";
import { useEffect, useState } from "react";
import { DBResponse } from "../../entities/IDBResponse";
import { Owner } from "../../entities/IOwner";
import { useRouter } from "next/router";
import {
  areEqualAddresses,
  containsEmojis,
  formatAddress,
  getRandomColor,
  isEmptyObject,
  numberWithCommas,
  removeProtocol,
} from "../../helpers/Helpers";
import { MANIFOLD, SIX529_MUSEUM } from "../../constants";
<<<<<<< HEAD
import {
  ConsolidatedTDHMetrics,
  GlobalTDHHistory,
  TDHHistory,
  TDHMetrics,
} from "../../entities/ITDH";
import { useEnsAvatar } from "wagmi";
=======
import { ConsolidatedTDHMetrics, TDHMetrics } from "../../entities/ITDH";
import { useAccount } from "wagmi";
>>>>>>> 935f311e
import { FontAwesomeIcon } from "@fortawesome/react-fontawesome";
import { fetchAllPages, fetchUrl } from "../../services/6529api";
import { MANIFOLD_ENS, MUSEUM_ENS, ReservedUser } from "../../pages/[user]";
import Tippy from "@tippyjs/react";
import Tag, { TagType } from "../address/Tag";
import ConsolidationSwitch, {
  VIEW,
} from "../consolidation-switch/ConsolidationSwitch";
import Address from "../address/Address";
import UserPageDetails from "./UserPageDetails";
import NotFound from "../notFound/NotFound";
import { ENS } from "../../entities/IENS";
import DotLoader from "../dotLoader/DotLoader";

interface Props {
  user: string;
  wallets: string[];
}

const DEFAULT_BANNER_1 = getRandomColor();
const DEFAULT_BANNER_2 = getRandomColor();

const DEFAULT_PFP_1 = DEFAULT_BANNER_1;
const DEFAULT_PFP_2 = DEFAULT_BANNER_2;

export default function UserPage(props: Props) {
  const router = useRouter();
  const account = useAccount();
  const [view, setView] = useState<VIEW>(VIEW.CONSOLIDATION);

  const [ownerLinkCopied, setIsOwnerLinkCopied] = useState(false);

  const [walletOwnedLoaded, setWalletOwnedLoaded] = useState(false);
  const [consolidationOwnedLoaded, setConsolidationOwnedLoaded] =
    useState(false);
  const [ownedLoaded, setOwnedLoaded] = useState(false);

  const [ownerAddress, setOwnerAddress] = useState<`0x${string}` | undefined>(
    undefined
  );
  const [ownerENS, setOwnerENS] = useState("");

  const [ownerLinkDisplay, setOwnerLinkDisplay] = useState("");
  const [owned, setOwned] = useState<Owner[]>([]);
  const [walletOwned, setWalletOwned] = useState<Owner[]>([]);
  const [consolidationOwned, setConsolidationOwned] = useState<Owner[]>([]);

  const [walletTDH, setWalletTDH] = useState<TDHMetrics>();
  const [consolidatedTDH, setConsolidatedTDH] =
    useState<ConsolidatedTDHMetrics>();
  const [tdh, setTDH] = useState<ConsolidatedTDHMetrics | TDHMetrics>();
  const [isConsolidation, setIsConsolidation] = useState(false);
  const [userError, setUserError] = useState(false);
  const [fetchingUser, setFetchingUser] = useState(true);

<<<<<<< HEAD
  const [tdhHistory, setTdhHistory] = useState<TDHHistory>();
  const [globalTdhHistory, setGlobalTdhHistory] = useState<GlobalTDHHistory>();
  const [globalTdhRateChange, setGlobalTdhRateChange] = useState<number>();
=======
  const [ens, setEns] = useState<ENS>();
>>>>>>> 935f311e

  useEffect(() => {
    async function fetchENS() {
      let oLink = process.env.BASE_ENDPOINT
        ? process.env.BASE_ENDPOINT
        : "https://seize.io";
      if (props.user.startsWith("0x") || props.user.endsWith(".eth")) {
        const url = `${process.env.API_ENDPOINT}/api/user/${props.user}`;
        return fetchUrl(url).then((response: ENS) => {
          if (isEmptyObject(response)) {
            setUserError(true);
          }
          if (areEqualAddresses(response.wallet, SIX529_MUSEUM)) {
            setEns({
              ...MUSEUM_ENS,
              consolidation_key: response.consolidation_key,
            });
          } else if (areEqualAddresses(response.wallet, MANIFOLD)) {
            setEns({
              ...MANIFOLD_ENS,
              consolidation_key: response.consolidation_key,
            });
          } else {
            setEns(response);
          }
          setFetchingUser(false);
          const oAddress = response.wallet ? response.wallet : props.user;
          setOwnerAddress(oAddress as `0x${string}`);
          setOwnerENS(response.display ? response.display : oAddress);
          let reservedDisplay;
          if (areEqualAddresses(props.user, SIX529_MUSEUM)) {
            reservedDisplay = ReservedUser.MUSEUM;
          } else if (areEqualAddresses(props.user, MANIFOLD)) {
            reservedDisplay = ReservedUser.MANIFOLD;
          }
          setOwnerLinkDisplay(
            `${oLink}/${
              reservedDisplay
                ? reservedDisplay
                : response.display && !containsEmojis(response.display)
                ? response.display.replaceAll(" ", "-")
                : formatAddress(oAddress)
            }`
          );

          router.push(
            reservedDisplay
              ? reservedDisplay
              : response.display && !containsEmojis(response.display)
              ? response.display.replaceAll(" ", "-")
              : oAddress,
            undefined,
            {
              shallow: true,
            }
          );
        });
      } else {
        if (props.user.toUpperCase() === ReservedUser.MUSEUM.toUpperCase()) {
          setOwnerAddress(SIX529_MUSEUM);
          setOwnerENS(ReservedUser.MUSEUM);
          setOwnerLinkDisplay(`${oLink}/${ReservedUser.MUSEUM}`);
          setEns({
            ...MUSEUM_ENS,
            consolidation_key: MUSEUM_ENS.wallet,
          });
          setFetchingUser(false);
          router.push(ReservedUser.MUSEUM, undefined, {
            shallow: true,
          });
        } else if (
          props.user.toUpperCase() === ReservedUser.MANIFOLD.toUpperCase()
        ) {
          setOwnerAddress(MANIFOLD);
          setOwnerENS(ReservedUser.MANIFOLD);
          setOwnerLinkDisplay(`${oLink}/${ReservedUser.MANIFOLD}`);
          setEns({
            ...MANIFOLD_ENS,
            consolidation_key: MANIFOLD_ENS.wallet,
          });
          setFetchingUser(false);
          router.push(ReservedUser.MANIFOLD, undefined, {
            shallow: true,
          });
        } else {
          window.location.href = "/404";
        }
      }
    }

    if (router.isReady) {
      fetchENS();
    }
  }, [router.isReady]);

  useEffect(() => {
    async function fetchOwned(url: string, myowned: Owner[]) {
      return fetchUrl(url).then((response: DBResponse) => {
        if (response.next) {
          fetchOwned(response.next, [...myowned].concat(response.data));
        } else {
          const newOwned = [...myowned].concat(response.data);
          if (newOwned.length > 0) {
            const mergedOwners = newOwned.reduce(
              (accumulator: Owner[], currentOwner: Owner) => {
                const existingOwner = accumulator.find(
                  (owner) =>
                    areEqualAddresses(owner.contract, currentOwner.contract) &&
                    owner.token_id === currentOwner.token_id
                );

                if (existingOwner) {
                  existingOwner.balance += currentOwner.balance;
                } else {
                  accumulator.push(currentOwner);
                }

                return accumulator;
              },
              [] as Owner[]
            );
            setConsolidationOwned(mergedOwners);
          }
          setConsolidationOwnedLoaded(true);
        }
      });
    }

    if (consolidatedTDH) {
      if (consolidatedTDH.balance > 0) {
        const ownedUrl = `${
          process.env.API_ENDPOINT
        }/api/owners?wallet=${consolidatedTDH.wallets.join(",")}`;
        fetchOwned(ownedUrl, []);
      } else {
        setConsolidationOwnedLoaded(true);
        setWalletOwnedLoaded(true);
      }
    }
  }, [consolidatedTDH]);

  useEffect(() => {
    async function fetchOwned(url: string, myowned: Owner[]) {
      fetchAllPages(url).then((response: Owner[]) => {
        setWalletOwned(response);
        setWalletOwnedLoaded(true);
      });
    }

    if (walletTDH) {
      if (walletTDH.balance > 0) {
        const ownedUrl = `${process.env.API_ENDPOINT}/api/owners?wallet=${walletTDH.wallet}`;
        fetchOwned(ownedUrl, []);
      } else {
        setWalletOwnedLoaded(true);
      }
    }
  }, [walletTDH]);

  useEffect(() => {
    async function fetchConsolidatedTDH() {
      const url = `${process.env.API_ENDPOINT}/api/consolidated_owner_metrics/${
        ens?.consolidation_key ? ens?.consolidation_key : props.user
      }`;
      return fetchUrl(url).then((response: ConsolidatedTDHMetrics) => {
        if (response) {
          setConsolidatedTDH(response);
          if (response.wallets && response.wallets.length > 1) {
            setIsConsolidation(true);
          }
        }
      });
    }

    if (ens) {
      fetchConsolidatedTDH();
    }
  }, [ens]);

  useEffect(() => {
    async function fetchTDH() {
      const url = `${process.env.API_ENDPOINT}/api/owner_metrics/?wallet=${ownerAddress}&profile_page=true`;
      return fetchUrl(url).then((response: DBResponse) => {
        if (response && response.data.length === 1) {
          setWalletTDH(response.data[0]);
        }
      });
    }

    if (consolidatedTDH) {
      if (isConsolidation) {
        fetchTDH();
      } else {
        setWalletOwnedLoaded(true);
      }
    }
  }, [isConsolidation, consolidatedTDH]);

  useEffect(() => {
    if (view === VIEW.CONSOLIDATION || !isConsolidation) {
      setTDH(consolidatedTDH);
    } else {
      setTDH(walletTDH);
    }
  }, [view, walletTDH, consolidatedTDH]);

  useEffect(() => {
    if (walletOwnedLoaded && consolidationOwnedLoaded) {
      if (view === VIEW.CONSOLIDATION || !isConsolidation) {
        setOwned(consolidationOwned);
      } else {
        setOwned(walletOwned);
      }
      setOwnedLoaded(true);
    }
  }, [view, walletOwnedLoaded, consolidationOwnedLoaded]);

  useEffect(() => {
    let url = `${
      process.env.API_ENDPOINT
    }/api/tdh_global_history?page_size=${1}`;
    fetchUrl(url).then((response: DBResponse) => {
      const tdhH = response.data[0];
      setGlobalTdhHistory(tdhH);
      const change = (tdhH.net_boosted_tdh / tdhH.total_boosted_tdh) * 100;
      setGlobalTdhRateChange(change);
    });
  }, []);

  if (fetchingUser) {
    return (
      <Container className="pt-5 text-center">
        <Row>
          <Col>
            <h4 className="mb-0 float-none">Fetching User...</h4>
          </Col>
        </Row>
      </Container>
    );
  }

  if (userError) {
    return (
      <NotFound
        title="User Not found"
        links={[{ href: "/", display: "BACK TO HOME" }]}
      />
    );
  }

  return (
    <>
      <div
        style={{
          background: `linear-gradient(45deg, ${
            ens && ens.banner_1 ? ens.banner_1 : DEFAULT_BANNER_1
          } 0%, ${ens && ens.banner_2 ? ens.banner_2 : DEFAULT_BANNER_2} 100%)`,
        }}>
        <Container>
          <Row>
            <Col className={`${styles.banner}`}>
              <div>
                {tdh && (
                  <>
                    {(tdh.memes_cards_sets_szn1 > 0 ||
                      tdh.unique_memes > 0) && (
                      <>
                        {tdh.memes_cards_sets > 0 ? (
                          <Tag
                            type={TagType.MEME_SETS}
                            text={"Memes Sets x"}
                            value={tdh.memes_cards_sets}
                          />
                        ) : (
                          <Tag
                            type={TagType.MEMES}
                            text={"Memes x"}
                            value={tdh.unique_memes}
                            text_after={tdh.genesis > 0 ? ` (+Genesis) ` : ""}
                          />
                        )}
                      </>
                    )}
                    {tdh.memes_cards_sets_szn1 > 0 && (
                      <Tag
                        type={TagType.SZN1}
                        text={"SZN1 Sets x"}
                        value={tdh.memes_cards_sets_szn1}
                      />
<<<<<<< HEAD
                      Tweet
                    </TwitterShareButton>
                  )}
                </Col>
              </Row> */}
              {isConsolidation && (
                <Row>
                  <Col className={styles.consolidationSwitch}>
                    <ConsolidationSwitch
                      view={view}
                      onSetView={(v) => setView(v)}
                    />
                  </Col>
                </Row>
              )}
              {ownerAddress && (
                <Row>
                  <Col
                    xs={12}
                    sm={6}
                    md={5}
                    className={isConsolidation ? "pt-2" : "pt-3"}>
                    <Container className="no-padding">
                      <Row className="pb-1">
                        <Col
                          className={
                            view === VIEW.WALLET
                              ? "d-flex align-items-center"
                              : ""
                          }>
                          {ensAvatar.data && view === VIEW.WALLET && (
                            <Image
                              className={styles.avatar}
                              src={ensAvatar.data}
                              alt="opensea"
                              width={0}
                              height={0}
                            />
                          )}
                          {tdh && consolidatedTDH ? (
                            <Address
                              wallets={
                                view === VIEW.CONSOLIDATION
                                  ? consolidatedTDH.wallets
                                  : [ownerAddress]
                              }
                              display={
                                view === VIEW.CONSOLIDATION &&
                                consolidatedTDH.consolidation_display
                                  ? consolidatedTDH.consolidation_display
                                  : ownerENS
                              }
                              isUserPage={true}
                              disableLink={true}
                              viewingWallet={ownerAddress}
                            />
                          ) : (
                            <Address
                              wallets={[ownerAddress]}
                              display={ownerENS}
                              disableLink={true}
                              isUserPage={true}
                              viewingWallet={ownerAddress}
                            />
                          )}
                        </Col>
                      </Row>
                      <Row className="pt-1">
                        <Tippy
                          content={ownerLinkCopied ? "Copied" : "Copy"}
                          placement={"right"}
                          theme={"light"}
                          hideOnClick={false}>
                          <span
                            className={styles.ownerLink}
                            onClick={() => {
                              if (navigator.clipboard) {
                                navigator.clipboard.writeText(
                                  window.location.href
                                );
                              }
                              setIsOwnerLinkCopied(true);
                              setTimeout(() => {
                                setIsOwnerLinkCopied(false);
                              }, 1000);
                            }}>
                            {removeProtocol(ownerLinkDisplay)}{" "}
                            <FontAwesomeIcon
                              icon="link"
                              className={styles.ownerLinkIcon}
=======
                    )}
                    {tdh.memes_cards_sets_szn2 > 0 && (
                      <Tag
                        type={TagType.SZN2}
                        text={"SZN2 Sets x"}
                        value={tdh.memes_cards_sets_szn2}
                      />
                    )}
                    {tdh.memes_cards_sets_szn3 > 0 && (
                      <Tag
                        type={TagType.SZN3}
                        text={"SZN3 Sets x"}
                        value={tdh.memes_cards_sets_szn3}
                      />
                    )}
                    {tdh.memes_cards_sets_szn4 > 0 && (
                      <Tag
                        type={TagType.SZN4}
                        text={"SZN4 Sets x"}
                        value={tdh.memes_cards_sets_szn4}
                      />
                    )}
                    {tdh.gradients_balance > 0 && (
                      <Tag
                        type={TagType.GRADIENT}
                        text={"Gradients x"}
                        value={tdh.gradients_balance}
                      />
                    )}
                  </>
                )}
              </div>
            </Col>
          </Row>
        </Container>
      </div>
      <Container>
        {ownerAddress && (
          <>
            <Container className="no-padding">
              <Row>
                <Col className="d-flex align-items-start justify-content-between">
                  <span
                    className={`${styles.imagePlaceholder} d-flex flex-wrap gap-2 align-items-center`}>
                    {ens && ens.pfp ? (
                      <Image
                        priority
                        loading={"eager"}
                        src={ens.pfp}
                        alt={props.user}
                        width={0}
                        height={0}
                        className={styles.pfp}
                      />
                    ) : (
                      <span
                        className={styles.pfpPlaceholder}
                        style={{
                          background: `linear-gradient(45deg, ${
                            ens?.banner_1 ? ens.banner_1 : DEFAULT_PFP_1
                          } 0%, ${
                            ens?.banner_2 ? ens.banner_2 : DEFAULT_PFP_2
                          } 100%)`,
                        }}></span>
                    )}
                    {tdh && consolidatedTDH ? (
                      <span className={styles.addressContainer}>
                        {isConsolidation && (
                          <span className="mt-1">
                            <ConsolidationSwitch
                              view={view}
                              onSetView={(v) => setView(v)}
>>>>>>> 935f311e
                            />
                          </span>
                        )}
                        <span>
                          <Address
                            wallets={
                              view === VIEW.CONSOLIDATION
                                ? consolidatedTDH.wallets
                                : [ownerAddress]
                            }
                            display={
                              view === VIEW.CONSOLIDATION &&
                              consolidatedTDH.consolidation_display
                                ? consolidatedTDH.consolidation_display
                                : ownerENS
                            }
                            isUserPage={true}
                            disableLink={true}
                            viewingWallet={ownerAddress}
                          />
                        </span>
                      </span>
                    ) : (
                      <span className="d-flex flex-wrap">
                        <Address
                          wallets={[ownerAddress]}
                          display={ownerENS}
                          disableLink={true}
                          isUserPage={true}
                          viewingWallet={ownerAddress}
                        />
                      </span>
                    )}
                  </span>
                  <span className="mt-3 d-flex align-items-start gap-2">
                    {account.address &&
                      areEqualAddresses(account.address, ownerAddress) && (
                        <Tippy
                          content={"Profile Settings"}
                          delay={250}
                          placement={"left"}
                          theme={"light"}>
                          <FontAwesomeIcon
                            icon="gear"
                            className={styles.settingsIcon}
                            onClick={() =>
                              (window.location.href = `/${props.user}/settings`)
                            }
                          />
                        </Tippy>
                      )}
                  </span>
                </Col>
              </Row>
            </Container>
            <Container className="no-padding">
              <Row className="pt-3">
                <Col
                  xs={12}
                  sm={6}
                  className={`pt-2 pb-2 ${styles.tagsContainer}`}>
                  {tdh ? (
                    <Container>
                      {tdh.tdh_rank && (
                        <Row className="pt-2 pb-2">
                          <Col>
                            <Tag
                              type={TagType.RANK}
                              text={`TDH ${numberWithCommas(tdh.boosted_tdh)} ${
                                tdh.day_change
                                  ? `(${
                                      tdh.day_change > 0 ? "+" : ""
                                    }${numberWithCommas(tdh.day_change)})`
                                  : ""
                              } | Rank #${tdh.tdh_rank}`}
                            />
<<<<<<< HEAD
                          </a>
                        </Col>
                      </Row>
                    </Container>
                  </Col>
                  {tdh && tdh.balance > 0 && (
                    <>
                      <Col
                        xs={12}
                        sm={6}
                        md={4}
                        className={isConsolidation ? "pt-2" : "pt-3"}>
                        <Container className="no-padding text-right  text-xs-center">
                          {tdh.tdh_rank && (
                            <Row className="pt-1 pb-1">
                              <Col>
                                <Tag
                                  type={TagType.RANK}
                                  text={`TDH ${numberWithCommas(
                                    tdh.boosted_tdh
                                  )} | Rank #${tdh.tdh_rank}`}
                                />
                              </Col>
                            </Row>
                          )}
                          {tdhHistory && tdh.day_change && (
                            <Row className="pt-1 pb-1">
                              <Col>
                                <Tag
                                  type={TagType.RANK}
                                  text={`Daily Change ${
                                    view == VIEW.CONSOLIDATION
                                      ? `${
                                          tdhHistory.net_boosted_tdh > 0
                                            ? "+"
                                            : ""
                                        }${
                                          tdhHistory
                                            ? numberWithCommas(
                                                tdhHistory.net_boosted_tdh
                                              )
                                            : ""
                                        } | ${(
                                          (tdh.day_change / tdh.boosted_tdh) *
                                          100
                                        ).toFixed(2)}% | ${
                                          globalTdhRateChange &&
                                          (
                                            ((tdh.day_change /
                                              tdh.boosted_tdh) *
                                              100) /
                                            globalTdhRateChange
                                          ).toFixed(2)
                                        }x`
                                      : ""
                                  }`}
                                />
                              </Col>
                            </Row>
                          )}
                          <Row className="pt-2 pb-1">
=======
                          </Col>
                        </Row>
                      )}
                      {tdh.balance > 0 ? (
                        <>
                          <Row className="pt-2 pb-2">
>>>>>>> 935f311e
                            <Col>
                              <Tag
                                type={TagType.RANK}
                                text={`Total Balance x${numberWithCommas(
                                  tdh.balance
                                )} | Rank #${tdh.dense_rank_balance}`}
                              />
                            </Col>
                          </Row>
                          <Row className="pt-2 pb-2">
                            <Col>
                              <Tag
                                type={TagType.RANK}
                                text={`Unique Cards x${numberWithCommas(
                                  tdh.unique_memes + tdh.gradients_balance
                                )} | Rank #${tdh.dense_rank_unique}`}
                              />
                            </Col>
                          </Row>
<<<<<<< HEAD
                          {tdh.boost && (
                            <Row className="pt-1 pb-1">
                              <Col>
                                <Tag
                                  type={TagType.RANK}
                                  text={"Boost x"}
                                  value={tdh.boost}
                                />
                              </Col>
                            </Row>
                          )}
                        </Container>
                      </Col>
                      <Col
                        xs={12}
                        sm={6}
                        md={3}
                        className={isConsolidation ? "pt-2" : "pt-3"}>
                        <Container className="no-padding text-right text-xs-center">
                          <Row className="pt-2 pb-1">
=======
                        </>
                      ) : (
                        <>
                          <Row className="pt-2 pb-2">
                            <Col>
                              <Tag type={TagType.RANK} text={`TDH -`} />
                            </Col>
                          </Row>
                          <Row className="pt-2 pb-2">
>>>>>>> 935f311e
                            <Col>
                              <Tag
                                type={TagType.RANK}
                                text={`Total Balance -`}
                              />
                            </Col>
                          </Row>
                        </>
                      )}
                      {tdh.boost && (
                        <Row className="pt-2 pb-2">
                          <Col>
                            <Tag
                              type={TagType.RANK}
                              text={"Boost x"}
                              value={tdh.boost}
                            />
                          </Col>
                        </Row>
                      )}
                    </Container>
                  ) : (
                    <Container>
                      <Row>
                        <Col>
                          <DotLoader />
                        </Col>
                      </Row>
                    </Container>
                  )}
                </Col>
                <Col
                  xs={12}
                  sm={6}
                  className={`pt-2 pb-2 ${styles.linksContainer}`}>
                  <Row className="pb-2">
                    <Col>
                      <Tippy
                        content={ownerLinkCopied ? "Copied" : "Copy"}
                        placement={"right"}
                        theme={"light"}
                        hideOnClick={false}>
                        <span
                          className={styles.ownerLink}
                          onClick={() => {
                            if (navigator.clipboard) {
                              navigator.clipboard.writeText(
                                window.location.href
                              );
                            }
                            setIsOwnerLinkCopied(true);
                            setTimeout(() => {
                              setIsOwnerLinkCopied(false);
                            }, 1000);
                          }}>
                          {removeProtocol(ownerLinkDisplay)}{" "}
                          <FontAwesomeIcon
                            icon="link"
                            className={styles.ownerLinkIcon}
                          />
                        </span>
                      </Tippy>
                    </Col>
                  </Row>
                  <Row className="pt-2 pb-2">
                    <Col>
                      <span className="pt-3">
                        <a
                          href={`https://opensea.io/${ownerAddress}`}
                          target="_blank"
                          rel="noreferrer">
                          <Image
                            className={styles.marketplace}
                            src="/opensea.png"
                            alt="opensea"
                            width={40}
                            height={40}
                          />
                        </a>
                        <a
                          href={`https://x2y2.io/user/${ownerAddress}`}
                          target="_blank"
                          rel="noreferrer">
                          <Image
                            className={styles.marketplace}
                            src="/x2y2.png"
                            alt="x2y2"
                            width={40}
                            height={40}
                          />
                        </a>
                        {ens && ens.website && (
                          <a
                            href={
                              ens.website.startsWith("http")
                                ? ens.website
                                : `https://${ens.website}`
                            }
                            target="_blank"
                            rel="noreferrer">
                            <FontAwesomeIcon
                              icon="globe"
                              className={styles.marketplace}
                            />
                          </a>
                        )}
                      </span>
                    </Col>
                  </Row>
                </Col>
              </Row>
            </Container>
          </>
        )}
      </Container>
      <Container>
        <Row>
          <Col>
            <UserPageDetails
              ownerAddress={ownerAddress}
              owned={owned}
              view={view}
              consolidatedTDH={consolidatedTDH}
              tdh={tdh}
              isConsolidation={isConsolidation}
            />
          </Col>
        </Row>
      </Container>
    </>
  );
}<|MERGE_RESOLUTION|>--- conflicted
+++ resolved
@@ -15,18 +15,8 @@
   removeProtocol,
 } from "../../helpers/Helpers";
 import { MANIFOLD, SIX529_MUSEUM } from "../../constants";
-<<<<<<< HEAD
-import {
-  ConsolidatedTDHMetrics,
-  GlobalTDHHistory,
-  TDHHistory,
-  TDHMetrics,
-} from "../../entities/ITDH";
-import { useEnsAvatar } from "wagmi";
-=======
 import { ConsolidatedTDHMetrics, TDHMetrics } from "../../entities/ITDH";
 import { useAccount } from "wagmi";
->>>>>>> 935f311e
 import { FontAwesomeIcon } from "@fortawesome/react-fontawesome";
 import { fetchAllPages, fetchUrl } from "../../services/6529api";
 import { MANIFOLD_ENS, MUSEUM_ENS, ReservedUser } from "../../pages/[user]";
@@ -82,13 +72,7 @@
   const [userError, setUserError] = useState(false);
   const [fetchingUser, setFetchingUser] = useState(true);
 
-<<<<<<< HEAD
-  const [tdhHistory, setTdhHistory] = useState<TDHHistory>();
-  const [globalTdhHistory, setGlobalTdhHistory] = useState<GlobalTDHHistory>();
-  const [globalTdhRateChange, setGlobalTdhRateChange] = useState<number>();
-=======
   const [ens, setEns] = useState<ENS>();
->>>>>>> 935f311e
 
   useEffect(() => {
     async function fetchENS() {
@@ -306,18 +290,6 @@
     }
   }, [view, walletOwnedLoaded, consolidationOwnedLoaded]);
 
-  useEffect(() => {
-    let url = `${
-      process.env.API_ENDPOINT
-    }/api/tdh_global_history?page_size=${1}`;
-    fetchUrl(url).then((response: DBResponse) => {
-      const tdhH = response.data[0];
-      setGlobalTdhHistory(tdhH);
-      const change = (tdhH.net_boosted_tdh / tdhH.total_boosted_tdh) * 100;
-      setGlobalTdhRateChange(change);
-    });
-  }, []);
-
   if (fetchingUser) {
     return (
       <Container className="pt-5 text-center">
@@ -378,98 +350,6 @@
                         text={"SZN1 Sets x"}
                         value={tdh.memes_cards_sets_szn1}
                       />
-<<<<<<< HEAD
-                      Tweet
-                    </TwitterShareButton>
-                  )}
-                </Col>
-              </Row> */}
-              {isConsolidation && (
-                <Row>
-                  <Col className={styles.consolidationSwitch}>
-                    <ConsolidationSwitch
-                      view={view}
-                      onSetView={(v) => setView(v)}
-                    />
-                  </Col>
-                </Row>
-              )}
-              {ownerAddress && (
-                <Row>
-                  <Col
-                    xs={12}
-                    sm={6}
-                    md={5}
-                    className={isConsolidation ? "pt-2" : "pt-3"}>
-                    <Container className="no-padding">
-                      <Row className="pb-1">
-                        <Col
-                          className={
-                            view === VIEW.WALLET
-                              ? "d-flex align-items-center"
-                              : ""
-                          }>
-                          {ensAvatar.data && view === VIEW.WALLET && (
-                            <Image
-                              className={styles.avatar}
-                              src={ensAvatar.data}
-                              alt="opensea"
-                              width={0}
-                              height={0}
-                            />
-                          )}
-                          {tdh && consolidatedTDH ? (
-                            <Address
-                              wallets={
-                                view === VIEW.CONSOLIDATION
-                                  ? consolidatedTDH.wallets
-                                  : [ownerAddress]
-                              }
-                              display={
-                                view === VIEW.CONSOLIDATION &&
-                                consolidatedTDH.consolidation_display
-                                  ? consolidatedTDH.consolidation_display
-                                  : ownerENS
-                              }
-                              isUserPage={true}
-                              disableLink={true}
-                              viewingWallet={ownerAddress}
-                            />
-                          ) : (
-                            <Address
-                              wallets={[ownerAddress]}
-                              display={ownerENS}
-                              disableLink={true}
-                              isUserPage={true}
-                              viewingWallet={ownerAddress}
-                            />
-                          )}
-                        </Col>
-                      </Row>
-                      <Row className="pt-1">
-                        <Tippy
-                          content={ownerLinkCopied ? "Copied" : "Copy"}
-                          placement={"right"}
-                          theme={"light"}
-                          hideOnClick={false}>
-                          <span
-                            className={styles.ownerLink}
-                            onClick={() => {
-                              if (navigator.clipboard) {
-                                navigator.clipboard.writeText(
-                                  window.location.href
-                                );
-                              }
-                              setIsOwnerLinkCopied(true);
-                              setTimeout(() => {
-                                setIsOwnerLinkCopied(false);
-                              }, 1000);
-                            }}>
-                            {removeProtocol(ownerLinkDisplay)}{" "}
-                            <FontAwesomeIcon
-                              icon="link"
-                              className={styles.ownerLinkIcon}
-=======
                     )}
                     {tdh.memes_cards_sets_szn2 > 0 && (
                       <Tag
@@ -542,7 +422,6 @@
                             <ConsolidationSwitch
                               view={view}
                               onSetView={(v) => setView(v)}
->>>>>>> 935f311e
                             />
                           </span>
                         )}
@@ -619,76 +498,12 @@
                                   : ""
                               } | Rank #${tdh.tdh_rank}`}
                             />
-<<<<<<< HEAD
-                          </a>
-                        </Col>
-                      </Row>
-                    </Container>
-                  </Col>
-                  {tdh && tdh.balance > 0 && (
-                    <>
-                      <Col
-                        xs={12}
-                        sm={6}
-                        md={4}
-                        className={isConsolidation ? "pt-2" : "pt-3"}>
-                        <Container className="no-padding text-right  text-xs-center">
-                          {tdh.tdh_rank && (
-                            <Row className="pt-1 pb-1">
-                              <Col>
-                                <Tag
-                                  type={TagType.RANK}
-                                  text={`TDH ${numberWithCommas(
-                                    tdh.boosted_tdh
-                                  )} | Rank #${tdh.tdh_rank}`}
-                                />
-                              </Col>
-                            </Row>
-                          )}
-                          {tdhHistory && tdh.day_change && (
-                            <Row className="pt-1 pb-1">
-                              <Col>
-                                <Tag
-                                  type={TagType.RANK}
-                                  text={`Daily Change ${
-                                    view == VIEW.CONSOLIDATION
-                                      ? `${
-                                          tdhHistory.net_boosted_tdh > 0
-                                            ? "+"
-                                            : ""
-                                        }${
-                                          tdhHistory
-                                            ? numberWithCommas(
-                                                tdhHistory.net_boosted_tdh
-                                              )
-                                            : ""
-                                        } | ${(
-                                          (tdh.day_change / tdh.boosted_tdh) *
-                                          100
-                                        ).toFixed(2)}% | ${
-                                          globalTdhRateChange &&
-                                          (
-                                            ((tdh.day_change /
-                                              tdh.boosted_tdh) *
-                                              100) /
-                                            globalTdhRateChange
-                                          ).toFixed(2)
-                                        }x`
-                                      : ""
-                                  }`}
-                                />
-                              </Col>
-                            </Row>
-                          )}
-                          <Row className="pt-2 pb-1">
-=======
                           </Col>
                         </Row>
                       )}
                       {tdh.balance > 0 ? (
                         <>
                           <Row className="pt-2 pb-2">
->>>>>>> 935f311e
                             <Col>
                               <Tag
                                 type={TagType.RANK}
@@ -708,28 +523,6 @@
                               />
                             </Col>
                           </Row>
-<<<<<<< HEAD
-                          {tdh.boost && (
-                            <Row className="pt-1 pb-1">
-                              <Col>
-                                <Tag
-                                  type={TagType.RANK}
-                                  text={"Boost x"}
-                                  value={tdh.boost}
-                                />
-                              </Col>
-                            </Row>
-                          )}
-                        </Container>
-                      </Col>
-                      <Col
-                        xs={12}
-                        sm={6}
-                        md={3}
-                        className={isConsolidation ? "pt-2" : "pt-3"}>
-                        <Container className="no-padding text-right text-xs-center">
-                          <Row className="pt-2 pb-1">
-=======
                         </>
                       ) : (
                         <>
@@ -739,7 +532,6 @@
                             </Col>
                           </Row>
                           <Row className="pt-2 pb-2">
->>>>>>> 935f311e
                             <Col>
                               <Tag
                                 type={TagType.RANK}
