--- conflicted
+++ resolved
@@ -282,461 +282,6 @@
     }
   }, [view, walletOwnedLoaded, consolidationOwnedLoaded]);
 
-<<<<<<< HEAD
-=======
-  useEffect(() => {
-    setActivityPage(1);
-    setDistributionsPage(1);
-  }, [view]);
-
-  useEffect(() => {
-    let url = `${process.env.API_ENDPOINT}/api/transactions?contract=${MEMES_CONTRACT}&wallet=${ownerAddress}&page_size=${ACTIVITY_PAGE_SIZE}&page=${activityPage}`;
-    if (view == VIEW.CONSOLIDATION && consolidatedTDH) {
-      url = `${
-        process.env.API_ENDPOINT
-      }/api/transactions?contract=${MEMES_CONTRACT}&wallet=${consolidatedTDH.wallets.join(
-        ","
-      )}&page_size=${ACTIVITY_PAGE_SIZE}&page=${activityPage}`;
-    }
-    if (ownerAddress && router.isReady) {
-      switch (activityTypeFilter) {
-        case TypeFilter.SALES:
-          url += `&filter=sales`;
-          break;
-        case TypeFilter.TRANSFERS:
-          url += `&filter=transfers`;
-          break;
-        case TypeFilter.AIRDROPS:
-          url += `&filter=airdrops`;
-          break;
-        case TypeFilter.MINTS:
-          url += `&filter=mints`;
-          break;
-        case TypeFilter.BURNS:
-          url += `&filter=burns`;
-          break;
-      }
-      fetchUrl(url).then((response: DBResponse) => {
-        setActivityTotalResults(response.count);
-        setActivity(response.data);
-      });
-    }
-  }, [activityPage, ownerAddress, router.isReady, activityTypeFilter, view]);
-
-  useEffect(() => {
-    let url = `${process.env.API_ENDPOINT}/api/distributions?wallet=${ownerAddress}&page_size=${DISTRIBUTIONS_PAGE_SIZE}&page=${distributionsPage}`;
-    if (view == VIEW.CONSOLIDATION && consolidatedTDH) {
-      url = url = `${
-        process.env.API_ENDPOINT
-      }/api/distributions?wallet=${consolidatedTDH.wallets.join(
-        ","
-      )}&page_size=${DISTRIBUTIONS_PAGE_SIZE}&page=${distributionsPage}`;
-    }
-    if (ownerAddress && router.isReady) {
-      fetchUrl(url).then((response: DBResponse) => {
-        setDistributionsTotalResults(response.count);
-        setDistributions(response.data);
-      });
-    }
-  }, [distributionsPage, ownerAddress, router.isReady, view]);
-
-  useEffect(() => {
-    if (sort && sortDir) {
-      if (sort == Sort.ID) {
-        if (sortDir == SortDirection.ASC) {
-          setNfts(
-            [...nfts].sort((a, b) => {
-              if (a.contract > b.contract) {
-                return 1;
-              } else if (a.contract < b.contract) {
-                return -1;
-              } else {
-                return a.id > b.id ? 1 : -1;
-              }
-            })
-          );
-        } else {
-          setNfts(
-            [...nfts].sort((a, b) => {
-              if (a.contract > b.contract) {
-                return 1;
-              } else if (a.contract < b.contract) {
-                return -1;
-              } else {
-                return a.id > b.id ? -1 : 1;
-              }
-            })
-          );
-        }
-      }
-      if (sort == Sort.TDH) {
-        if (sortDir == SortDirection.ASC) {
-          setNfts(
-            [...nfts].sort((a, b) => {
-              let atdh;
-              let btdh;
-
-              const aBalance = getBalance(a);
-              const bBalance = getBalance(b);
-
-              if (areEqualAddresses(a.contract, MEMES_CONTRACT)) {
-                atdh = tdh?.memes.find((m) => m.id == a.id)?.tdh;
-              } else if (areEqualAddresses(a.contract, GRADIENT_CONTRACT)) {
-                atdh = tdh?.gradients.find((m) => m.id == a.id)?.tdh;
-              }
-              if (areEqualAddresses(b.contract, MEMES_CONTRACT)) {
-                btdh = tdh?.memes.find((m) => m.id == b.id)?.tdh;
-              } else if (areEqualAddresses(b.contract, GRADIENT_CONTRACT)) {
-                btdh = tdh?.gradients.find((m) => m.id == b.id)?.tdh;
-              }
-
-              if (aBalance > 0 && !atdh) {
-                atdh = 0;
-              }
-              if (bBalance > 0 && !btdh) {
-                btdh = 0;
-              }
-
-              if (atdh != undefined && btdh != undefined) {
-                if (atdh > btdh) {
-                  return 1;
-                } else if (atdh < btdh) {
-                  return -1;
-                } else {
-                  return a.id > b.id ? 1 : -1;
-                }
-              } else {
-                return aBalance > bBalance ? -1 : 1;
-              }
-            })
-          );
-        } else {
-          setNfts(
-            [...nfts].sort((a, b) => {
-              let atdh;
-              let btdh;
-
-              const aBalance = getBalance(a);
-              const bBalance = getBalance(b);
-
-              if (areEqualAddresses(a.contract, MEMES_CONTRACT)) {
-                atdh = tdh?.memes.find((m) => m.id == a.id)?.tdh;
-              } else if (areEqualAddresses(a.contract, GRADIENT_CONTRACT)) {
-                atdh = tdh?.gradients.find((m) => m.id == a.id)?.tdh;
-              }
-              if (areEqualAddresses(b.contract, MEMES_CONTRACT)) {
-                btdh = tdh?.memes.find((m) => m.id == b.id)?.tdh;
-              } else if (areEqualAddresses(b.contract, GRADIENT_CONTRACT)) {
-                btdh = tdh?.gradients.find((m) => m.id == b.id)?.tdh;
-              }
-
-              if (aBalance > 0 && !atdh) {
-                atdh = 0;
-              }
-              if (bBalance > 0 && !btdh) {
-                btdh = 0;
-              }
-              if (atdh && btdh) {
-                if (atdh > btdh) {
-                  return -1;
-                } else if (atdh < btdh) {
-                  return 1;
-                } else {
-                  return a.id > b.id ? 1 : -1;
-                }
-              } else {
-                return aBalance > bBalance ? -1 : 1;
-              }
-            })
-          );
-        }
-      }
-      if (sort == Sort.RANK) {
-        if (sortDir == SortDirection.ASC) {
-          setNfts(
-            [...nfts].sort((a, b) => {
-              let atdh;
-              let btdh;
-
-              const aBalance = getBalance(a);
-              const bBalance = getBalance(b);
-
-              if (areEqualAddresses(a.contract, MEMES_CONTRACT)) {
-                atdh = tdh?.memes_ranks.find((m) => m.id == a.id)?.rank;
-              } else if (areEqualAddresses(a.contract, GRADIENT_CONTRACT)) {
-                atdh = tdh?.gradients_ranks.find((m) => m.id == a.id)?.rank;
-              }
-              if (areEqualAddresses(b.contract, MEMES_CONTRACT)) {
-                btdh = tdh?.memes_ranks.find((m) => m.id == b.id)?.rank;
-              } else if (areEqualAddresses(b.contract, GRADIENT_CONTRACT)) {
-                btdh = tdh?.gradients_ranks.find((m) => m.id == b.id)?.rank;
-              }
-
-              if (aBalance > 0 && !atdh) {
-                atdh = 0;
-              }
-              if (bBalance > 0 && !btdh) {
-                btdh = 0;
-              }
-
-              if (atdh != undefined && btdh != undefined) {
-                if (atdh > btdh) {
-                  return 1;
-                } else if (atdh < btdh) {
-                  return -1;
-                } else {
-                  return a.id > b.id ? 1 : -1;
-                }
-              } else {
-                return aBalance > bBalance ? -1 : 1;
-              }
-            })
-          );
-        } else {
-          setNfts(
-            [...nfts].sort((a, b) => {
-              let atdh;
-              let btdh;
-
-              const aBalance = getBalance(a);
-              const bBalance = getBalance(b);
-
-              if (areEqualAddresses(a.contract, MEMES_CONTRACT)) {
-                atdh = tdh?.memes_ranks.find((m) => m.id == a.id)?.rank;
-              } else if (areEqualAddresses(a.contract, GRADIENT_CONTRACT)) {
-                atdh = tdh?.gradients_ranks.find((m) => m.id == a.id)?.rank;
-              }
-              if (areEqualAddresses(b.contract, MEMES_CONTRACT)) {
-                btdh = tdh?.memes_ranks.find((m) => m.id == b.id)?.rank;
-              } else if (areEqualAddresses(b.contract, GRADIENT_CONTRACT)) {
-                btdh = tdh?.gradients_ranks.find((m) => m.id == b.id)?.rank;
-              }
-
-              if (aBalance > 0 && !atdh) {
-                atdh = 0;
-              }
-              if (bBalance > 0 && !btdh) {
-                btdh = 0;
-              }
-              if (atdh && btdh) {
-                if (atdh > btdh) {
-                  return -1;
-                } else if (atdh < btdh) {
-                  return 1;
-                } else {
-                  return a.id > b.id ? 1 : -1;
-                }
-              } else {
-                return aBalance > bBalance ? -1 : 1;
-              }
-            })
-          );
-        }
-      }
-    }
-  }, [
-    sortDir,
-    sort,
-    hideMemes,
-    hideGradients,
-    hideSeized,
-    hideNonSeized,
-    nftsLoaded,
-  ]);
-
-  function filterNft(nft: NFT) {
-    const nftbalance = getBalance(nft);
-
-    const isMemes = isMemesContract(nft.contract);
-    const isGradients = isGradientsContract(nft.contract);
-
-    if (nftbalance > 0 && hideSeized) {
-      return;
-    }
-    if (nftbalance == 0 && (hideNonSeized || isGradients)) {
-      return;
-    }
-    if (nftbalance > 0 && isGradients && hideGradients) {
-      return;
-    }
-    if (nftbalance > 0 && isMemes && hideMemes) {
-      return;
-    }
-
-    const season = nftMetas.find((a) => a.id == nft.id)?.season;
-    if (selectedSeason != 0 && selectedSeason != season) {
-      return;
-    }
-
-    return nft;
-  }
-
-  function printNft(nft: NFT) {
-    let nfttdh;
-    let nftrank;
-    const nftbalance = getBalance(nft);
-
-    const isMemes = isMemesContract(nft.contract);
-    const isGradients = isGradientsContract(nft.contract);
-
-    if (isMemes && tdh?.memes) {
-      nfttdh = tdh?.memes.find((m) => m.id == nft.id)?.tdh;
-      nftrank = tdh?.memes_ranks.find((g) => g.id == nft.id)?.rank;
-    } else if (isGradients && tdh?.gradients) {
-      nfttdh = tdh?.gradients.find((m) => m.id == nft.id)?.tdh;
-      nftrank = tdh?.gradients_ranks.find((g) => g.id == nft.id)?.rank;
-    }
-
-    return (
-      <Col
-        key={`${nft.contract}-${nft.id}`}
-        className="pt-3 pb-3"
-        xs={{ span: 6 }}
-        sm={{ span: 4 }}
-        md={{ span: 3 }}
-        lg={{ span: 3 }}>
-        <Container fluid className="no-padding">
-          <Row>
-            <a
-              className={styles.nftImagePadding}
-              href={`/${
-                areEqualAddresses(nft.contract, MEMES_CONTRACT)
-                  ? "the-memes"
-                  : "6529-gradient"
-              }/${nft.id}`}>
-              <NFTImage
-                nft={nft}
-                animation={false}
-                height={300}
-                balance={nftbalance}
-                showOwned={
-                  areEqualAddresses(nft.contract, GRADIENT_CONTRACT) &&
-                  nftbalance > 0
-                    ? true
-                    : false
-                }
-                showThumbnail={true}
-                showUnseized={true}
-              />
-            </a>
-          </Row>
-          <Row>
-            <Col className="text-center pt-2">
-              <a
-                href={`/${
-                  areEqualAddresses(nft.contract, MEMES_CONTRACT)
-                    ? "the-memes"
-                    : "6529-gradient"
-                }/${nft.id}`}>
-                {areEqualAddresses(nft.contract, MEMES_CONTRACT)
-                  ? `#${nft.id} - ${nft.name}`
-                  : nft.name}
-              </a>
-            </Col>
-          </Row>
-          {nfttdh && nftrank && (
-            <Row>
-              <Col className="text-center pt-2">
-                TDH: {numberWithCommas(Math.round(nfttdh))} | Rank #{nftrank}
-              </Col>
-            </Row>
-          )}
-          {!nfttdh && !nftrank && nftbalance > 0 && (
-            <Row>
-              <Col className="text-center pt-2">TDH: 0 | Rank N/A</Col>
-            </Row>
-          )}
-        </Container>
-      </Col>
-    );
-  }
-
-  function printNfts() {
-    const mynfts = [...nfts].filter((n) => filterNft(n));
-    if (mynfts.length == 0) {
-      return (
-        <Row className="pt-2">
-          <Col>
-            <Image
-              width="0"
-              height="0"
-              style={{ height: "auto", width: "100px" }}
-              src="/SummerGlasses.svg"
-              alt="SummerGlasses"
-            />{" "}
-            Nothing here yet
-          </Col>
-        </Row>
-      );
-    }
-    return <Row className="pt-2">{mynfts.map((nft) => printNft(nft))}</Row>;
-  }
-
-  function printUserControls() {
-    return (
-      <Row className="pt-3">
-        <Col>
-          <Form.Check
-            type="radio"
-            name="hide"
-            checked={!hideSeized && !hideNonSeized}
-            className={`${styles.seizedToggle}`}
-            label={`All`}
-            onChange={() => {
-              setHideSeized(false);
-              setHideNonSeized(false);
-            }}
-          />
-          <Form.Check
-            type="radio"
-            checked={!hideSeized && hideNonSeized}
-            className={`${styles.seizedToggle}`}
-            name="hide"
-            label={`Seized`}
-            onChange={() => {
-              setHideSeized(false);
-              setHideNonSeized(true);
-            }}
-          />
-          <Form.Check
-            type="radio"
-            checked={hideSeized && !hideNonSeized}
-            className={`${styles.seizedToggle}`}
-            name="hide"
-            label={`Unseized`}
-            onChange={() => {
-              setHideSeized(true);
-              setHideNonSeized(false);
-            }}
-          />
-          {tdh && tdh?.memes_balance > 0 && tdh?.gradients_balance > 0 && (
-            <>
-              <Form.Check
-                type="switch"
-                className={`${styles.seizedToggle}`}
-                label={`Hide Gradients`}
-                checked={hideGradients}
-                onChange={() => {
-                  setHideGradients(!hideGradients);
-                }}
-              />
-              <Form.Check
-                type="switch"
-                className={`${styles.seizedToggle}`}
-                label={`Hide Memes`}
-                checked={hideMemes}
-                onChange={() => {
-                  setHideMemes(!hideMemes);
-                }}
-              />
-            </>
-          )}
-        </Col>
-      </Row>
-    );
-  }
-
->>>>>>> 141575e1
   if (fetchingUser) {
     return (
       <Container className="pt-5 text-center">
@@ -1053,7 +598,6 @@
                 </Row>
               )}
             </Container>
-<<<<<<< HEAD
             <UserPageOverview tdh={tdh} />
             {walletOwnedLoaded && consolidationOwnedLoaded && (
               <UserPageDetails
@@ -1065,1127 +609,6 @@
                 isConsolidation={isConsolidation}
               />
             )}
-=======
-            <Container className="pt-5 pb-3">
-              {tdh && tdh.balance > 0 && (
-                <Row>
-                  <Accordion alwaysOpen className={styles.userPageAccordion}>
-                    <Accordion.Item
-                      className={styles.userPageAccordionItem}
-                      eventKey={"0"}>
-                      <Accordion.Header>Cards Collected</Accordion.Header>
-                      <Accordion.Body
-                        className={styles.primaryTableScrollContainer}>
-                        <Table className={styles.primaryTable}>
-                          <tbody>
-                            <tr>
-                              <td></td>
-                              <td>
-                                <b>Total</b>
-                              </td>
-                              <td>
-                                <b>Memes</b>
-                              </td>
-                              <td>
-                                <b>SZN1</b>
-                              </td>
-                              <td>
-                                <b>SZN2</b>
-                              </td>
-                              <td>
-                                <b>SZN3</b>
-                              </td>
-                              <td>
-                                <b>SZN4</b>
-                              </td>
-                              <td>
-                                <b>6529 Gradient</b>
-                              </td>
-                            </tr>
-                            <tr className={styles.primaryTableGap}></tr>
-                            <tr>
-                              <td>
-                                <b>All Cards</b>
-                              </td>
-                              <td>
-                                x
-                                {numberWithCommas(
-                                  tdh.memes_balance + tdh.gradients_balance
-                                )}
-                              </td>
-                              <td>
-                                {tdh.memes_balance > 0
-                                  ? `x${numberWithCommas(tdh.memes_balance)}`
-                                  : "-"}
-                              </td>
-                              <td>
-                                {tdh.memes_balance_season1 > 0
-                                  ? `x${numberWithCommas(
-                                      tdh.memes_balance_season1
-                                    )}`
-                                  : "-"}
-                              </td>
-                              <td>
-                                {tdh.memes_balance_season2 > 0
-                                  ? `x${numberWithCommas(
-                                      tdh.memes_balance_season2
-                                    )}`
-                                  : "-"}
-                              </td>
-                              <td>
-                                {tdh.memes_balance_season3 > 0
-                                  ? `x${numberWithCommas(
-                                      tdh.memes_balance_season3
-                                    )}`
-                                  : "-"}
-                              </td>
-                              <td>
-                                {tdh.memes_balance_season4 > 0
-                                  ? `x${numberWithCommas(
-                                      tdh.memes_balance_season4
-                                    )}`
-                                  : "-"}
-                              </td>
-                              <td>
-                                {tdh.gradients_balance > 0
-                                  ? `x${numberWithCommas(
-                                      tdh.gradients_balance
-                                    )}`
-                                  : "-"}
-                              </td>
-                            </tr>
-                            <tr>
-                              <td>
-                                <b>Rank</b>
-                              </td>
-                              <td>
-                                #{numberWithCommas(tdh.dense_rank_balance)}
-                                {tdh.dense_rank_balance__ties > 1 && ` (tie)`}
-                              </td>
-                              <td>
-                                {tdh.memes_balance > 0
-                                  ? `#${numberWithCommas(
-                                      tdh.dense_rank_balance_memes
-                                    )}${
-                                      tdh.dense_rank_balance_memes__ties > 1
-                                        ? ` (tie)`
-                                        : ""
-                                    }`
-                                  : "-"}
-                              </td>
-                              <td>
-                                {tdh.memes_balance_season1 > 0
-                                  ? `#${numberWithCommas(
-                                      tdh.dense_rank_balance_memes_season1
-                                    )}${
-                                      tdh.dense_rank_balance_memes_season1__ties >
-                                      1
-                                        ? ` (tie)`
-                                        : ""
-                                    }`
-                                  : "-"}
-                              </td>
-                              <td>
-                                {tdh.memes_balance_season2 > 0
-                                  ? `#${numberWithCommas(
-                                      tdh.dense_rank_balance_memes_season2
-                                    )}${
-                                      tdh.dense_rank_balance_memes_season2__ties >
-                                      1
-                                        ? ` (tie)`
-                                        : ""
-                                    }`
-                                  : "-"}
-                              </td>
-                              <td>
-                                {tdh.memes_balance_season3 > 0
-                                  ? `#${numberWithCommas(
-                                      tdh.dense_rank_balance_memes_season3
-                                    )}${
-                                      tdh.dense_rank_balance_memes_season3__ties >
-                                      1
-                                        ? ` (tie)`
-                                        : ""
-                                    }`
-                                  : "-"}
-                              </td>
-                              <td>
-                                {tdh.memes_balance_season4 > 0
-                                  ? `#${numberWithCommas(
-                                      tdh.dense_rank_balance_memes_season4
-                                    )}${
-                                      tdh.dense_rank_balance_memes_season4__ties >
-                                      1
-                                        ? ` (tie)`
-                                        : ""
-                                    }`
-                                  : "-"}
-                              </td>
-                              <td>
-                                {tdh.gradients_balance > 0
-                                  ? `#${numberWithCommas(
-                                      tdh.dense_rank_balance_gradients
-                                    )}${
-                                      tdh.dense_rank_balance_gradients__ties > 1
-                                        ? ` (tie)`
-                                        : ""
-                                    }`
-                                  : "-"}
-                              </td>
-                            </tr>
-                            <tr className={styles.primaryTableGap}></tr>
-                            <tr>
-                              <td>
-                                <b>Unique Cards</b>
-                              </td>
-                              <td>
-                                x
-                                {numberWithCommas(
-                                  tdh.unique_memes + tdh.gradients_balance
-                                )}
-                              </td>
-                              <td>
-                                {tdh.unique_memes > 0
-                                  ? `x${numberWithCommas(tdh.unique_memes)}`
-                                  : "-"}
-                              </td>
-                              <td>
-                                {tdh.unique_memes_szn1 > 0
-                                  ? `x${numberWithCommas(
-                                      tdh.unique_memes_szn1
-                                    )}`
-                                  : "-"}
-                              </td>
-                              <td>
-                                {tdh.unique_memes_szn2 > 0
-                                  ? `x${numberWithCommas(
-                                      tdh.unique_memes_szn2
-                                    )}`
-                                  : "-"}
-                              </td>
-                              <td>
-                                {tdh.unique_memes_szn3 > 0
-                                  ? `x${numberWithCommas(
-                                      tdh.unique_memes_szn3
-                                    )}`
-                                  : "-"}
-                              </td>
-                              <td>
-                                {tdh.unique_memes_szn4 > 0
-                                  ? `x${numberWithCommas(
-                                      tdh.unique_memes_szn4
-                                    )}`
-                                  : "-"}
-                              </td>
-                              <td>
-                                {tdh.gradients_balance > 0
-                                  ? `x${numberWithCommas(
-                                      tdh.gradients_balance
-                                    )}`
-                                  : "-"}
-                              </td>
-                            </tr>
-                            <tr>
-                              <td>
-                                <b>Rank</b>
-                              </td>
-                              <td>
-                                #{numberWithCommas(tdh.dense_rank_unique)}
-                                {tdh.dense_rank_unique__ties > 1 && ` (tie)`}
-                              </td>
-                              <td>
-                                {tdh.memes_balance > 0
-                                  ? `#${numberWithCommas(
-                                      tdh.dense_rank_unique_memes
-                                    )}${
-                                      tdh.dense_rank_unique_memes__ties > 1
-                                        ? ` (tie)`
-                                        : ""
-                                    }`
-                                  : "-"}
-                              </td>
-                              <td>
-                                {tdh.memes_balance_season1 > 0
-                                  ? `#${numberWithCommas(
-                                      tdh.dense_rank_unique_memes_season1
-                                    )}${
-                                      tdh.dense_rank_unique_memes_season1__ties >
-                                      1
-                                        ? ` (tie)`
-                                        : ""
-                                    }`
-                                  : "-"}
-                              </td>
-                              <td>
-                                {tdh.memes_balance_season2 > 0
-                                  ? `#${numberWithCommas(
-                                      tdh.dense_rank_unique_memes_season2
-                                    )}${
-                                      tdh.dense_rank_unique_memes_season2__ties >
-                                      1
-                                        ? ` (tie)`
-                                        : ""
-                                    }`
-                                  : "-"}
-                              </td>
-                              <td>
-                                {tdh.memes_balance_season3 > 0
-                                  ? `#${numberWithCommas(
-                                      tdh.dense_rank_unique_memes_season3
-                                    )}${
-                                      tdh.dense_rank_unique_memes_season3__ties >
-                                      1
-                                        ? ` (tie)`
-                                        : ""
-                                    }`
-                                  : "-"}
-                              </td>
-                              <td>
-                                {tdh.memes_balance_season4 > 0
-                                  ? `#${numberWithCommas(
-                                      tdh.dense_rank_unique_memes_season4
-                                    )}${
-                                      tdh.dense_rank_unique_memes_season4__ties >
-                                      1
-                                        ? ` (tie)`
-                                        : ""
-                                    }`
-                                  : "-"}
-                              </td>
-                              <td>
-                                {tdh.gradients_balance > 0
-                                  ? `#${numberWithCommas(
-                                      tdh.dense_rank_balance_gradients
-                                    )}${
-                                      tdh.dense_rank_balance_gradients__ties > 1
-                                        ? ` (tie)`
-                                        : ""
-                                    }`
-                                  : "-"}
-                              </td>
-                            </tr>
-                            <tr className={styles.primaryTableGap}></tr>
-                            <tr>
-                              <td>
-                                <b>TDH</b>
-                              </td>
-                              <td>{numberWithCommas(tdh.boosted_tdh)}</td>
-                              <td>
-                                {numberWithCommas(
-                                  Math.round(tdh.boosted_memes_tdh)
-                                )}
-                              </td>
-                              <td>
-                                {numberWithCommas(
-                                  Math.round(tdh.boosted_memes_tdh_season1)
-                                )}
-                              </td>
-                              <td>
-                                {numberWithCommas(
-                                  Math.round(tdh.boosted_memes_tdh_season2)
-                                )}
-                              </td>
-                              <td>
-                                {numberWithCommas(
-                                  Math.round(tdh.boosted_memes_tdh_season3)
-                                )}
-                              </td>
-                              <td>
-                                {numberWithCommas(
-                                  Math.round(tdh.boosted_memes_tdh_season4)
-                                )}
-                              </td>
-                              <td>
-                                {numberWithCommas(
-                                  Math.round(tdh.boosted_gradients_tdh)
-                                )}
-                              </td>
-                            </tr>
-                            <tr>
-                              <td>
-                                <b>Rank</b>
-                              </td>
-                              <td>
-                                {tdh.tdh_rank > 0
-                                  ? `#${numberWithCommas(tdh.tdh_rank)}`
-                                  : "-"}
-                              </td>
-                              <td>
-                                {tdh.tdh_rank_memes > 0
-                                  ? `#${numberWithCommas(tdh.tdh_rank_memes)}`
-                                  : "-"}
-                              </td>
-                              <td>
-                                {tdh.tdh_rank_memes_szn1 > 0
-                                  ? `#${numberWithCommas(
-                                      tdh.tdh_rank_memes_szn1
-                                    )}`
-                                  : "-"}
-                              </td>
-                              <td>
-                                {tdh.tdh_rank_memes_szn2 > 0
-                                  ? `#${numberWithCommas(
-                                      tdh.tdh_rank_memes_szn2
-                                    )}`
-                                  : "-"}
-                              </td>
-                              <td>
-                                {tdh.tdh_rank_memes_szn3 > 0
-                                  ? `#${numberWithCommas(
-                                      tdh.tdh_rank_memes_szn3
-                                    )}`
-                                  : "-"}
-                              </td>
-                              <td>
-                                {tdh.tdh_rank_memes_szn4 > 0
-                                  ? `#${numberWithCommas(
-                                      tdh.tdh_rank_memes_szn4
-                                    )}`
-                                  : "-"}
-                              </td>
-                              <td>
-                                {tdh.tdh_rank_gradients > 0
-                                  ? `#${numberWithCommas(
-                                      tdh.tdh_rank_gradients
-                                    )}`
-                                  : "-"}
-                              </td>
-                            </tr>
-                          </tbody>
-                        </Table>
-                      </Accordion.Body>
-                    </Accordion.Item>
-                  </Accordion>
-                </Row>
-              )}
-              {tdh && (
-                <Row>
-                  <Accordion alwaysOpen className={styles.userPageAccordion}>
-                    <Accordion.Item
-                      className={`${styles.userPageAccordionItem} mt-4`}
-                      eventKey={"1"}>
-                      <Accordion.Header>Activity Overview</Accordion.Header>
-                      <Accordion.Body
-                        className={styles.primaryTableScrollContainer}>
-                        <Table className={styles.primaryTableActivity}>
-                          <tbody>
-                            <tr>
-                              <td></td>
-                              <td>
-                                <b>Total</b>
-                              </td>
-                              <td>
-                                <b>Memes</b>
-                              </td>
-                              <td>
-                                <b>SZN1</b>
-                              </td>
-                              <td>
-                                <b>SZN2</b>
-                              </td>
-                              <td>
-                                <b>SZN3</b>
-                              </td>
-                              <td>
-                                <b>SZN4</b>
-                              </td>
-                              <td>
-                                <b>6529 Gradient</b>
-                              </td>
-                            </tr>
-                            <tr className={styles.primaryTableGap}></tr>
-                            <tr>
-                              <td>
-                                <b>Transfers In</b>
-                              </td>
-                              <td>
-                                {tdh.transfers_in > 0
-                                  ? `x${numberWithCommas(tdh.transfers_in)}`
-                                  : "-"}
-                              </td>
-                              <td>
-                                {tdh.transfers_in_memes > 0
-                                  ? `x${numberWithCommas(
-                                      tdh.transfers_in_memes
-                                    )}`
-                                  : "-"}
-                              </td>
-                              <td>
-                                {tdh.transfers_in_memes_season1 > 0
-                                  ? `x${numberWithCommas(
-                                      tdh.transfers_in_memes_season1
-                                    )}`
-                                  : "-"}
-                              </td>
-                              <td>
-                                {tdh.transfers_in_memes_season2 > 0
-                                  ? `x${numberWithCommas(
-                                      tdh.transfers_in_memes_season2
-                                    )}`
-                                  : "-"}
-                              </td>
-                              <td>
-                                {tdh.transfers_in_memes_season3 > 0
-                                  ? `x${numberWithCommas(
-                                      tdh.transfers_in_memes_season3
-                                    )}`
-                                  : "-"}
-                              </td>
-                              <td>
-                                {tdh.transfers_in_memes_season4 > 0
-                                  ? `x${numberWithCommas(
-                                      tdh.transfers_in_memes_season4
-                                    )}`
-                                  : "-"}
-                              </td>
-                              <td>
-                                {tdh.transfers_in_gradients > 0
-                                  ? `x${numberWithCommas(
-                                      tdh.transfers_in_gradients
-                                    )}`
-                                  : "-"}
-                              </td>
-                            </tr>
-                            <tr>
-                              <td>
-                                <b>Purchases</b>
-                              </td>
-                              <td>
-                                {tdh.purchases_count > 0
-                                  ? `x${numberWithCommas(tdh.purchases_count)}`
-                                  : "-"}
-                              </td>
-                              <td>
-                                {tdh.purchases_count_memes > 0
-                                  ? `x${numberWithCommas(
-                                      tdh.purchases_count_memes
-                                    )}`
-                                  : "-"}
-                              </td>
-                              <td>
-                                {tdh.purchases_count_memes_season1 > 0
-                                  ? `x${numberWithCommas(
-                                      tdh.purchases_count_memes_season1
-                                    )}`
-                                  : "-"}
-                              </td>
-                              <td>
-                                {tdh.purchases_count_memes_season2 > 0
-                                  ? `x${numberWithCommas(
-                                      tdh.purchases_count_memes_season2
-                                    )}`
-                                  : "-"}
-                              </td>
-                              <td>
-                                {tdh.purchases_count_memes_season3 > 0
-                                  ? `x${numberWithCommas(
-                                      tdh.purchases_count_memes_season3
-                                    )}`
-                                  : "-"}
-                              </td>
-                              <td>
-                                {tdh.purchases_count_memes_season4 > 0
-                                  ? `x${numberWithCommas(
-                                      tdh.purchases_count_memes_season4
-                                    )}`
-                                  : "-"}
-                              </td>
-                              <td>
-                                {tdh.purchases_count_gradients > 0
-                                  ? `x${numberWithCommas(
-                                      tdh.purchases_count_gradients
-                                    )}`
-                                  : "-"}
-                              </td>
-                            </tr>
-                            <tr>
-                              <td>
-                                <b>Purchases (ETH)</b>
-                              </td>
-                              <td>
-                                {tdh.purchases_value > 0
-                                  ? `${numberWithCommas(
-                                      Math.round(tdh.purchases_value * 100) /
-                                        100
-                                    )}`
-                                  : "-"}
-                              </td>
-                              <td>
-                                {tdh.purchases_value_memes > 0
-                                  ? `${numberWithCommas(
-                                      Math.round(
-                                        tdh.purchases_value_memes * 100
-                                      ) / 100
-                                    )}`
-                                  : "-"}
-                              </td>
-                              <td>
-                                {tdh.purchases_value_memes_season1 > 0
-                                  ? `${numberWithCommas(
-                                      Math.round(
-                                        tdh.purchases_value_memes_season1 * 100
-                                      ) / 100
-                                    )}`
-                                  : "-"}
-                              </td>
-                              <td>
-                                {tdh.purchases_value_memes_season2 > 0
-                                  ? `${numberWithCommas(
-                                      Math.round(
-                                        tdh.purchases_value_memes_season2 * 100
-                                      ) / 100
-                                    )}`
-                                  : "-"}
-                              </td>
-                              <td>
-                                {tdh.purchases_value_memes_season3 > 0
-                                  ? `${numberWithCommas(
-                                      Math.round(
-                                        tdh.purchases_value_memes_season3 * 100
-                                      ) / 100
-                                    )}`
-                                  : "-"}
-                              </td>
-                              <td>
-                                {tdh.purchases_value_memes_season4 > 0
-                                  ? `${numberWithCommas(
-                                      Math.round(
-                                        tdh.purchases_value_memes_season4 * 100
-                                      ) / 100
-                                    )}`
-                                  : "-"}
-                              </td>
-                              <td>
-                                {tdh.purchases_value_gradients > 0
-                                  ? `${numberWithCommas(
-                                      Math.round(
-                                        tdh.purchases_value_gradients * 100
-                                      ) / 100
-                                    )}`
-                                  : "-"}
-                              </td>
-                            </tr>
-                            <tr className={styles.primaryTableGap}></tr>
-                            <tr>
-                              <td>
-                                <b>Transfers Out</b>
-                              </td>
-                              <td>
-                                {tdh.transfers_out > 0
-                                  ? `x${numberWithCommas(tdh.transfers_out)}`
-                                  : "-"}
-                              </td>
-                              <td>
-                                {tdh.transfers_out_memes > 0
-                                  ? `x${numberWithCommas(
-                                      tdh.transfers_out_memes
-                                    )}`
-                                  : "-"}
-                              </td>
-                              <td>
-                                {tdh.transfers_out_memes_season1 > 0
-                                  ? `x${numberWithCommas(
-                                      tdh.transfers_out_memes_season1
-                                    )}`
-                                  : "-"}
-                              </td>
-                              <td>
-                                {tdh.transfers_out_memes_season2 > 0
-                                  ? `x${numberWithCommas(
-                                      tdh.transfers_out_memes_season2
-                                    )}`
-                                  : "-"}
-                              </td>
-                              <td>
-                                {tdh.transfers_out_memes_season3 > 0
-                                  ? `x${numberWithCommas(
-                                      tdh.transfers_out_memes_season3
-                                    )}`
-                                  : "-"}
-                              </td>
-                              <td>
-                                {tdh.transfers_out_memes_season4 > 0
-                                  ? `x${numberWithCommas(
-                                      tdh.transfers_out_memes_season4
-                                    )}`
-                                  : "-"}
-                              </td>
-                              <td>
-                                {tdh.transfers_out_gradients > 0
-                                  ? `x${numberWithCommas(
-                                      tdh.transfers_out_gradients
-                                    )}`
-                                  : "-"}
-                              </td>
-                            </tr>
-                            <tr>
-                              <td>
-                                <b>Sales</b>
-                              </td>
-                              <td>
-                                {tdh.sales_count > 0
-                                  ? `x${numberWithCommas(tdh.sales_count)}`
-                                  : "-"}
-                              </td>
-                              <td>
-                                {tdh.sales_count_memes > 0
-                                  ? `x${numberWithCommas(
-                                      tdh.sales_count_memes
-                                    )}`
-                                  : "-"}
-                              </td>
-                              <td>
-                                {tdh.sales_count_memes_season1 > 0
-                                  ? `x${numberWithCommas(
-                                      tdh.sales_count_memes_season1
-                                    )}`
-                                  : "-"}
-                              </td>
-                              <td>
-                                {tdh.sales_count_memes_season2 > 0
-                                  ? `x${numberWithCommas(
-                                      tdh.sales_count_memes_season2
-                                    )}`
-                                  : "-"}
-                              </td>
-                              <td>
-                                {tdh.sales_count_memes_season3 > 0
-                                  ? `x${numberWithCommas(
-                                      tdh.sales_count_memes_season3
-                                    )}`
-                                  : "-"}
-                              </td>
-                              <td>
-                                {tdh.sales_count_memes_season4 > 0
-                                  ? `x${numberWithCommas(
-                                      tdh.sales_count_memes_season4
-                                    )}`
-                                  : "-"}
-                              </td>
-                              <td>
-                                {tdh.sales_count_gradients > 0
-                                  ? `x${numberWithCommas(
-                                      tdh.sales_count_gradients
-                                    )}`
-                                  : "-"}
-                              </td>
-                            </tr>
-                            <tr>
-                              <td>
-                                <b>Sales (ETH)</b>
-                              </td>
-                              <td>
-                                {tdh.sales_value > 0
-                                  ? `${numberWithCommas(
-                                      Math.round(tdh.sales_value * 100) / 100
-                                    )}`
-                                  : "-"}
-                              </td>
-                              <td>
-                                {tdh.sales_value_memes > 0
-                                  ? `${numberWithCommas(
-                                      Math.round(tdh.sales_value_memes * 100) /
-                                        100
-                                    )}`
-                                  : "-"}
-                              </td>
-                              <td>
-                                {tdh.sales_value_memes_season1 > 0
-                                  ? `${numberWithCommas(
-                                      Math.round(
-                                        tdh.sales_value_memes_season1 * 100
-                                      ) / 100
-                                    )}`
-                                  : "-"}
-                              </td>
-                              <td>
-                                {tdh.sales_value_memes_season2 > 0
-                                  ? `${numberWithCommas(
-                                      Math.round(
-                                        tdh.sales_value_memes_season2 * 100
-                                      ) / 100
-                                    )}`
-                                  : "-"}
-                              </td>
-                              <td>
-                                {tdh.sales_value_memes_season3 > 0
-                                  ? `${numberWithCommas(
-                                      Math.round(
-                                        tdh.sales_value_memes_season3 * 100
-                                      ) / 100
-                                    )}`
-                                  : "-"}
-                              </td>
-                              <td>
-                                {tdh.sales_value_memes_season4 > 0
-                                  ? `${numberWithCommas(
-                                      Math.round(
-                                        tdh.sales_value_memes_season4 * 100
-                                      ) / 100
-                                    )}`
-                                  : "-"}
-                              </td>
-                              <td>
-                                {tdh.sales_value_gradients > 0
-                                  ? `${numberWithCommas(
-                                      Math.round(
-                                        tdh.sales_value_gradients * 100
-                                      ) / 100
-                                    )}`
-                                  : "-"}
-                              </td>
-                            </tr>
-                          </tbody>
-                        </Table>
-                      </Accordion.Body>
-                    </Accordion.Item>
-                  </Accordion>
-                </Row>
-              )}
-            </Container>
-            <Container>
-              <Row className="pt-5 pb-5">
-                <Col className="d-flex align-items-center justify-content-center">
-                  <h3
-                    className={
-                      focus == Focus.COLLECTION
-                        ? styles.focusActive
-                        : styles.focus
-                    }
-                    onClick={() => setFocus(Focus.COLLECTION)}>
-                    Collection
-                  </h3>
-                  <h3>&nbsp;|&nbsp;</h3>
-                  <h3
-                    className={
-                      focus == Focus.ACTIVITY
-                        ? styles.focusActive
-                        : styles.focus
-                    }
-                    onClick={() => setFocus(Focus.ACTIVITY)}>
-                    Activity
-                  </h3>
-                  <h3>&nbsp;|&nbsp;</h3>
-                  <h3
-                    className={
-                      focus == Focus.DISTRIBUTIONS
-                        ? styles.focusActive
-                        : styles.focus
-                    }
-                    onClick={() => setFocus(Focus.DISTRIBUTIONS)}>
-                    Distributions
-                  </h3>
-                </Col>
-              </Row>
-              {focus == Focus.COLLECTION && (
-                <>
-                  {tdh?.balance && (
-                    <Row>
-                      <Col xs={5}>
-                        <Col xs={12}>
-                          Sort&nbsp;&nbsp;
-                          <FontAwesomeIcon
-                            icon="chevron-circle-up"
-                            onClick={() => setSortDir(SortDirection.ASC)}
-                            className={`${styles.sortDirection} ${
-                              sortDir != SortDirection.ASC
-                                ? styles.disabled
-                                : ""
-                            }`}
-                          />{" "}
-                          <FontAwesomeIcon
-                            icon="chevron-circle-down"
-                            onClick={() => setSortDir(SortDirection.DESC)}
-                            className={`${styles.sortDirection} ${
-                              sortDir != SortDirection.DESC
-                                ? styles.disabled
-                                : ""
-                            }`}
-                          />
-                        </Col>
-                        <Col xs={12} className="pt-2">
-                          <span
-                            onClick={() => setSort(Sort.ID)}
-                            className={`${styles.sort} ${
-                              sort != Sort.ID ? styles.disabled : ""
-                            }`}>
-                            ID
-                          </span>
-                          <span
-                            onClick={() => setSort(Sort.TDH)}
-                            className={`${styles.sort} ${
-                              sort != Sort.TDH ? styles.disabled : ""
-                            }`}>
-                            TDH
-                          </span>
-                          <span
-                            onClick={() => setSort(Sort.RANK)}
-                            className={`${styles.sort} ${
-                              sort != Sort.RANK ? styles.disabled : ""
-                            }`}>
-                            RANK
-                          </span>
-                        </Col>
-                      </Col>
-                      <Col
-                        className="d-flex align-items-center justify-content-end"
-                        xs={7}>
-                        <Dropdown
-                          className={styles.seasonDropdown}
-                          drop={"down-centered"}>
-                          <Dropdown.Toggle>
-                            SZN: {selectedSeason == 0 ? `All` : selectedSeason}
-                          </Dropdown.Toggle>
-                          <Dropdown.Menu>
-                            <Dropdown.Item
-                              onClick={() => {
-                                setSelectedSeason(0);
-                              }}>
-                              All
-                            </Dropdown.Item>
-                            {seasons.map((s) => (
-                              <Dropdown.Item
-                                key={`season-${s}`}
-                                onClick={() => {
-                                  setSelectedSeason(s);
-                                }}>
-                                SNZ{s}
-                              </Dropdown.Item>
-                            ))}
-                          </Dropdown.Menu>
-                        </Dropdown>
-                      </Col>
-                    </Row>
-                  )}
-                  {printUserControls()}
-                  {ownedLoaded && nftsLoaded ? (
-                    printNfts()
-                  ) : (
-                    <Row>
-                      <Col className="pt-3 pb-5">
-                        Fetching <DotLoader />
-                      </Col>
-                    </Row>
-                  )}
-                </>
-              )}
-              {focus == Focus.ACTIVITY && (
-                <>
-                  <Row>
-                    <Col
-                      className="d-flex align-items-center"
-                      xs={{ span: 7 }}
-                      sm={{ span: 7 }}
-                      md={{ span: 9 }}
-                      lg={{ span: 10 }}>
-                      <h3>Wallet Activity</h3>
-                    </Col>
-                    <Col
-                      xs={{ span: 5 }}
-                      sm={{ span: 5 }}
-                      md={{ span: 3 }}
-                      lg={{ span: 2 }}>
-                      <Dropdown
-                        className={styles.activityFilterDropdown}
-                        drop={"down-centered"}>
-                        <Dropdown.Toggle>
-                          Filter: {activityTypeFilter}
-                        </Dropdown.Toggle>
-                        <Dropdown.Menu>
-                          {Object.values(TypeFilter).map((filter) => (
-                            <Dropdown.Item
-                              key={`nft-activity-${filter}`}
-                              onClick={() => {
-                                setActivityPage(1);
-                                setActivityTypeFilter(filter);
-                              }}>
-                              {filter}
-                            </Dropdown.Item>
-                          ))}
-                        </Dropdown.Menu>
-                      </Dropdown>
-                    </Col>
-                  </Row>
-                  <Row className={`pt-2 ${styles.transactionsScrollContainer}`}>
-                    <Col>
-                      {activity.length > 0 ? (
-                        <Table
-                          bordered={false}
-                          className={styles.transactionsTable}>
-                          <tbody>
-                            {activity.map((tr) => (
-                              <LatestActivityRow
-                                tr={tr}
-                                nft={findNftOrNull(tr)}
-                                key={`${tr.from_address}-${tr.to_address}-${tr.transaction}-${tr.token_id}`}
-                              />
-                            ))}
-                          </tbody>
-                        </Table>
-                      ) : (
-                        <>
-                          <Image
-                            width="0"
-                            height="0"
-                            style={{ height: "auto", width: "100px" }}
-                            src="/SummerGlasses.svg"
-                            alt="SummerGlasses"
-                          />{" "}
-                          Nothing here yet
-                        </>
-                      )}
-                    </Col>
-                  </Row>
-                  {activity.length > 0 && (
-                    <Row className="text-center pt-2 pb-3">
-                      <Pagination
-                        page={activityPage}
-                        pageSize={ACTIVITY_PAGE_SIZE}
-                        totalResults={activityTotalResults}
-                        setPage={function (newPage: number) {
-                          setActivityPage(newPage);
-                          window.scrollTo(0, 0);
-                        }}
-                      />
-                    </Row>
-                  )}
-                </>
-              )}
-              {focus == Focus.DISTRIBUTIONS && (
-                <>
-                  <Row>
-                    <Col
-                      className="d-flex align-items-center"
-                      xs={{ span: 7 }}
-                      sm={{ span: 7 }}
-                      md={{ span: 9 }}
-                      lg={{ span: 10 }}>
-                      <h3>Distributions</h3>
-                    </Col>
-                  </Row>
-                  <Row
-                    className={`pt-2 ${styles.distributionsScrollContainer}`}>
-                    <Col>
-                      {distributions.length > 0 ? (
-                        <Table className={styles.distributionsTable}>
-                          <thead>
-                            <tr>
-                              <th>Date</th>
-                              <th>Card</th>
-                              {isConsolidation &&
-                                view == VIEW.CONSOLIDATION && <th>Wallet</th>}
-                              <th className="text-center">Phase</th>
-                              <th className="text-center">Count</th>
-                              <th className="text-center">Minted</th>
-                            </tr>
-                          </thead>
-                          <tbody>
-                            {distributions.map((d) => (
-                              <tr
-                                key={`${d.contract}-${d.card_id}-${d.phase}-${d.wallet}}`}>
-                                <td>
-                                  {printDistributionDate(d.card_mint_date)}
-                                </td>
-                                <td className={styles.distributionsTableWallet}>
-                                  {d.card_name ? (
-                                    <a
-                                      className={
-                                        styles.distributionsTableCardLink
-                                      }
-                                      href={
-                                        areEqualAddresses(
-                                          d.contract,
-                                          MEMES_CONTRACT
-                                        )
-                                          ? `/the-memes/${d.card_id}`
-                                          : areEqualAddresses(
-                                              d.contract,
-                                              GRADIENT_CONTRACT
-                                            )
-                                          ? `/6529-gradient/${d.card_id}`
-                                          : areEqualAddresses(
-                                              d.contract,
-                                              MEMELAB_CONTRACT
-                                            )
-                                          ? `/meme-lab/${d.card_id}`
-                                          : d.contract
-                                      }>
-                                      Card #{d.card_id}
-                                    </a>
-                                  ) : (
-                                    `Card #${d.card_id}`
-                                  )}
-                                  {` - ${
-                                    areEqualAddresses(
-                                      d.contract,
-                                      MEMES_CONTRACT
-                                    )
-                                      ? `The Memes`
-                                      : areEqualAddresses(
-                                          d.contract,
-                                          GRADIENT_CONTRACT
-                                        )
-                                      ? `6529Gradient`
-                                      : areEqualAddresses(
-                                          d.contract,
-                                          MEMELAB_CONTRACT
-                                        )
-                                      ? `Meme Lab`
-                                      : d.contract
-                                  }${d.card_name ? ` - ${d.card_name}` : ""}`}
-                                </td>
-                                {isConsolidation &&
-                                  view == VIEW.CONSOLIDATION && (
-                                    <td>
-                                      {d.display
-                                        ? d.display
-                                        : formatAddress(d.wallet)}
-                                    </td>
-                                  )}
-                                <td className="text-center">{d.phase}</td>
-                                <td className="text-center">{d.count}</td>
-                                <td className="text-center">
-                                  {!d.card_mint_count
-                                    ? "-"
-                                    : d.card_mint_count == 0
-                                    ? d.card_mint_count
-                                    : numberWithCommas(d.card_mint_count)}
-                                </td>
-                              </tr>
-                            ))}
-                          </tbody>
-                        </Table>
-                      ) : (
-                        <>
-                          <Image
-                            width="0"
-                            height="0"
-                            style={{ height: "auto", width: "100px" }}
-                            src="/SummerGlasses.svg"
-                            alt="SummerGlasses"
-                          />{" "}
-                          Nothing here yet
-                        </>
-                      )}
-                    </Col>
-                  </Row>
-                  {distributions.length > 0 && (
-                    <Row className="text-center pt-2 pb-3">
-                      <Pagination
-                        page={distributionsPage}
-                        pageSize={DISTRIBUTIONS_PAGE_SIZE}
-                        totalResults={distributionsTotalResults}
-                        setPage={function (newPage: number) {
-                          setDistributionsPage(newPage);
-                          window.scrollTo(0, 0);
-                        }}
-                      />
-                    </Row>
-                  )}
-                </>
-              )}
-            </Container>
->>>>>>> 141575e1
           </Col>
         </Row>
       </Container>
