import { useRouter } from "next/router";
import { useEffect, useRef, useState } from "react";
import UserPageTab from "./UserPageTab";

export enum UserPageTabType {
  BRAIN = "BRAIN",
  REP = "REP",
  IDENTITY = "IDENTITY",
  COLLECTED = "COLLECTED",
  STATS = "STATS",
  SUBSCRIPTIONS = "SUBSCRIPTIONS",
  PROXY = "PROXY",
}

export const USER_PAGE_TAB_META: Record<
  UserPageTabType,
  { tab: UserPageTabType; title: string; route: string }
> = {
  [UserPageTabType.BRAIN]: {
    tab: UserPageTabType.BRAIN,
    title: "Brain",
    route: "",
  },
  [UserPageTabType.REP]: {
    tab: UserPageTabType.REP,
    title: "Rep",
    route: "rep",
  },

  [UserPageTabType.IDENTITY]: {
    tab: UserPageTabType.IDENTITY,
    title: "Identity",
    route: "identity",
  },
  [UserPageTabType.COLLECTED]: {
    tab: UserPageTabType.COLLECTED,
    title: "Collected",
    route: "collected",
  },
  [UserPageTabType.STATS]: {
    tab: UserPageTabType.STATS,
    title: "Stats",
    route: "stats",
  },
  [UserPageTabType.SUBSCRIPTIONS]: {
    tab: UserPageTabType.SUBSCRIPTIONS,
    title: "Subscriptions",
    route: "subscriptions",
  },
  [UserPageTabType.PROXY]: {
    tab: UserPageTabType.PROXY,
    title: "Proxy",
    route: "proxy",
  },
};

export default function UserPageTabs() {
  const router = useRouter();

  const pathnameToTab = (pathname: string): UserPageTabType => {
    const regex = /\/\[user\]\/([^/?]+)/;
    const match = pathname.match(regex);
    const name = Array.isArray(match) ? match.at(1) : "";
    const tab = Object.values(UserPageTabType).find(
      (tab) =>
        USER_PAGE_TAB_META[tab].route.toLowerCase() ===
        name?.toLocaleLowerCase()
    );
    return tab ?? UserPageTabType.COLLECTED;
  };

  const [tab, setTab] = useState<UserPageTabType>(
    pathnameToTab(router.pathname)
  );

  useEffect(() => {
    setTab(pathnameToTab(router.pathname));
  }, [router.query]);

  const wrapperRef = useRef<HTMLDivElement>(null);

  return (
<<<<<<< HEAD
    <div className="tw-overflow-hidden tw-border-b tw-border-iron-700 tw-border-solid tw-border-x-0 tw-border-t-0">
      <div
        className="tw-overflow-x-auto tw-overflow-y-hidden no-scrollbar tw-pb-[1px]"
        ref={wrapperRef}
      >
        <div
          className="-tw-mb-px tw-flex tw-gap-x-3 lg:tw-gap-x-4"
          aria-label="Tabs"
        >
          {Object.values(UserPageTabType).map((tabType) => (
            <UserPageTab
              key={tabType}
              tab={tabType}
              activeTab={tab}
              parentRef={wrapperRef}
            />
          ))}
        </div>
=======
    <div className="tw-border-b tw-border-iron-700 tw-border-solid tw-border-x-0 tw-border-t-0 tw-overflow-hidden">
      <div
        className="-tw-mb-px tw-flex tw-gap-x-3 lg:tw-gap-x-4 tw-overflow-x-auto horizontal-menu-hide-scrollbar"
        aria-label="Tabs"
      >
        {Object.values(UserPageTabType).map((tabType) => (
          <UserPageTab key={tabType} tab={tabType} activeTab={tab} />
        ))}
>>>>>>> 817f14bf
      </div>
    </div>
  );
}<|MERGE_RESOLUTION|>--- conflicted
+++ resolved
@@ -80,7 +80,6 @@
   const wrapperRef = useRef<HTMLDivElement>(null);
 
   return (
-<<<<<<< HEAD
     <div className="tw-overflow-hidden tw-border-b tw-border-iron-700 tw-border-solid tw-border-x-0 tw-border-t-0">
       <div
         className="tw-overflow-x-auto tw-overflow-y-hidden no-scrollbar tw-pb-[1px]"
@@ -99,16 +98,6 @@
             />
           ))}
         </div>
-=======
-    <div className="tw-border-b tw-border-iron-700 tw-border-solid tw-border-x-0 tw-border-t-0 tw-overflow-hidden">
-      <div
-        className="-tw-mb-px tw-flex tw-gap-x-3 lg:tw-gap-x-4 tw-overflow-x-auto horizontal-menu-hide-scrollbar"
-        aria-label="Tabs"
-      >
-        {Object.values(UserPageTabType).map((tabType) => (
-          <UserPageTab key={tabType} tab={tabType} activeTab={tab} />
-        ))}
->>>>>>> 817f14bf
       </div>
     </div>
   );
