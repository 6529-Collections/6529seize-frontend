--- conflicted
+++ resolved
@@ -86,7 +86,6 @@
   }, [canSeeDrops]);
 
   return (
-<<<<<<< HEAD
     <div className="tw-overflow-hidden tw-border-b tw-border-iron-700 tw-border-solid tw-border-x-0 tw-border-t-0">
       <div className="tw-overflow-x-auto tw-overflow-y-hidden no-scrollbar tw-pb-[1px]">
         <div
@@ -97,15 +96,6 @@
             <UserPageTab key={tabType} tab={tabType} activeTab={tab} />
           ))}
         </div>
-=======
-    <div className="tw-border-b tw-border-iron-700 tw-border-solid tw-border-x-0 tw-border-t-0">
-      <div
-        className="-tw-mb-px tw-flex tw-gap-x-3 lg:tw-gap-x-4"
-        aria-label="Tabs">
-        {Object.values(UserPageTabType).map((tabType) => (
-          <UserPageTab key={tabType} tab={tabType} activeTab={tab} />
-        ))}
->>>>>>> b4722031
       </div>
     </div>
   );
