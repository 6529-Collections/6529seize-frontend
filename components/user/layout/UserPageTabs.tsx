import { useRouter } from "next/router";
import { useEffect, useState } from "react";
import UserPageTab from "./UserPageTab";

export enum UserPageTabType {
  DROPS = "DROPS",
  REP = "REP",
  IDENTITY = "IDENTITY",
  COLLECTED = "COLLECTED",
  STATS = "STATS",
  SUBSCRIPTIONS = "SUBSCRIPTIONS",
}

export const USER_PAGE_TAB_META: Record<
  UserPageTabType,
  { tab: UserPageTabType; title: string; route: string }
> = {
  [UserPageTabType.DROPS]: {
    tab: UserPageTabType.DROPS,
    title: "Drops",
    route: "",
  },
  [UserPageTabType.REP]: {
    tab: UserPageTabType.REP,
    title: "Rep",
    route: "rep",
  },

  [UserPageTabType.IDENTITY]: {
    tab: UserPageTabType.IDENTITY,
    title: "Identity",
    route: "identity",
  },
  [UserPageTabType.COLLECTED]: {
    tab: UserPageTabType.COLLECTED,
    title: "Collected",
    route: "collected",
  },
  [UserPageTabType.STATS]: {
    tab: UserPageTabType.STATS,
    title: "Stats",
    route: "stats",
  },
  [UserPageTabType.SUBSCRIPTIONS]: {
    tab: UserPageTabType.SUBSCRIPTIONS,
    title: "Subscriptions",
    route: "subscriptions",
  },
};

export default function UserPageTabs() {
  const router = useRouter();

  const pathnameToTab = (pathname: string): UserPageTabType => {
    const regex = /\/\[user\]\/([^/?]+)/;
    const match = pathname.match(regex);
    const name = Array.isArray(match) ? match.at(1) : "";
    const tab = Object.values(UserPageTabType).find(
      (tab) =>
        USER_PAGE_TAB_META[tab].route.toLowerCase() ===
        name?.toLocaleLowerCase()
    );
    return tab ?? UserPageTabType.COLLECTED;
  };

  const [tab, setTab] = useState<UserPageTabType>(
    pathnameToTab(router.pathname)
  );

  useEffect(() => {
    setTab(pathnameToTab(router.pathname));
  }, [router.query]);

  return (
<<<<<<< HEAD
    <div className="tw-overflow-hidden tw-border-b tw-border-iron-700 tw-border-solid tw-border-x-0 tw-border-t-0">
      <div className="tw-overflow-x-auto tw-overflow-y-hidden no-scrollbar tw-pb-[1px]">
        <div
          className="-tw-mb-px tw-flex tw-gap-x-3 lg:tw-gap-x-4"
          aria-label="Tabs"
        >
          {Object.values(UserPageTabType).map((tabType) => (
            <UserPageTab key={tabType} tab={tabType} activeTab={tab} />
          ))}
        </div>
=======
    <div className="tw-border-b tw-border-iron-700 tw-border-solid tw-border-x-0 tw-border-t-0">
      <div
        className="-tw-mb-px tw-flex tw-gap-x-3 lg:tw-gap-x-4"
        aria-label="Tabs">
        {Object.values(UserPageTabType).map((tabType) => (
          <UserPageTab key={tabType} tab={tabType} activeTab={tab} />
        ))}
>>>>>>> 8ca29e3f
      </div>
    </div>
  );
}<|MERGE_RESOLUTION|>--- conflicted
+++ resolved
@@ -72,26 +72,15 @@
   }, [router.query]);
 
   return (
-<<<<<<< HEAD
     <div className="tw-overflow-hidden tw-border-b tw-border-iron-700 tw-border-solid tw-border-x-0 tw-border-t-0">
       <div className="tw-overflow-x-auto tw-overflow-y-hidden no-scrollbar tw-pb-[1px]">
         <div
           className="-tw-mb-px tw-flex tw-gap-x-3 lg:tw-gap-x-4"
-          aria-label="Tabs"
-        >
+          aria-label="Tabs">
           {Object.values(UserPageTabType).map((tabType) => (
             <UserPageTab key={tabType} tab={tabType} activeTab={tab} />
           ))}
         </div>
-=======
-    <div className="tw-border-b tw-border-iron-700 tw-border-solid tw-border-x-0 tw-border-t-0">
-      <div
-        className="-tw-mb-px tw-flex tw-gap-x-3 lg:tw-gap-x-4"
-        aria-label="Tabs">
-        {Object.values(UserPageTabType).map((tabType) => (
-          <UserPageTab key={tabType} tab={tabType} activeTab={tab} />
-        ))}
->>>>>>> 8ca29e3f
       </div>
     </div>
   );
