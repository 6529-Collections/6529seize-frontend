--- conflicted
+++ resolved
@@ -18,7 +18,7 @@
 function UserPageHeaderFallback() {
   return (
     <div className="tw-bg-iron-900 tw-border-b tw-border-iron-800 tw-py-8">
-      <div className="tw-px-6 min-[992px]:tw-px-3 min-[992px]:tw-max-w-[960px] max-[1100px]:tw-max-w-[950px] min-[1200px]:tw-max-w-[1050px] min-[1300px]:tw-max-w-[1150px] min-[1400px]:tw-max-w-[1250px] min-[1500px]:tw-max-w-[1280px] tw-mx-auto">
+      <div className="tw-px-2 lg:tw-px-6 xl:tw-px-8 tw-mx-auto">
         <CommonSkeletonLoader />
       </div>
     </div>
@@ -44,7 +44,6 @@
         handleOrWallet={normalizedHandleOrWallet}
       />
       <div className="tw-bg-iron-950 tw-min-h-screen tw-pb-16 lg:tw-pb-20">
-<<<<<<< HEAD
         <Suspense fallback={<UserPageHeaderFallback />}>
           <UserPageHeader
             profile={initialProfile}
@@ -55,15 +54,7 @@
             followersCount={followersCount}
           />
         </Suspense>
-        <div className="tw-px-4 min-[992px]:tw-px-3 min-[992px]:tw-max-w-[960px] max-[1100px]:tw-max-w-[950px] min-[1200px]:tw-max-w-[1050px] min-[1300px]:tw-max-w-[1150px] min-[1400px]:tw-max-w-[1250px] min-[1500px]:tw-max-w-[1280px] tw-mx-auto">
-=======
-        <UserPageHeader
-          profile={initialProfile}
-          handleOrWallet={normalizedHandleOrWallet}
-          fallbackMainAddress={mainAddress}
-        />
         <div className="tw-px-2 lg:tw-px-6 xl:tw-px-8 tw-mx-auto">
->>>>>>> fd8b51e2
           <UserPageTabs />
           <div className="tw-mt-6 lg:tw-mt-8">{children}</div>
         </div>
