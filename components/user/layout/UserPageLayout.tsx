import Head from "next/head";
import { ReactNode, useContext, useEffect, useState } from "react";
import dynamic from "next/dynamic";
import HeaderPlaceholder from "../../header/HeaderPlaceholder";
import {
  containsEmojis,
  formatAddress,
  formatNumberWithCommas,
} from "../../../helpers/Helpers";
import UserPageHeader from "../user-page-header/UserPageHeader";
import { useRouter } from "next/router";
import { IProfileAndConsolidations } from "../../../entities/IProfile";
import UserPageTabs from "./UserPageTabs";
import { Inter } from "next/font/google";
import { useQuery, useQueryClient } from "@tanstack/react-query";
import { commonApiFetch } from "../../../services/api/common-api";
import {
  QueryKey,
  ReactQueryWrapperContext,
} from "../../react-query-wrapper/ReactQueryWrapper";

const Header = dynamic(() => import("../../header/Header"), {
  ssr: false,
  loading: () => <HeaderPlaceholder />,
});

const inter = Inter({
  weight: ["300", "400", "500", "600", "700"],
  style: ["normal"],
  subsets: ["latin"],
  display: "swap",
});

const DEFAULT_IMAGE =
  "https://d3lqz0a4bldqgf.cloudfront.net/seize_images/Seize_Logo_Glasses_2.png";

export default function UserPageLayout({
  profile: initialProfile,
  children,
}: {
  readonly profile: IProfileAndConsolidations;
  readonly children: ReactNode;
}) {
  const queryClient = useQueryClient();
  const router = useRouter();
  const { setProfile } = useContext(ReactQueryWrapperContext);
  const handleOrWallet = (router.query.user as string).toLowerCase();

  const profileInit = queryClient.getQueryData<IProfileAndConsolidations>([
    QueryKey.PROFILE,
    handleOrWallet,
  ]);

  if (!profileInit) {
    setProfile(initialProfile);
  }

  const { data: profile } = useQuery<IProfileAndConsolidations>({
    queryKey: [QueryKey.PROFILE, handleOrWallet],
    queryFn: async () =>
      await commonApiFetch<IProfileAndConsolidations>({
        endpoint: `profiles/${handleOrWallet}`,
      }),
    enabled: !!handleOrWallet,
    initialData: initialProfile,
  });

  const getTitle = (): string => {
    if (profile.profile?.handle) {
      return profile.profile.handle;
    }
    if (
      profile.consolidation.consolidation_display &&
      !containsEmojis(profile.consolidation.consolidation_display)
    ) {
      return profile.consolidation.consolidation_display;
    }
    return formatAddress(handleOrWallet);
  };

  const title = getTitle();

  const pagenameFull = `${title} | 6529 SEIZE`;

  const descriptionArray = [];

  descriptionArray.push(`Level: ${formatNumberWithCommas(profile.level)}`);

  descriptionArray.push(
    `CIC: ${formatNumberWithCommas(profile.cic.cic_rating)}`
  );
  descriptionArray.push(`Rep: ${formatNumberWithCommas(profile.rep)}`);
  descriptionArray.push(
    `TDH: ${formatNumberWithCommas(profile.consolidation.tdh)}`
  );
  descriptionArray.push(`Cards: ${formatNumberWithCommas(profile.balance)}`);

  descriptionArray.push("6529 SEIZE");

  const mainAddress =
    profile.profile?.primary_wallet ?? handleOrWallet.toLowerCase();
  const [isLoadingTabData, setIsLoadingTabData] = useState(false);

  useEffect(() => {
    const handleStart = (toPath: string, options: { shallow: boolean }) => {
      const toUser = toPath.split("/")[1].toLowerCase();
      setIsLoadingTabData(
        toUser.toLowerCase() === (router.query.user as string).toLowerCase() &&
          !options.shallow
      );
    };

    const handleComplete = () => {
      setIsLoadingTabData(false);
    };

    router.events.on("routeChangeStart", handleStart);
    router.events.on("routeChangeComplete", handleComplete);
    router.events.on("routeChangeError", handleComplete);

    return () => {
      router.events.off("routeChangeStart", handleStart);
      router.events.off("routeChangeComplete", handleComplete);
      router.events.off("routeChangeError", handleComplete);
    };
  }, [router.query.user]);

  return (
    <>
      <Head>
        <title>{pagenameFull}</title>
        <link rel="icon" href="/favicon.ico" />
        <meta name="description" content={title} />
        <meta
          property="og:url"
          content={`${process.env.BASE_ENDPOINT}/${handleOrWallet}`}
        />
        <meta property="og:title" content={title} />
        <meta
          property="og:image"
          content={profile.profile?.pfp_url ?? DEFAULT_IMAGE}
        />
        <meta
          property="og:description"
          content={descriptionArray.join(" \n ")}
        />
      </Head>

      <main className="tw-min-h-[100dvh]">
        <Header />
        <div
<<<<<<< HEAD
          className={`tw-bg-iron-950 tw-min-h-screen tw-pb-16 lg:tw-pb-20 ${inter.className}`}>
=======
          className={`tw-bg-iron-950 tw-min-h-[100dvh] tw-pb-16 lg:tw-pb-20 ${inter.className}`}
        >
>>>>>>> ece783e8
          <UserPageHeader profile={profile} mainAddress={mainAddress} />
          <div className="tw-px-6 min-[992px]:tw-px-3 min-[992px]:tw-max-w-[960px] max-[1100px]:tw-max-w-[950px] min-[1200px]:tw-max-w-[1050px] min-[1300px]:tw-max-w-[1150px] min-[1400px]:tw-max-w-[1250px] min-[1500px]:tw-max-w-[1280px] tw-mx-auto">
            <UserPageTabs />
            <div className="tw-mt-6 lg:tw-mt-8">
              {isLoadingTabData ? (
                <div className="tw-text-base tw-font-normal tw-text-iron-200">
                  Loading...
                </div>
              ) : (
                children
              )}
            </div>
          </div>
        </div>
      </main>
    </>
  );
}<|MERGE_RESOLUTION|>--- conflicted
+++ resolved
@@ -149,12 +149,7 @@
       <main className="tw-min-h-[100dvh]">
         <Header />
         <div
-<<<<<<< HEAD
           className={`tw-bg-iron-950 tw-min-h-screen tw-pb-16 lg:tw-pb-20 ${inter.className}`}>
-=======
-          className={`tw-bg-iron-950 tw-min-h-[100dvh] tw-pb-16 lg:tw-pb-20 ${inter.className}`}
-        >
->>>>>>> ece783e8
           <UserPageHeader profile={profile} mainAddress={mainAddress} />
           <div className="tw-px-6 min-[992px]:tw-px-3 min-[992px]:tw-max-w-[960px] max-[1100px]:tw-max-w-[950px] min-[1200px]:tw-max-w-[1050px] min-[1300px]:tw-max-w-[1150px] min-[1400px]:tw-max-w-[1250px] min-[1500px]:tw-max-w-[1280px] tw-mx-auto">
             <UserPageTabs />
