--- conflicted
+++ resolved
@@ -18,17 +18,10 @@
       case null:
         return "Congratulations, full setter!";
       case CollectedCollectionType.MEMES:
-<<<<<<< HEAD
-        if (filters.szn === 0) {
-          return "Congratulations, The Memes full setter!";
-        }
-        return `Congratulations, ${filters.szn} full setter!`;
-=======
         if (filters.szn === null) {
           return "Congratulations, The Memes full setter!";
         }
         return `Congratulations, ${filters.szn.display} full setter!`;
->>>>>>> d6c3c010
       case CollectedCollectionType.GRADIENTS:
         return "Congratulations, Gradient full setter!";
       case CollectedCollectionType.MEMELAB:
