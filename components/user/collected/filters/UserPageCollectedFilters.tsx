"use client";

import TransferToggle from "@/components/nft-transfer/TransferToggle";
import SeasonsDropdown from "@/components/seasons-dropdown/SeasonsDropdown";
import UserAddressesSelectDropdown from "@/components/user/utils/addresses-select/UserAddressesSelectDropdown";
import CommonSelect, {
  CommonSelectItem,
} from "@/components/utils/select/CommonSelect";
import {
  CollectedCollectionType,
  CollectionSeized,
  CollectionSort,
} from "@/entities/IProfile";
<<<<<<< HEAD
=======
import { MemeSeason } from "@/entities/ISeason";
>>>>>>> d6c3c010
import { ApiIdentity } from "@/generated/models/ApiIdentity";
import {
  faChevronLeft,
  faChevronRight,
} from "@fortawesome/free-solid-svg-icons";
import { FontAwesomeIcon } from "@fortawesome/react-fontawesome";
import { RefObject, useEffect, useRef, useState } from "react";
import { ProfileCollectedFilters } from "../UserPageCollected";
import { COLLECTED_COLLECTIONS_META } from "./user-page-collected-filters.helpers";
import UserPageCollectedFiltersNativeDropdown from "./UserPageCollectedFiltersNativeDropdown";
import UserPageCollectedFiltersNetworkCollection from "./UserPageCollectedFiltersNetworkCollection";
import UserPageCollectedFiltersSeized from "./UserPageCollectedFiltersSeized";
import UserPageCollectedFiltersSortBy from "./UserPageCollectedFiltersSortBy";

enum MainTab {
  NATIVE = "NATIVE",
  NETWORK = "NETWORK",
}

export default function UserPageCollectedFilters({
  profile,
  filters,
  containerRef,
  setCollection,
  setSortBy,
  setSeized,
  setSzn,
  setSubcollection,
  showTransfer,
}: {
  readonly profile: ApiIdentity;
  readonly filters: ProfileCollectedFilters;
  readonly containerRef: RefObject<HTMLDivElement | null>;
  readonly setCollection: (collection: CollectedCollectionType | null) => void;
  readonly setSortBy: (sortBy: CollectionSort) => void;
  readonly setSeized: (seized: CollectionSeized | null) => void;
<<<<<<< HEAD
  readonly setSzn: (szn: number) => void;
=======
  readonly setSzn: (szn: MemeSeason | null) => void;
>>>>>>> d6c3c010
  readonly setSubcollection: (subcollection: string | null) => void;
  readonly showTransfer: boolean;
}) {
  const scrollContainerRef = useRef<HTMLDivElement>(null);
  const contentContainerRef = useRef<HTMLDivElement>(null);
  const [canScrollLeft, setCanScrollLeft] = useState(false);
  const [canScrollRight, setCanScrollRight] = useState(false);

  const checkScroll = () => {
    const container = scrollContainerRef.current;
    if (!container) return;

    const { scrollLeft, scrollWidth, clientWidth } = container;
    setCanScrollLeft(scrollLeft > 0);
    setCanScrollRight(scrollLeft < scrollWidth - clientWidth - 1);
  };

  useEffect(() => {
    const container = scrollContainerRef.current;
    const contentContainer = contentContainerRef.current;
    if (!container) return;

    checkScroll();
    container.addEventListener("scroll", checkScroll);
    window.addEventListener("resize", checkScroll);

    const resizeObserver = new ResizeObserver(() => {
      checkScroll();
    });
    resizeObserver.observe(container);
    if (contentContainer) {
      resizeObserver.observe(contentContainer);
    }

    return () => {
      container.removeEventListener("scroll", checkScroll);
      window.removeEventListener("resize", checkScroll);
      resizeObserver.disconnect();
    };
  }, []);

  useEffect(() => {
    const container = scrollContainerRef.current;
    if (!container) return;

    requestAnimationFrame(() => {
      requestAnimationFrame(() => {
        checkScroll();
      });
    });
  }, [filters.collection]);

  const scrollLeft = () => {
    const container = scrollContainerRef.current;
    if (!container) return;
    container.scrollBy({ left: -150, behavior: "smooth" });
  };

  const scrollRight = () => {
    const container = scrollContainerRef.current;
    if (!container) return;
    container.scrollBy({ left: 150, behavior: "smooth" });
  };

  const getShowSeized = (collection: CollectedCollectionType | null): boolean =>
    collection ? COLLECTED_COLLECTIONS_META[collection].filters.seized : false;

  const getShowSzn = (collection: CollectedCollectionType | null): boolean =>
    collection ? COLLECTED_COLLECTIONS_META[collection].filters.szn : false;

  const activeMainTab =
    filters.collection === CollectedCollectionType.NETWORK
      ? MainTab.NETWORK
      : MainTab.NATIVE;

  const mainTabItems: CommonSelectItem<MainTab>[] = [
    {
      label: "Native",
      value: MainTab.NATIVE,
      key: MainTab.NATIVE,
    },
    {
      label: "Network",
      value: MainTab.NETWORK,
      key: MainTab.NETWORK,
    },
  ];

  const handleMainTabChange = (tab: MainTab) => {
    if (tab === MainTab.NATIVE) {
      if (activeMainTab !== MainTab.NATIVE) {
        setCollection(null); // Default to All when switching to Native
      }
    } else {
      setCollection(CollectedCollectionType.NETWORK);
    }
  };

  return (
    <div className="tw-relative tw-w-full">
      <div
        ref={scrollContainerRef}
        className="tw-w-full tw-overflow-x-auto [&::-webkit-scrollbar]:tw-hidden [-ms-overflow-style:none] [scrollbar-width:none]">
        <div
          ref={contentContainerRef}
          className="tw-flex tw-nowrap tw-justify-between tw-gap-x-3 lg:tw-gap-x-4 tw-items-center tw-w-full tw-min-w-max">
          <div className="tw-flex tw-nowrap tw-gap-x-3 lg:tw-gap-x-4 tw-items-center tw-flex-shrink-0">
            {showTransfer && <TransferToggle />}

            <CommonSelect
              items={mainTabItems}
              activeItem={activeMainTab}
              setSelected={handleMainTabChange}
              filterLabel="View"
            />

            {activeMainTab === MainTab.NATIVE && (
              <UserPageCollectedFiltersNativeDropdown
                selected={filters.collection}
                setSelected={setCollection}
              />
            )}

            {activeMainTab === MainTab.NETWORK && (
              <UserPageCollectedFiltersNetworkCollection
                identity={filters.handleOrWallet}
                selected={filters.subcollection}
                setSelected={setSubcollection}
              />
            )}

            <UserPageCollectedFiltersSortBy
              selected={filters.sortBy}
              direction={filters.sortDirection}
              collection={filters.collection}
              setSelected={setSortBy}
            />
            {getShowSeized(filters.collection) && (
              <UserPageCollectedFiltersSeized
                selected={filters.seized}
                containerRef={containerRef}
                setSelected={setSeized}
              />
            )}
            {getShowSzn(filters.collection) && (
<<<<<<< HEAD
              // <UserPageCollectedFiltersSzn
              //   selected={filters.szn}
              //   containerRef={containerRef}
              //   setSelected={setSzn}
              // />
              <SeasonsDropdown
                selectedSeason={filters.szn}
                setSelectedSeason={setSzn}
=======
              <UserPageCollectedFiltersSzn
                selected={filters.szn}
                initialSeasonId={filters.initialSznId}
                setSelected={setSzn}
>>>>>>> d6c3c010
              />
            )}
          </div>
          <div className="tw-flex-shrink-0">
            {filters.collection !== CollectedCollectionType.NETWORK && (
              <UserAddressesSelectDropdown
                wallets={profile.wallets ?? []}
                containerRef={containerRef}
                onActiveAddress={() => undefined}
              />
            )}
          </div>
        </div>
      </div>
      {canScrollLeft && (
        <>
          <div className="tw-absolute tw-left-0 tw-top-0 tw-bottom-0 tw-w-24 tw-pointer-events-none tw-z-10 tw-bg-gradient-to-r tw-from-black tw-via-black/40 tw-to-black/0" />
          <button
            onClick={scrollLeft}
            aria-label="Scroll filters left"
            className="tw-absolute tw-left-0 tw-top-1/2 tw--translate-y-1/2 tw-z-20 tw-inline-flex tw-items-center tw-justify-start tw-group tw-p-0 tw-h-10 tw-w-10 tw-bg-transparent tw-border-none tw-outline-none">
            <FontAwesomeIcon
              icon={faChevronLeft}
              className="tw-h-6 tw-w-6 tw-text-iron-200 group-hover:tw-text-iron-300 tw-transition tw-duration-300 tw-ease-out"
            />
          </button>
        </>
      )}
      {canScrollRight && (
        <>
          <div className="tw-absolute tw-right-0 tw-top-0 tw-bottom-0 tw-w-24 tw-pointer-events-none tw-z-10 tw-bg-gradient-to-l tw-from-black tw-via-black/40 tw-to-black/0" />
          <button
            onClick={scrollRight}
            aria-label="Scroll filters right"
            className="tw-absolute tw-right-0 tw-top-1/2 tw--translate-y-1/2 tw-z-20 tw-inline-flex tw-items-center tw-justify-end tw-group tw-p-0 tw-h-10 tw-w-10 tw-bg-transparent tw-border-none tw-outline-none">
            <FontAwesomeIcon
              icon={faChevronRight}
              className="tw-h-6 tw-w-6 tw-text-iron-200 group-hover:tw-text-iron-300 tw-transition tw-duration-300 tw-ease-out"
            />
          </button>
        </>
      )}
    </div>
  );
}<|MERGE_RESOLUTION|>--- conflicted
+++ resolved
@@ -1,7 +1,6 @@
 "use client";
 
 import TransferToggle from "@/components/nft-transfer/TransferToggle";
-import SeasonsDropdown from "@/components/seasons-dropdown/SeasonsDropdown";
 import UserAddressesSelectDropdown from "@/components/user/utils/addresses-select/UserAddressesSelectDropdown";
 import CommonSelect, {
   CommonSelectItem,
@@ -11,10 +10,7 @@
   CollectionSeized,
   CollectionSort,
 } from "@/entities/IProfile";
-<<<<<<< HEAD
-=======
 import { MemeSeason } from "@/entities/ISeason";
->>>>>>> d6c3c010
 import { ApiIdentity } from "@/generated/models/ApiIdentity";
 import {
   faChevronLeft,
@@ -28,6 +24,7 @@
 import UserPageCollectedFiltersNetworkCollection from "./UserPageCollectedFiltersNetworkCollection";
 import UserPageCollectedFiltersSeized from "./UserPageCollectedFiltersSeized";
 import UserPageCollectedFiltersSortBy from "./UserPageCollectedFiltersSortBy";
+import UserPageCollectedFiltersSzn from "./UserPageCollectedFiltersSzn";
 
 enum MainTab {
   NATIVE = "NATIVE",
@@ -51,11 +48,7 @@
   readonly setCollection: (collection: CollectedCollectionType | null) => void;
   readonly setSortBy: (sortBy: CollectionSort) => void;
   readonly setSeized: (seized: CollectionSeized | null) => void;
-<<<<<<< HEAD
-  readonly setSzn: (szn: number) => void;
-=======
   readonly setSzn: (szn: MemeSeason | null) => void;
->>>>>>> d6c3c010
   readonly setSubcollection: (subcollection: string | null) => void;
   readonly showTransfer: boolean;
 }) {
@@ -201,21 +194,10 @@
               />
             )}
             {getShowSzn(filters.collection) && (
-<<<<<<< HEAD
-              // <UserPageCollectedFiltersSzn
-              //   selected={filters.szn}
-              //   containerRef={containerRef}
-              //   setSelected={setSzn}
-              // />
-              <SeasonsDropdown
-                selectedSeason={filters.szn}
-                setSelectedSeason={setSzn}
-=======
               <UserPageCollectedFiltersSzn
                 selected={filters.szn}
                 initialSeasonId={filters.initialSznId}
                 setSelected={setSzn}
->>>>>>> d6c3c010
               />
             )}
           </div>
