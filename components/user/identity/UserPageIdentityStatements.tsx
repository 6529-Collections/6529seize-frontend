import DiscordIcon from "../utils/DiscordIcon";
import EthereumIcon from "../utils/EthereumIcon";
import EtherscanIcon from "../utils/EtherscanIcon";
import FacebookIcon from "../utils/FacebookIcon";
import GithubIcon from "../utils/GithubIcon";
import InstagramIcon from "../utils/InstagramIcon";
import LinkedInIcon from "../utils/LinkedInIcon";
import MediumIcon from "../utils/MediumIcon";
import MirrorIcon from "../utils/MirrorIcon";
import OpenseaIcon from "../utils/OpenseaIcon";
import RedditIcon from "../utils/RedditIcon";
import SubstackIcon from "../utils/SubstackIcon";
import TelegramIcon from "../utils/TelegramIcon";
import TikTokIcon from "../utils/TikTokIcon";
import WeChatIcon from "../utils/WeChatIcon";
import WeiboIcon from "../utils/WeiboIcon";
import XIcon from "../utils/XIcon";
import YoutubeIcon from "../utils/YoutubeIcon";

export default function UserPageIdentityStatements() {
  return (
    <div className="tw-mt-10">
      <div className="tw-bg-neutral-800 tw-border tw-border-white/5 tw-border-solid tw-rounded-xl">
        <div className="tw-h-16 tw-px-8">
          <div className="tw-h-full tw-flex tw-items-center tw-justify-between tw-w-full tw-border-b tw-border-t-0 tw-border-x-0 tw-border-solid tw-border-neutral-700">
            <h3 className="tw-text-lg tw-font-semibold tw-text-neutral-50 tw-tracking-tight">
              <span>Simo&apos;s</span> ID Statements
            </h3>
            <button
              type="button"
              className="tw-cursor-pointer tw-bg-transparent tw-px-4 tw-py-2 tw-text-sm tw-font-medium tw-text-white tw-border tw-border-solid tw-border-neutral-700 tw-rounded-lg hover:tw-bg-neutral-700 hover:tw-border-neutral-700 active:tw-scale-95 tw-transition tw-duration-300 tw-ease-out"
            >
              <svg
                className="tw-h-5 tw-w-5 tw-text-white -tw-ml-1 tw-mr-2 tw-flex-shrink-0"
                viewBox="0 0 24 24"
                fill="none"
                xmlns="http://www.w3.org/2000/svg"
              >
                <path
                  d="M12 5V19M5 12H19"
                  stroke="currentColor"
                  strokeWidth="2"
                  strokeLinecap="round"
                  strokeLinejoin="round"
                />
              </svg>
              Add
            </button>
          </div>
        </div>

        <div className="tw-p-8 tw-mx-auto tw-grid tw-max-w-2xl tw-grid-cols-1 tw-gap-x-8 tw-gap-y-16 tw-sm:gap-y-20 tw-lg:mx-0 lg:tw-max-w-none lg:tw-grid-cols-3">
          <div className="tw-col-span-2 tw-space-y-5">
            <div className="tw-grid tw-grid-cols-1 tw-gap-x-8 tw-gap-y-5 sm:tw-grid-cols-2">
              {/* Consolidated Addresses */}
              <div>
                <div className="tw-flex tw-items-center tw-space-x-4">
                  <div className="tw-flex tw-h-9 tw-w-9 tw-items-center tw-justify-center tw-rounded-lg tw-bg-neutral-700 tw-border tw-border-solid tw-border-neutral-600">
                    <div className="tw-flex tw-items-center tw-justify-center tw-flex-shrink-0 tw-h-5 tw-w-5 tw-text-neutral-50">
                      <EthereumIcon />
                    </div>
                  </div>
                  <span className="tw-text-base tw-font-semibold tw-text-neutral-50">
                    Consolidated Addresses
                  </span>
                </div>
                <ul className="tw-mt-6 tw-list-none tw-space-y-4 tw-pl-0 tw-text-base tw-leading-7 tw-text-gray-600">
                  <li className="tw-group tw-flex tw-items-center tw-group tw-cursor-pointer  tw-text-sm tw-font-medium tw-text-neutral-50 hover:tw-text-neutral-300 tw-transition tw-duration-300 tw-ease-out tw-space-x-3">
                    <div className="tw-cursor-pointer tw-flex-shrink-0 tw-h-6 tw-w-6 hover:tw-scale-110 tw-transition tw-duration-300 tw-ease-out">
                      <OpenseaIcon />
                    </div>
<<<<<<< HEAD
                    <div className="tw-flex-shrink-0 tw-h-6 tw-w-6">
                      <EtherscanIcon />
                    </div>
                    <div className="tw-space-x-3 tw-inline-flex tw-items-center">
                      <span>0xFD22</span>
                      <span>6529.eth</span>
                      <div className="tw-inline-flex tw-items-center">
                        <svg
                          className="tw-flex-shrink-0 tw-w-5 tw-h-5"
                          viewBox="0 0 24 24"
                          fill="none"
                          xmlns="http://www.w3.org/2000/svg"
                        >
                          <path
                            d="M20 6L9 17L4 12"
                            stroke="#3CCB7F"
                            strokeWidth="2"
                            strokeLinecap="round"
                            strokeLinejoin="round"
                          />
                        </svg>
                        <span className="tw-ml-1 tw-text-xs tw-font-bold tw-text-neutral-500">
                          Primary
                        </span>
                      </div>
                    </div>
                  </li>
                  <li className="tw-flex itw-items-center tw-text-sm tw-font-medium tw-text-neutral-50 tw-space-x-3">
                    <div className="tw-flex-shrink-0 tw-h-6 tw-w-6">
                      <OpenseaIcon />
                    </div>
                    <div className="tw-flex-shrink-0 tw-h-6 tw-w-6">
                      <EtherscanIcon />
                    </div>
                    <div className="tw-space-x-3 tw-inline-flex tw-items-center">
                      <span>0xFD22</span>
                      <span>6529.eth</span>
                      <div className="tw-inline-flex tw-items-center">
                        <svg
                          className="tw-flex-shrink-0 tw-w-5 tw-h-5"
                          viewBox="0 0 24 24"
                          fill="none"
                          xmlns="http://www.w3.org/2000/svg"
                        >
                          <path
                            d="M20 6L9 17L4 12"
                            stroke="#3CCB7F"
                            strokeWidth="2"
                            strokeLinecap="round"
                            strokeLinejoin="round"
                          />
                        </svg>
                        <span className="tw-ml-1 tw-text-xs tw-font-bold tw-text-neutral-500">
                          Primary
                        </span>
                      </div>
                    </div>
                  </li>
                  <li className="tw-flex itw-items-center tw-text-sm tw-font-medium tw-text-neutral-50 tw-space-x-3">
                    <div className="tw-flex-shrink-0 tw-h-6 tw-w-6">
                      <OpenseaIcon />
                    </div>
                    <div className="tw-flex-shrink-0 tw-h-6 tw-w-6">
=======
                    <div className="tw-cursor-pointer tw-flex-shrink-0 tw-h-6 tw-w-6  hover:tw-scale-110 tw-transition tw-duration-300 tw-ease-out">
>>>>>>> 4240e2c9
                      <EtherscanIcon />
                    </div>
                    <div className="tw-space-x-3 tw-inline-flex tw-items-center">
                      <span>0xFD22</span>
                      <span>6529.eth</span>
                      <div className="tw-inline-flex tw-items-center">
                        <svg
                          className="tw-flex-shrink-0 tw-w-5 tw-h-5"
                          viewBox="0 0 24 24"
                          fill="none"
                          xmlns="http://www.w3.org/2000/svg"
                        >
                          <path
                            d="M20 6L9 17L4 12"
                            stroke="#3CCB7F"
                            strokeWidth="2"
                            strokeLinecap="round"
                            strokeLinejoin="round"
                          />
                        </svg>
                        <span className="tw-ml-1 tw-text-xs tw-font-bold tw-text-neutral-500">
                          Primary
                        </span>
                      </div>
                    </div>
                  </li>
                </ul>
              </div>
              {/* Social Media Accounts */}
              <div>
                <div className="tw-flex tw-items-center tw-space-x-4">
                  <div className="tw-flex tw-h-9 tw-w-9 tw-items-center tw-justify-center tw-rounded-lg tw-bg-neutral-700 tw-border tw-border-solid tw-border-neutral-600">
                    <div className="tw-flex tw-items-center tw-justify-center tw-flex-shrink-0 tw-h-5 tw-w-5 tw-text-neutral-50">
                      <svg
                        className="tw-flex-shrink-0 tw-h-5 tw-w-5 tw-text-neutral-50"
                        viewBox="0 0 24 24"
                        fill="none"
                        xmlns="http://www.w3.org/2000/svg"
                      >
                        <path
                          d="M16 3.46776C17.4817 4.20411 18.5 5.73314 18.5 7.5C18.5 9.26686 17.4817 10.7959 16 11.5322M18 16.7664C19.5115 17.4503 20.8725 18.565 22 20M2 20C3.94649 17.5226 6.58918 16 9.5 16C12.4108 16 15.0535 17.5226 17 20M14 7.5C14 9.98528 11.9853 12 9.5 12C7.01472 12 5 9.98528 5 7.5C5 5.01472 7.01472 3 9.5 3C11.9853 3 14 5.01472 14 7.5Z"
                          stroke="currentColor"
                          strokeWidth="2"
                          strokeLinecap="round"
                          strokeLinejoin="round"
                        />
                      </svg>
                    </div>
                  </div>
                  <span className="tw-text-base tw-font-semibold tw-text-neutral-50">
                    Social Media Accounts
                  </span>
                </div>
                <ul className="tw-mt-6 tw-list-none tw-space-y-4 tw-pl-0 tw-text-base tw-leading-7 tw-text-gray-600">
                  <li className="tw-group tw-cursor-pointer tw-flex tw-items-center tw-text-sm tw-font-medium tw-text-neutral-50 hover:tw-text-neutral-400 tw-transition tw-duration-300 tw-ease-out tw-space-x-3">
                    <div className="tw-cursor-pointer tw-w-6 tw-h-6 group-hover:tw-scale-110 tw-transition tw-duration-300 tw-ease-out">
                      <FacebookIcon />
                    </div>
                    <span className="tw-flex tw-items-center">
                      facebook account
                    </span>
                  </li>
                  <li className="tw-group tw-cursor-pointer tw-flex tw-items-center tw-text-sm tw-font-medium tw-text-neutral-50 hover:tw-text-neutral-400 tw-transition tw-duration-300 tw-ease-out tw-space-x-3">
                    <div className="tw-cursor-pointer tw-flex-shrink-0 tw-h-6 tw-w-6 group-hover:tw-scale-110 tw-transition tw-duration-300 tw-ease-out">
                      <XIcon />
                    </div>
                    <span className="tw-flex tw-items-center">x account</span>
                  </li>
                  <li className="tw-group tw-cursor-pointer tw-flex tw-items-center tw-text-sm tw-font-medium tw-text-neutral-50 hover:tw-text-neutral-400 tw-transition tw-duration-300 tw-ease-out tw-space-x-3">
                    <div className="tw-cursor-pointer tw-flex-shrink-0 tw-h-6 tw-w-6 group-hover:tw-scale-110 tw-transition tw-duration-300 tw-ease-out">
                      <LinkedInIcon />
                    </div>
                    <span className="tw-flex tw-items-center">
                      linkedin account
                    </span>
                  </li>
                  <li className="tw-group tw-cursor-pointer tw-flex tw-items-center tw-text-sm tw-font-medium tw-text-neutral-50 hover:tw-text-neutral-400 tw-transition tw-duration-300 tw-ease-out tw-space-x-3">
                    <div className="tw-cursor-pointer tw-flex-shrink-0 tw-h-6 tw-w-6 group-hover:tw-scale-110 tw-transition tw-duration-300 tw-ease-out">
                      <InstagramIcon />
                    </div>
                    <span className="tw-flex tw-items-center">
                      instagram account
                    </span>
                  </li>
                  <li className="tw-group tw-cursor-pointer tw-flex tw-items-center tw-text-sm tw-font-medium tw-text-neutral-50 hover:tw-text-neutral-400 tw-transition tw-duration-300 tw-ease-out tw-space-x-3">
                    <div className="tw-cursor-pointer tw-flex-shrink-0 tw-h-6 tw-w-6 group-hover:tw-scale-110 tw-transition tw-duration-300 tw-ease-out">
                      <TikTokIcon />
                    </div>
                    <span className="tw-flex tw-items-center">tiktok</span>
                  </li>
                  <li className="tw-group tw-cursor-pointer tw-flex tw-items-center tw-text-sm tw-font-medium tw-text-neutral-50 hover:tw-text-neutral-400 tw-transition tw-duration-300 tw-ease-out tw-space-x-3">
                    <div className="tw-cursor-pointer tw-flex-shrink-0 tw-h-6 tw-w-6 group-hover:tw-scale-110 tw-transition tw-duration-300 tw-ease-out">
                      <GithubIcon />
                    </div>
                    <span className="tw-flex tw-items-center">github</span>
                  </li>
                  <li className="tw-group tw-cursor-pointer tw-flex tw-items-center tw-text-sm tw-font-medium tw-text-neutral-50 hover:tw-text-neutral-400 tw-transition tw-duration-300 tw-ease-out tw-space-x-3">
                    <div className="tw-cursor-pointer tw-flex-shrink-0 tw-h-6 tw-w-6 group-hover:tw-scale-110 tw-transition tw-duration-300 tw-ease-out">
                      <RedditIcon />
                    </div>
                    <span className="tw-flex tw-items-center">reddit</span>
                  </li>
                  <li className="tw-group tw-cursor-pointer tw-flex tw-items-center tw-text-sm tw-font-medium tw-text-neutral-50 hover:tw-text-neutral-400 tw-transition tw-duration-300 tw-ease-out tw-space-x-3">
                    <div className="tw-cursor-pointer tw-flex-shrink-0 tw-h-6 tw-w-6 group-hover:tw-scale-110 tw-transition tw-duration-300 tw-ease-out">
                      <WeiboIcon />
                    </div>
                    <span className="tw-flex tw-items-center">weibo</span>
                  </li>
<<<<<<< HEAD
                  <li className="tw-flex itw-items-center tw-text-sm tw-font-medium tw-text-neutral-50 tw-space-x-3">
                    <div className="tw-flex-shrink-0 tw-h-6 tw-w-6">
=======
                  <li className="tw-group tw-cursor-pointer tw-flex tw-items-center tw-text-sm tw-font-medium tw-text-neutral-50 hover:tw-text-neutral-400 tw-transition tw-duration-300 tw-ease-out tw-space-x-3">
                    <div className="tw-cursor-pointer tw-flex-shrink-0 tw-h-6 tw-w-6 group-hover:tw-scale-110 tw-transition tw-duration-300 tw-ease-out">
>>>>>>> 4240e2c9
                      <SubstackIcon />
                    </div>
                    <span className="tw-flex tw-items-center">substack</span>
                  </li>
<<<<<<< HEAD
                  <li className="tw-flex itw-items-center tw-text-sm tw-font-medium tw-text-neutral-50 tw-space-x-3">
                    <svg
                      className="tw-h-5 tw-w-6 tw-text-neutral-100"
                      viewBox="0 0 24 24"
                      fill="none"
                      xmlns="http://www.w3.org/2000/svg"
                    >
                      <path
                        d="M12 2C14.5013 4.73835 15.9228 8.29203 16 12C15.9228 15.708 14.5013 19.2616 12 22M12 2C9.49872 4.73835 8.07725 8.29203 8 12C8.07725 15.708 9.49872 19.2616 12 22M12 2C6.47715 2 2 6.47715 2 12C2 17.5228 6.47715 22 12 22M12 2C17.5228 2 22 6.47715 22 12C22 17.5228 17.5228 22 12 22M2.50002 9H21.5M2.5 15H21.5"
                        stroke="currentColor"
                        strokeWidth="2"
                        strokeLinecap="round"
                        strokeLinejoin="round"
                      />
                    </svg>
                    <span className="tw-flex tw-items-center">medium</span>
                  </li>
                  <li className="tw-flex itw-items-center tw-text-sm tw-font-medium tw-text-neutral-50 tw-space-x-3">
                    <svg
                      className="tw-h-5 tw-w-6 tw-text-neutral-100"
                      viewBox="0 0 24 24"
                      fill="none"
                      xmlns="http://www.w3.org/2000/svg"
                    >
                      <path
                        d="M12 2C14.5013 4.73835 15.9228 8.29203 16 12C15.9228 15.708 14.5013 19.2616 12 22M12 2C9.49872 4.73835 8.07725 8.29203 8 12C8.07725 15.708 9.49872 19.2616 12 22M12 2C6.47715 2 2 6.47715 2 12C2 17.5228 6.47715 22 12 22M12 2C17.5228 2 22 6.47715 22 12C22 17.5228 17.5228 22 12 22M2.50002 9H21.5M2.5 15H21.5"
                        stroke="currentColor"
                        strokeWidth="2"
                        strokeLinecap="round"
                        strokeLinejoin="round"
                      />
                    </svg>
                    <span className="tw-flex tw-items-center">mirror.xyz</span>
                  </li>
                  <li className="tw-flex itw-items-center tw-text-sm tw-font-medium tw-text-neutral-50 tw-space-x-3">
                    <svg
                      className="tw-h-5 tw-w-6 tw-text-neutral-100"
                      viewBox="0 0 24 24"
                      fill="none"
                      xmlns="http://www.w3.org/2000/svg"
                    >
                      <path
                        d="M12 2C14.5013 4.73835 15.9228 8.29203 16 12C15.9228 15.708 14.5013 19.2616 12 22M12 2C9.49872 4.73835 8.07725 8.29203 8 12C8.07725 15.708 9.49872 19.2616 12 22M12 2C6.47715 2 2 6.47715 2 12C2 17.5228 6.47715 22 12 22M12 2C17.5228 2 22 6.47715 22 12C22 17.5228 17.5228 22 12 22M2.50002 9H21.5M2.5 15H21.5"
                        stroke="currentColor"
                        strokeWidth="2"
                        strokeLinecap="round"
                        strokeLinejoin="round"
                      />
                    </svg>
=======
                  <li className="tw-group tw-cursor-pointer tw-flex tw-items-center tw-text-sm tw-font-medium tw-text-neutral-50 hover:tw-text-neutral-400 tw-transition tw-duration-300 tw-ease-out tw-space-x-3">
                    <div className="tw-cursor-pointer tw-flex-shrink-0 tw-h-6 tw-w-6 group-hover:tw-scale-110 tw-transition tw-duration-300 tw-ease-out">
                      <MediumIcon />
                    </div>
                    <span className="tw-flex tw-items-center">medium</span>
                  </li>
                  <li className="tw-group tw-cursor-pointer tw-flex tw-items-center tw-text-sm tw-font-medium tw-text-neutral-50 hover:tw-text-neutral-400 tw-transition tw-duration-300 tw-ease-out tw-space-x-3">
                    <div className="tw-cursor-pointer tw-flex-shrink-0 tw-h-6 tw-w-6 group-hover:tw-scale-110 tw-transition tw-duration-300 tw-ease-out">
                      <MirrorIcon />
                    </div>
                    <span className="tw-flex tw-items-center">mirror.xyz</span>
                  </li>
                  <li className="tw-group tw-cursor-pointer tw-flex tw-items-center tw-text-sm tw-font-medium tw-text-neutral-50 hover:tw-text-neutral-400 tw-transition tw-duration-300 tw-ease-out tw-space-x-3">
                    <div className="tw-cursor-pointer tw-flex-shrink-0 tw-h-6 tw-w-6 group-hover:tw-scale-110 tw-transition tw-duration-300 tw-ease-out">
                      <YoutubeIcon />
                    </div>
>>>>>>> 4240e2c9
                    <span className="tw-flex tw-items-center">youtube</span>
                  </li>
                </ul>
              </div>
            </div>

            <div className="tw-grid tw-grid-cols-1 tw-gap-x-8 tw-gap-y-5 sm:tw-grid-cols-2">
              {/* Contact */}
              <div>
                <div className="tw-flex tw-items-center tw-space-x-4">
                  <div className="tw-flex tw-h-9 tw-w-9 tw-items-center tw-justify-center tw-rounded-lg tw-bg-neutral-700 tw-border tw-border-solid tw-border-neutral-600">
                    <div className="tw-flex tw-items-center tw-justify-center tw-flex-shrink-0 tw-h-5 tw-w-5 tw-text-neutral-50">
                      <svg
                        className="tw-flex-shrink-0 tw-h-5 tw-w-5 tw-text-neutral-50"
                        viewBox="0 0 24 24"
                        fill="none"
                        xmlns="http://www.w3.org/2000/svg"
                      >
                        <path
                          d="M7 8.5H12M7 12H15M9.68375 18H16.2C17.8802 18 18.7202 18 19.362 17.673C19.9265 17.3854 20.3854 16.9265 20.673 16.362C21 15.7202 21 14.8802 21 13.2V7.8C21 6.11984 21 5.27976 20.673 4.63803C20.3854 4.07354 19.9265 3.6146 19.362 3.32698C18.7202 3 17.8802 3 16.2 3H7.8C6.11984 3 5.27976 3 4.63803 3.32698C4.07354 3.6146 3.6146 4.07354 3.32698 4.63803C3 5.27976 3 6.11984 3 7.8V20.3355C3 20.8684 3 21.1348 3.10923 21.2716C3.20422 21.3906 3.34827 21.4599 3.50054 21.4597C3.67563 21.4595 3.88367 21.2931 4.29976 20.9602L6.68521 19.0518C7.17252 18.662 7.41617 18.4671 7.68749 18.3285C7.9282 18.2055 8.18443 18.1156 8.44921 18.0613C8.74767 18 9.0597 18 9.68375 18Z"
                          stroke="currentColor"
                          strokeWidth="2"
                          strokeLinecap="round"
                          strokeLinejoin="round"
                        />
                      </svg>
                    </div>
                  </div>
                  <span className="tw-text-base tw-font-semibold tw-text-neutral-50">
                    Contact
                  </span>
                </div>
                <ul className="tw-mt-6 tw-list-none tw-space-y-4 tw-pl-0 tw-text-base tw-leading-7 tw-text-gray-600">
                  <li className="tw-group tw-cursor-pointer tw-flex tw-items-center tw-text-sm tw-font-medium tw-text-neutral-50 hover:tw-text-neutral-400 tw-transition tw-duration-300 tw-ease-out tw-space-x-3">
                    <div className="tw-cursor-pointer tw-flex-shrink-0 tw-h-6 tw-w-6 group-hover:tw-scale-110 tw-transition tw-duration-300 tw-ease-out">
                      <DiscordIcon />
                    </div>
                    <span className="tw-flex tw-items-center">
                      discord account
                    </span>
                  </li>
                  <li className="tw-group tw-cursor-pointer tw-flex tw-items-center tw-text-sm tw-font-medium tw-text-neutral-50 hover:tw-text-neutral-400 tw-transition tw-duration-300 tw-ease-out tw-space-x-3">
                    <div className="tw-cursor-pointer tw-flex-shrink-0 tw-h-6 tw-w-6 group-hover:tw-scale-110 tw-transition tw-duration-300 tw-ease-out">
                      <TelegramIcon />
                    </div>
                    <span className="tw-flex tw-items-center">
                      telegram account
                    </span>
                  </li>
                  <li className="tw-group tw-cursor-pointer tw-flex tw-items-center tw-text-sm tw-font-medium tw-text-neutral-50 hover:tw-text-neutral-400 tw-transition tw-duration-300 tw-ease-out tw-space-x-3">
                    <div className="tw-cursor-pointer tw-flex-shrink-0 tw-h-6 tw-w-6 group-hover:tw-scale-110 tw-transition tw-duration-300 tw-ease-out">
                      <WeChatIcon />
                    </div>
                    <span className="tw-flex tw-items-center">
                      wechat account
                    </span>
                  </li>
                  <li className="tw-group tw-cursor-pointer tw-flex tw-items-center tw-text-sm tw-font-medium tw-text-neutral-50 hover:tw-text-neutral-400 tw-transition tw-duration-300 tw-ease-out tw-space-x-3">
                    <svg
                      className="tw-h-5 tw-w-6 tw-text-neutral-100 group-hover:tw-scale-110 tw-transition tw-duration-300 tw-ease-out"
                      viewBox="0 0 24 24"
                      fill="none"
                      xmlns="http://www.w3.org/2000/svg"
                    >
                      <path
                        d="M8.38028 8.85335C9.07627 10.303 10.0251 11.6616 11.2266 12.8632C12.4282 14.0648 13.7869 15.0136 15.2365 15.7096C15.3612 15.7694 15.4235 15.7994 15.5024 15.8224C15.7828 15.9041 16.127 15.8454 16.3644 15.6754C16.4313 15.6275 16.4884 15.5704 16.6027 15.4561C16.9523 15.1064 17.1271 14.9316 17.3029 14.8174C17.9658 14.3864 18.8204 14.3864 19.4833 14.8174C19.6591 14.9316 19.8339 15.1064 20.1835 15.4561L20.3783 15.6509C20.9098 16.1824 21.1755 16.4481 21.3198 16.7335C21.6069 17.301 21.6069 17.9713 21.3198 18.5389C21.1755 18.8242 20.9098 19.09 20.3783 19.6214L20.2207 19.779C19.6911 20.3087 19.4263 20.5735 19.0662 20.7757C18.6667 21.0001 18.0462 21.1615 17.588 21.1601C17.1751 21.1589 16.8928 21.0788 16.3284 20.9186C13.295 20.0576 10.4326 18.4332 8.04466 16.0452C5.65668 13.6572 4.03221 10.7948 3.17124 7.76144C3.01103 7.19699 2.93092 6.91477 2.9297 6.50182C2.92833 6.0436 3.08969 5.42311 3.31411 5.0236C3.51636 4.66357 3.78117 4.39876 4.3108 3.86913L4.46843 3.7115C4.99987 3.18006 5.2656 2.91433 5.55098 2.76999C6.11854 2.48292 6.7888 2.48292 7.35636 2.76999C7.64174 2.91433 7.90747 3.18006 8.43891 3.7115L8.63378 3.90637C8.98338 4.25597 9.15819 4.43078 9.27247 4.60655C9.70347 5.26945 9.70347 6.12403 9.27247 6.78692C9.15819 6.96269 8.98338 7.1375 8.63378 7.4871C8.51947 7.60142 8.46231 7.65857 8.41447 7.72538C8.24446 7.96281 8.18576 8.30707 8.26748 8.58743C8.29048 8.66632 8.32041 8.72866 8.38028 8.85335Z"
                        stroke="currentColor"
                        strokeWidth="2"
                        strokeLinecap="round"
                        strokeLinejoin="round"
                      />
                    </svg>
                    <span className="tw-flex tw-items-center">
                      phone number
                    </span>
                  </li>
                  <li className="tw-group tw-cursor-pointer tw-flex tw-items-center tw-text-sm tw-font-medium tw-text-neutral-50 hover:tw-text-neutral-400 tw-transition tw-duration-300 tw-ease-out tw-space-x-3">
                    <svg
                      className="tw-h-5 tw-w-6 tw-text-neutral-100 group-hover:tw-scale-110 tw-transition tw-duration-300 tw-ease-out"
                      viewBox="0 0 24 24"
                      fill="none"
                      xmlns="http://www.w3.org/2000/svg"
                    >
                      <path
                        d="M2 7L10.1649 12.7154C10.8261 13.1783 11.1567 13.4097 11.5163 13.4993C11.8339 13.5785 12.1661 13.5785 12.4837 13.4993C12.8433 13.4097 13.1739 13.1783 13.8351 12.7154L22 7M6.8 20H17.2C18.8802 20 19.7202 20 20.362 19.673C20.9265 19.3854 21.3854 18.9265 21.673 18.362C22 17.7202 22 16.8802 22 15.2V8.8C22 7.11984 22 6.27976 21.673 5.63803C21.3854 5.07354 20.9265 4.6146 20.362 4.32698C19.7202 4 18.8802 4 17.2 4H6.8C5.11984 4 4.27976 4 3.63803 4.32698C3.07354 4.6146 2.6146 5.07354 2.32698 5.63803C2 6.27976 2 7.11984 2 8.8V15.2C2 16.8802 2 17.7202 2.32698 18.362C2.6146 18.9265 3.07354 19.3854 3.63803 19.673C4.27976 20 5.11984 20 6.8 20Z"
                        stroke="currentColor"
                        strokeWidth="2"
                        strokeLinecap="round"
                        strokeLinejoin="round"
                      />
                    </svg>

                    <span className="tw-flex tw-items-center">email</span>
                  </li>
                  <li className="tw-group tw-cursor-pointer tw-flex tw-items-center tw-text-sm tw-font-medium tw-text-neutral-50 hover:tw-text-neutral-400 tw-transition tw-duration-300 tw-ease-out tw-space-x-3">
                    <svg
                      className="tw-h-5 tw-w-6 tw-text-neutral-100 group-hover:tw-scale-110 tw-transition tw-duration-300 tw-ease-out"
                      viewBox="0 0 24 24"
                      fill="none"
                      xmlns="http://www.w3.org/2000/svg"
                    >
                      <path
                        d="M12 2C14.5013 4.73835 15.9228 8.29203 16 12C15.9228 15.708 14.5013 19.2616 12 22M12 2C9.49872 4.73835 8.07725 8.29203 8 12C8.07725 15.708 9.49872 19.2616 12 22M12 2C6.47715 2 2 6.47715 2 12C2 17.5228 6.47715 22 12 22M12 2C17.5228 2 22 6.47715 22 12C22 17.5228 17.5228 22 12 22M2.50002 9H21.5M2.5 15H21.5"
                        stroke="currentColor"
                        strokeWidth="2"
                        strokeLinecap="round"
                        strokeLinejoin="round"
                      />
                    </svg>
                    <span className="tw-flex tw-items-center">website</span>
                  </li>
                </ul>
              </div>
              {/* Social Media Verification Posts */}
              <div>
                <div className="tw-flex tw-items-center tw-space-x-4">
                  <div className="tw-flex tw-h-9 tw-w-9 tw-items-center tw-justify-center tw-rounded-lg tw-bg-neutral-700 tw-border tw-border-solid tw-border-neutral-600">
                    <svg
                      className="tw-flex-shrink-0 tw-h-5 tw-w-5 tw-text-neutral-50"
                      viewBox="0 0 24 24"
                      fill="none"
                      xmlns="http://www.w3.org/2000/svg"
                    >
                      <path
                        d="M11 4H7.8C6.11984 4 5.27976 4 4.63803 4.32698C4.07354 4.6146 3.6146 5.07354 3.32698 5.63803C3 6.27976 3 7.11984 3 8.8V16.2C3 17.8802 3 18.7202 3.32698 19.362C3.6146 19.9265 4.07354 20.3854 4.63803 20.673C5.27976 21 6.11984 21 7.8 21H15.2C16.8802 21 17.7202 21 18.362 20.673C18.9265 20.3854 19.3854 19.9265 19.673 19.362C20 18.7202 20 17.8802 20 16.2V13M13 17H7M15 13H7M20.1213 3.87868C21.2929 5.05025 21.2929 6.94975 20.1213 8.12132C18.9497 9.29289 17.0503 9.29289 15.8787 8.12132C14.7071 6.94975 14.7071 5.05025 15.8787 3.87868C17.0503 2.70711 18.9497 2.70711 20.1213 3.87868Z"
                        stroke="currentColor"
                        strokeWidth="2"
                        strokeLinecap="round"
                        strokeLinejoin="round"
                      />
                    </svg>
                  </div>
                  <span className="tw-text-base tw-font-semibold tw-text-neutral-50">
                    Social Media Verification Posts
                  </span>
                </div>
                <ul className="tw-mt-6 tw-list-none tw-space-y-4 tw-pl-0 tw-text-base tw-leading-7 tw-text-gray-600">
                  <li className="tw-flex tw-items-center tw-text-sm tw-font-medium tw-text-neutral-50 tw-group tw-cursor-pointer  hover:tw-text-neutral-300 tw-transition tw-duration-300 tw-ease-out tw-space-x-3">
                    <svg
                      className="tw-h-5 tw-w-6 tw-text-neutral-100 group-hover:tw-scale-110 tw-transition tw-duration-300 tw-ease-out"
                      viewBox="0 0 24 24"
                      fill="none"
                      xmlns="http://www.w3.org/2000/svg"
                    >
                      <path
                        d="M9.99999 13C10.4294 13.5741 10.9773 14.0491 11.6065 14.3929C12.2357 14.7367 12.9315 14.9411 13.6466 14.9923C14.3618 15.0435 15.0796 14.9403 15.7513 14.6897C16.4231 14.4392 17.0331 14.047 17.54 13.54L20.54 10.54C21.4508 9.59695 21.9547 8.33394 21.9434 7.02296C21.932 5.71198 21.4061 4.45791 20.4791 3.53087C19.552 2.60383 18.298 2.07799 16.987 2.0666C15.676 2.0552 14.413 2.55918 13.47 3.46997L11.75 5.17997M14 11C13.5705 10.4258 13.0226 9.95078 12.3934 9.60703C11.7642 9.26327 11.0685 9.05885 10.3533 9.00763C9.63819 8.95641 8.9204 9.0596 8.24864 9.31018C7.57688 9.56077 6.96687 9.9529 6.45999 10.46L3.45999 13.46C2.5492 14.403 2.04522 15.666 2.05662 16.977C2.06801 18.288 2.59385 19.542 3.52089 20.4691C4.44793 21.3961 5.702 21.9219 7.01298 21.9333C8.32396 21.9447 9.58697 21.4408 10.53 20.53L12.24 18.82"
                        stroke="currentColor"
                        strokeWidth="2"
                        strokeLinecap="round"
                        strokeLinejoin="round"
                      />
                    </svg>
                    <div className="tw-inline-flex tw-items-center">
                      <span>twitter.com/status/12454658454445555</span>
                    </div>
                  </li>
                </ul>
              </div>
            </div>
          </div>

          <div className="tw-col-span-1 tw-ml-auto">
            <ul className="tw-list-disc tw-text-neutral-500 tw-text-sm tw-font-normal tw-space-y-1">
              <li>All statements are optional.</li>
              <li>All statements are fully and permanently public.</li>
              <li>
                Seize does not connect to social media accounts or verify posts.
              </li>
              <li>The community will rate the accuracy of statements.</li>
            </ul>
          </div>
        </div>
      </div>
    </div>
  );
}<|MERGE_RESOLUTION|>--- conflicted
+++ resolved
@@ -69,8 +69,7 @@
                     <div className="tw-cursor-pointer tw-flex-shrink-0 tw-h-6 tw-w-6 hover:tw-scale-110 tw-transition tw-duration-300 tw-ease-out">
                       <OpenseaIcon />
                     </div>
-<<<<<<< HEAD
-                    <div className="tw-flex-shrink-0 tw-h-6 tw-w-6">
+                    <div className="tw-cursor-pointer tw-flex-shrink-0 tw-h-6 tw-w-6  hover:tw-scale-110 tw-transition tw-duration-300 tw-ease-out">
                       <EtherscanIcon />
                     </div>
                     <div className="tw-space-x-3 tw-inline-flex tw-items-center">
@@ -97,71 +96,6 @@
                       </div>
                     </div>
                   </li>
-                  <li className="tw-flex itw-items-center tw-text-sm tw-font-medium tw-text-neutral-50 tw-space-x-3">
-                    <div className="tw-flex-shrink-0 tw-h-6 tw-w-6">
-                      <OpenseaIcon />
-                    </div>
-                    <div className="tw-flex-shrink-0 tw-h-6 tw-w-6">
-                      <EtherscanIcon />
-                    </div>
-                    <div className="tw-space-x-3 tw-inline-flex tw-items-center">
-                      <span>0xFD22</span>
-                      <span>6529.eth</span>
-                      <div className="tw-inline-flex tw-items-center">
-                        <svg
-                          className="tw-flex-shrink-0 tw-w-5 tw-h-5"
-                          viewBox="0 0 24 24"
-                          fill="none"
-                          xmlns="http://www.w3.org/2000/svg"
-                        >
-                          <path
-                            d="M20 6L9 17L4 12"
-                            stroke="#3CCB7F"
-                            strokeWidth="2"
-                            strokeLinecap="round"
-                            strokeLinejoin="round"
-                          />
-                        </svg>
-                        <span className="tw-ml-1 tw-text-xs tw-font-bold tw-text-neutral-500">
-                          Primary
-                        </span>
-                      </div>
-                    </div>
-                  </li>
-                  <li className="tw-flex itw-items-center tw-text-sm tw-font-medium tw-text-neutral-50 tw-space-x-3">
-                    <div className="tw-flex-shrink-0 tw-h-6 tw-w-6">
-                      <OpenseaIcon />
-                    </div>
-                    <div className="tw-flex-shrink-0 tw-h-6 tw-w-6">
-=======
-                    <div className="tw-cursor-pointer tw-flex-shrink-0 tw-h-6 tw-w-6  hover:tw-scale-110 tw-transition tw-duration-300 tw-ease-out">
->>>>>>> 4240e2c9
-                      <EtherscanIcon />
-                    </div>
-                    <div className="tw-space-x-3 tw-inline-flex tw-items-center">
-                      <span>0xFD22</span>
-                      <span>6529.eth</span>
-                      <div className="tw-inline-flex tw-items-center">
-                        <svg
-                          className="tw-flex-shrink-0 tw-w-5 tw-h-5"
-                          viewBox="0 0 24 24"
-                          fill="none"
-                          xmlns="http://www.w3.org/2000/svg"
-                        >
-                          <path
-                            d="M20 6L9 17L4 12"
-                            stroke="#3CCB7F"
-                            strokeWidth="2"
-                            strokeLinecap="round"
-                            strokeLinejoin="round"
-                          />
-                        </svg>
-                        <span className="tw-ml-1 tw-text-xs tw-font-bold tw-text-neutral-500">
-                          Primary
-                        </span>
-                      </div>
-                    </div>
-                  </li>
                 </ul>
               </div>
               {/* Social Media Accounts */}
@@ -244,85 +178,28 @@
                     </div>
                     <span className="tw-flex tw-items-center">weibo</span>
                   </li>
-<<<<<<< HEAD
-                  <li className="tw-flex itw-items-center tw-text-sm tw-font-medium tw-text-neutral-50 tw-space-x-3">
-                    <div className="tw-flex-shrink-0 tw-h-6 tw-w-6">
-=======
-                  <li className="tw-group tw-cursor-pointer tw-flex tw-items-center tw-text-sm tw-font-medium tw-text-neutral-50 hover:tw-text-neutral-400 tw-transition tw-duration-300 tw-ease-out tw-space-x-3">
-                    <div className="tw-cursor-pointer tw-flex-shrink-0 tw-h-6 tw-w-6 group-hover:tw-scale-110 tw-transition tw-duration-300 tw-ease-out">
->>>>>>> 4240e2c9
+                  <li className="tw-group tw-cursor-pointer tw-flex tw-items-center tw-text-sm tw-font-medium tw-text-neutral-50 hover:tw-text-neutral-400 tw-transition tw-duration-300 tw-ease-out tw-space-x-3">
+                    <div className="tw-cursor-pointer tw-flex-shrink-0 tw-h-6 tw-w-6 group-hover:tw-scale-110 tw-transition tw-duration-300 tw-ease-out">
                       <SubstackIcon />
                     </div>
                     <span className="tw-flex tw-items-center">substack</span>
                   </li>
-<<<<<<< HEAD
-                  <li className="tw-flex itw-items-center tw-text-sm tw-font-medium tw-text-neutral-50 tw-space-x-3">
-                    <svg
-                      className="tw-h-5 tw-w-6 tw-text-neutral-100"
-                      viewBox="0 0 24 24"
-                      fill="none"
-                      xmlns="http://www.w3.org/2000/svg"
-                    >
-                      <path
-                        d="M12 2C14.5013 4.73835 15.9228 8.29203 16 12C15.9228 15.708 14.5013 19.2616 12 22M12 2C9.49872 4.73835 8.07725 8.29203 8 12C8.07725 15.708 9.49872 19.2616 12 22M12 2C6.47715 2 2 6.47715 2 12C2 17.5228 6.47715 22 12 22M12 2C17.5228 2 22 6.47715 22 12C22 17.5228 17.5228 22 12 22M2.50002 9H21.5M2.5 15H21.5"
-                        stroke="currentColor"
-                        strokeWidth="2"
-                        strokeLinecap="round"
-                        strokeLinejoin="round"
-                      />
-                    </svg>
+                  <li className="tw-group tw-cursor-pointer tw-flex tw-items-center tw-text-sm tw-font-medium tw-text-neutral-50 hover:tw-text-neutral-400 tw-transition tw-duration-300 tw-ease-out tw-space-x-3">
+                    <div className="tw-cursor-pointer tw-flex-shrink-0 tw-h-6 tw-w-6 group-hover:tw-scale-110 tw-transition tw-duration-300 tw-ease-out">
+                      <MediumIcon />
+                    </div>
                     <span className="tw-flex tw-items-center">medium</span>
                   </li>
-                  <li className="tw-flex itw-items-center tw-text-sm tw-font-medium tw-text-neutral-50 tw-space-x-3">
-                    <svg
-                      className="tw-h-5 tw-w-6 tw-text-neutral-100"
-                      viewBox="0 0 24 24"
-                      fill="none"
-                      xmlns="http://www.w3.org/2000/svg"
-                    >
-                      <path
-                        d="M12 2C14.5013 4.73835 15.9228 8.29203 16 12C15.9228 15.708 14.5013 19.2616 12 22M12 2C9.49872 4.73835 8.07725 8.29203 8 12C8.07725 15.708 9.49872 19.2616 12 22M12 2C6.47715 2 2 6.47715 2 12C2 17.5228 6.47715 22 12 22M12 2C17.5228 2 22 6.47715 22 12C22 17.5228 17.5228 22 12 22M2.50002 9H21.5M2.5 15H21.5"
-                        stroke="currentColor"
-                        strokeWidth="2"
-                        strokeLinecap="round"
-                        strokeLinejoin="round"
-                      />
-                    </svg>
+                  <li className="tw-group tw-cursor-pointer tw-flex tw-items-center tw-text-sm tw-font-medium tw-text-neutral-50 hover:tw-text-neutral-400 tw-transition tw-duration-300 tw-ease-out tw-space-x-3">
+                    <div className="tw-cursor-pointer tw-flex-shrink-0 tw-h-6 tw-w-6 group-hover:tw-scale-110 tw-transition tw-duration-300 tw-ease-out">
+                      <MirrorIcon />
+                    </div>
                     <span className="tw-flex tw-items-center">mirror.xyz</span>
                   </li>
-                  <li className="tw-flex itw-items-center tw-text-sm tw-font-medium tw-text-neutral-50 tw-space-x-3">
-                    <svg
-                      className="tw-h-5 tw-w-6 tw-text-neutral-100"
-                      viewBox="0 0 24 24"
-                      fill="none"
-                      xmlns="http://www.w3.org/2000/svg"
-                    >
-                      <path
-                        d="M12 2C14.5013 4.73835 15.9228 8.29203 16 12C15.9228 15.708 14.5013 19.2616 12 22M12 2C9.49872 4.73835 8.07725 8.29203 8 12C8.07725 15.708 9.49872 19.2616 12 22M12 2C6.47715 2 2 6.47715 2 12C2 17.5228 6.47715 22 12 22M12 2C17.5228 2 22 6.47715 22 12C22 17.5228 17.5228 22 12 22M2.50002 9H21.5M2.5 15H21.5"
-                        stroke="currentColor"
-                        strokeWidth="2"
-                        strokeLinecap="round"
-                        strokeLinejoin="round"
-                      />
-                    </svg>
-=======
-                  <li className="tw-group tw-cursor-pointer tw-flex tw-items-center tw-text-sm tw-font-medium tw-text-neutral-50 hover:tw-text-neutral-400 tw-transition tw-duration-300 tw-ease-out tw-space-x-3">
-                    <div className="tw-cursor-pointer tw-flex-shrink-0 tw-h-6 tw-w-6 group-hover:tw-scale-110 tw-transition tw-duration-300 tw-ease-out">
-                      <MediumIcon />
-                    </div>
-                    <span className="tw-flex tw-items-center">medium</span>
-                  </li>
-                  <li className="tw-group tw-cursor-pointer tw-flex tw-items-center tw-text-sm tw-font-medium tw-text-neutral-50 hover:tw-text-neutral-400 tw-transition tw-duration-300 tw-ease-out tw-space-x-3">
-                    <div className="tw-cursor-pointer tw-flex-shrink-0 tw-h-6 tw-w-6 group-hover:tw-scale-110 tw-transition tw-duration-300 tw-ease-out">
-                      <MirrorIcon />
-                    </div>
-                    <span className="tw-flex tw-items-center">mirror.xyz</span>
-                  </li>
                   <li className="tw-group tw-cursor-pointer tw-flex tw-items-center tw-text-sm tw-font-medium tw-text-neutral-50 hover:tw-text-neutral-400 tw-transition tw-duration-300 tw-ease-out tw-space-x-3">
                     <div className="tw-cursor-pointer tw-flex-shrink-0 tw-h-6 tw-w-6 group-hover:tw-scale-110 tw-transition tw-duration-300 tw-ease-out">
                       <YoutubeIcon />
                     </div>
->>>>>>> 4240e2c9
                     <span className="tw-flex tw-items-center">youtube</span>
                   </li>
                 </ul>
