import { FormEvent, useContext, useEffect, useState } from "react";
import {
  ApiProfileRaterCicState,
  IProfileAndConsolidations,
} from "../../../../../entities/IProfile";
import { formatNumberWithCommas, getStringAsNumberOrZero } from "../../../../../helpers/Helpers";
import { AuthContext } from "../../../../auth/Auth";
import {
  commonApiFetch,
  commonApiPost,
} from "../../../../../services/api/common-api";
import { useAccount } from "wagmi";
import { useMutation, useQuery } from "@tanstack/react-query";
import {
  QueryKey,
  ReactQueryWrapperContext,
} from "../../../../react-query-wrapper/ReactQueryWrapper";
import { createBreakpoint } from "react-use";
import UserRateAdjustmentHelper from "../../../utils/rate/UserRateAdjustmentHelper";

const useBreakpoint = createBreakpoint({ MD: 768, S: 0 });

export default function UserPageIdentityHeaderCICRate({
  profile,
  isTooltip,
}: {
  readonly profile: IProfileAndConsolidations;
  readonly isTooltip: boolean;
}) {
  const { address } = useAccount();
  const { requestAuth, setToast } = useContext(AuthContext);
  const {
    invalidateProfile,
    invalidateProfileRaterCICState,
    invalidateProfileCICRatings,
    invalidateProfileLogs,
  } = useContext(ReactQueryWrapperContext);

  const { data: connectedProfile } = useQuery<IProfileAndConsolidations>({
    queryKey: [QueryKey.PROFILE, address?.toLowerCase()],
    queryFn: async () =>
      await commonApiFetch<IProfileAndConsolidations>({
        endpoint: `profiles/${address}`,
      }),
    enabled: !!address,
  });

  const { data: myCICState } = useQuery<ApiProfileRaterCicState>({
    queryKey: [
      QueryKey.PROFILE_RATER_CIC_STATE,
      {
        handle: profile.profile?.handle.toLowerCase(),
        rater: address?.toLowerCase(),
      },
    ],
    queryFn: async () =>
      await commonApiFetch<ApiProfileRaterCicState>({
        endpoint: `profiles/${profile.profile?.handle}/cic/rating/${address}`,
      }),
    enabled: !!profile.profile?.handle && !!address,
    staleTime: 0,
  });

  const updateCICMutation = useMutation({
    mutationFn: async (amount: number) =>
      await commonApiPost({
        endpoint: `profiles/${profile.profile?.handle}/cic/rating`,
        body: {
          amount,
        },
      }),
    onSuccess: () => {
      setToast({
        message: "CIC rating updated.",
        type: "success",
      });

      invalidateProfile(profile);
      invalidateProfileCICRatings(profile);
      if (connectedProfile) {
        invalidateProfileLogs({ profile: connectedProfile, keys: {} });
      }

      if (address) {
        invalidateProfileRaterCICState({
          profile,
          rater: address?.toLowerCase(),
        });
      }
    },
  });

  const [originalRating, setOriginalRating] = useState<number>(
    myCICState?.cic_rating_by_rater ?? 0
  );

  const [adjustedRatingStr, setAdjustedRatingStr] = useState<string>(
    `${originalRating}`
  );

  const [myMaxCICRatings, setMyMaxCICRatings] = useState<number>(
    (myCICState?.cic_ratings_left_to_give_by_rater ?? 0) +
      Math.abs(originalRating)
  );

  const [myAvailableCIC, setMyAvailableCIC] = useState<number>(
    myCICState?.cic_ratings_left_to_give_by_rater ?? 0
  );

  const getCICStrOrMaxStr = (strCIC: string): string => {
    const cicAsNumber = getStringAsNumberOrZero(strCIC);
    if (cicAsNumber > myMaxCICRatings) {
      return `${myMaxCICRatings}`;
    }

    if (cicAsNumber < -myMaxCICRatings) {
      return `-${myMaxCICRatings}`;
    }
    return strCIC;
  };

  useEffect(() => {
    setOriginalRating(myCICState?.cic_rating_by_rater ?? 0);
    setAdjustedRatingStr(`${myCICState?.cic_rating_by_rater ?? 0}`);
    setMyMaxCICRatings(
      (myCICState?.cic_ratings_left_to_give_by_rater ?? 0) +
        Math.abs(myCICState?.cic_rating_by_rater ?? 0)
    );
    setMyAvailableCIC(myCICState?.cic_ratings_left_to_give_by_rater ?? 0);
  }, [myCICState]);

  const handleChange = (e: FormEvent<HTMLInputElement>) => {
    const inputValue = e.currentTarget.value;
    if (/^-?\d*$/.test(inputValue)) {
      const strCIC = inputValue === "-0" ? "-" : inputValue;
      const newCicValue = getCICStrOrMaxStr(strCIC);
      setAdjustedRatingStr(newCicValue);
    }
  };

  const onSave = async () => {
    const { success } = await requestAuth();
    if (!success) {
      setToast({
        message: "You must be logged in.",
        type: "error",
      });
      return;
    }

    const newRating = getStringAsNumberOrZero(adjustedRatingStr);
    if (newRating === originalRating) {
      return;
    }

    await updateCICMutation.mutateAsync(newRating);
  };

  const onSubmit = async (e: FormEvent<HTMLFormElement>) => {
    e.preventDefault();
    await onSave();
  };

  const breakpoint = useBreakpoint();

  return (
    <div
      className={`${
        isTooltip
          ? ""
          : "tw-bg-iron-800 tw-p-4 md:tw-p-6 tw-rounded-xl tw-border tw-border-solid tw-border-white/5"
      } `}
    >
      <div
        className={`${
          isTooltip ? "tw-text-sm" : "tw-text-base"
        } tw-flex tw-flex-col tw-space-y-1`}
      >
        <span className="tw-block tw-text-iron-200 tw-font-semibold">
          <span>Your available CIC:</span>
          <span className="tw-ml-1">
            {formatNumberWithCommas(myAvailableCIC)}
          </span>
        </span>
        <span className="tw-block tw-text-iron-200 tw-font-semibold">
          <span>Your max/min CIC Rating to {profile.profile?.handle}:</span>
          <span className="tw-ml-1">
            +/- {formatNumberWithCommas(myMaxCICRatings)}
          </span>
        </span>
      </div>
      <form
        onSubmit={onSubmit}
        className={`${isTooltip ? "tw-mt-4" : "tw-mt-6"}`}
      >
        <div className="tw-flex tw-items-end tw-space-x-3.5">
          <div>
            <label className="tw-block tw-text-sm tw-font-normal tw-text-iron-400">
              Your total CIC Rating of {profile.profile?.handle}:
            </label>
            <div className="tw-relative tw-flex tw-mt-1.5">
              <span className="tw-flex tw-flex-col tw-items-center tw-justify-center tw-bg-iron-900 tw-rounded-l-lg tw-border tw-border-solid tw-border-iron-700 tw-px-3">
                <svg
                  className="tw-w-3.5 tw-h-3.5 tw-flex-shrink-0 tw-text-iron-500"
                  viewBox="0 0 24 24"
                  fill="none"
                  xmlns="http://www.w3.org/2000/svg"
                >
                  <path
                    d="M12 5V19M5 12H19"
                    stroke="currentColor"
                    strokeWidth="3"
                    strokeLinecap="round"
                    strokeLinejoin="round"
                  />
                </svg>
                <svg
                  className="tw-w-3.5 tw-h-3.5 tw-flex-shrink-0 tw-text-iron-500"
                  viewBox="0 0 24 24"
                  fill="none"
                  xmlns="http://www.w3.org/2000/svg"
                >
                  <path
                    d="M5 12H19"
                    stroke="currentColor"
                    strokeWidth="3"
                    strokeLinecap="round"
                    strokeLinejoin="round"
                  />
                </svg>
              </span>
              <input
                type="text"
                value={adjustedRatingStr}
                onChange={handleChange}
                required
                autoComplete="off"
                className={`${
                  isTooltip ? "tw-max-w-[12rem]" : ""
<<<<<<< HEAD
                } -tw-ml-0.5 tw-block tw-rounded-r-lg tw-border-0 tw-py-3 tw-px-3 tw-bg-iron-900 tw-text-iron-300 tw-font-medium tw-caret-primary-400 tw-shadow-sm tw-ring-1 tw-ring-inset tw-ring-iron-700 placeholder:tw-text-iron-500 focus:tw-outline-none  focus:tw-ring-1 focus:tw-ring-inset focus:tw-ring-primary-300 tw-text-base tw-transition tw-duration-300 tw-ease-out`}
=======
                } tw-block tw-rounded-r-lg tw-border-0 tw-py-3 tw-px-3 tw-bg-iron-900 tw-text-iron-300 tw-font-medium tw-caret-primary-400 tw-shadow-sm tw-ring-1 tw-ring-inset tw-ring-iron-700 placeholder:tw-text-iron-500 focus:tw-outline-none  focus:tw-ring-1 focus:tw-ring-inset focus:tw-ring-primary-400 tw-text-base tw-transition tw-duration-300 tw-ease-out`}
>>>>>>> 2ed57352
              />
            </div>
          </div>

          <div>
            <div className="tw-inline-flex tw-items-end tw-space-x-6">
              <button
                type="submit"
                className="tw-cursor-pointer tw-bg-primary-500 tw-px-4 tw-py-3 tw-text-sm tw-font-medium tw-text-white 
              tw-border tw-border-solid tw-border-primary-500 tw-rounded-lg hover:tw-bg-primary-600 hover:tw-border-primary-600 tw-transition tw-duration-300 tw-ease-out"
              >
                Rate
              </button>
              {!isTooltip && breakpoint === "MD" && (
                <UserRateAdjustmentHelper
                  inLineValues={isTooltip}
                  originalValue={originalRating}
                  adjustedValue={getStringAsNumberOrZero(adjustedRatingStr)}
                  adjustmentType="CIC"
                />
              )}
            </div>
          </div>
        </div>
        {!!(isTooltip || breakpoint !== "MD") && (
          <UserRateAdjustmentHelper
            inLineValues={isTooltip}
            originalValue={originalRating}
            adjustedValue={getStringAsNumberOrZero(adjustedRatingStr)}
            adjustmentType="CIC"
          />
        )}
      </form>
    </div>
  );
}<|MERGE_RESOLUTION|>--- conflicted
+++ resolved
@@ -237,11 +237,7 @@
                 autoComplete="off"
                 className={`${
                   isTooltip ? "tw-max-w-[12rem]" : ""
-<<<<<<< HEAD
-                } -tw-ml-0.5 tw-block tw-rounded-r-lg tw-border-0 tw-py-3 tw-px-3 tw-bg-iron-900 tw-text-iron-300 tw-font-medium tw-caret-primary-400 tw-shadow-sm tw-ring-1 tw-ring-inset tw-ring-iron-700 placeholder:tw-text-iron-500 focus:tw-outline-none  focus:tw-ring-1 focus:tw-ring-inset focus:tw-ring-primary-300 tw-text-base tw-transition tw-duration-300 tw-ease-out`}
-=======
                 } tw-block tw-rounded-r-lg tw-border-0 tw-py-3 tw-px-3 tw-bg-iron-900 tw-text-iron-300 tw-font-medium tw-caret-primary-400 tw-shadow-sm tw-ring-1 tw-ring-inset tw-ring-iron-700 placeholder:tw-text-iron-500 focus:tw-outline-none  focus:tw-ring-1 focus:tw-ring-inset focus:tw-ring-primary-400 tw-text-base tw-transition tw-duration-300 tw-ease-out`}
->>>>>>> 2ed57352
               />
             </div>
           </div>
