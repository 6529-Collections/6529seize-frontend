import { useAccount } from "wagmi";
import { Inter } from "next/font/google";
import { useContext, useEffect, useState } from "react";
import { useRouter } from "next/router";
import { AuthContext } from "../../auth/Auth";
import UserSettingsGoToUser from "./UserSettingsGoToUser";
import { commonApiFetch } from "../../../services/api/common-api";
import { IProfileAndConsolidations } from "../../../entities/IProfile";
import UserSettingsPage from "./UserSettingsPage";
import { ReactQueryWrapperContext } from "../../react-query-wrapper/ReactQueryWrapper";

interface Props {
  user: string;
  wallets: string[];
}

const inter = Inter({
  weight: ["300", "400", "500", "600", "700"],
  style: ["normal"],
  subsets: ["latin"],
  display: "swap",
});

export default function UserSettingsComponent(props: Readonly<Props>) {
  const account = useAccount();
  const router = useRouter();
  const { requestAuth, setToast } = useContext(AuthContext);
  const {
    invalidateProfile,
    invalidateHandles,
    invalidateProfileLogs,
    invalidateProfileLogsByHandles,
  } = useContext(ReactQueryWrapperContext);
  const [init, setInit] = useState(false);
  const [userOrWallet] = useState(
    Array.isArray(router.query.user)
      ? router.query.user.at(0)
      : router.query.user
  );

  const [user, setUser] = useState<IProfileAndConsolidations | null>(null);

  const goToUser = () => {
    router.push(`/${userOrWallet}`);
  };

  const onUser = (newUser: IProfileAndConsolidations) => {
    const oldHandles: string[] = [];
    if (user?.profile?.handle) {
      oldHandles.push(user.profile.handle.toLowerCase());
    }
    user?.consolidation.wallets.forEach((wallet) => {
      oldHandles.push(wallet.wallet.address.toLowerCase());
      if (wallet.wallet.ens) {
        oldHandles.push(wallet.wallet.ens.toLowerCase());
      }
    });
    invalidateProfile(newUser);
    invalidateProfileLogs({ profile: newUser, keys: {} });
    invalidateHandles(oldHandles);
    invalidateProfileLogsByHandles({ handles: oldHandles, keys: {} });
    setUser(newUser);
  };

  useEffect(() => {
    if (!init || !userOrWallet) {
      return;
    }
    const getUser = async () => {
      if (!account.address) {
        goToUser();
        return;
      }

      if (!userOrWallet) {
        goToUser();
        return;
      }

      try {
        const response = await commonApiFetch<IProfileAndConsolidations>({
          endpoint: `profiles/${userOrWallet}`,
        });
        const lowerCaseWallets = response.consolidation.wallets.map((w) =>
          w.wallet.address.toLowerCase()
        );
        const lowerCaseAccount = account.address.toLowerCase();
        if (!lowerCaseWallets.includes(lowerCaseAccount)) {
          goToUser();
          return;
        }
        onUser(response);
      } catch (e: any) {
        setToast({
          message: e?.message ?? "Something went wrong",
          type: "error",
        });
        goToUser();
      }
    };
    getUser();
  }, [userOrWallet, init]);

  useEffect(() => {
    setInit(false);
    const checkLogin = async () => {
      const { success } = await requestAuth();
      if (!success) {
        goToUser();
        return;
      }
      setInit(true);
    };
    checkLogin();
  }, [account?.address]);

  if (!init || !account.address || !userOrWallet || !user) return <></>;
  return (
    <div
<<<<<<< HEAD
      className={`tailwind-scope tw-bg-neutral-900 tw-overflow-y-auto tw-min-h-screen tw-relative ${inter.className}`}>
      <div className="tw-max-w-2xl tw-mx-auto tw-pt-8 tw-pb-12">
=======
      className={`tailwind-scope tw-bg-iron-950 tw-overflow-y-auto tw-min-h-screen tw-relative ${inter.className}`}
    >
      <div className="tw-max-w-2xl tw-mx-auto tw-pt-8 tw-pb-16 lg:tw-pb-20 tw-px-6 md:tw-px-0">
>>>>>>> 2a28b491
        <UserSettingsGoToUser
          user={user.profile?.handle ?? userOrWallet.toLowerCase()}
        />
        <UserSettingsPage user={user} onUser={onUser} />
      </div>
    </div>
  );
}<|MERGE_RESOLUTION|>--- conflicted
+++ resolved
@@ -117,14 +117,9 @@
   if (!init || !account.address || !userOrWallet || !user) return <></>;
   return (
     <div
-<<<<<<< HEAD
-      className={`tailwind-scope tw-bg-neutral-900 tw-overflow-y-auto tw-min-h-screen tw-relative ${inter.className}`}>
-      <div className="tw-max-w-2xl tw-mx-auto tw-pt-8 tw-pb-12">
-=======
       className={`tailwind-scope tw-bg-iron-950 tw-overflow-y-auto tw-min-h-screen tw-relative ${inter.className}`}
     >
       <div className="tw-max-w-2xl tw-mx-auto tw-pt-8 tw-pb-16 lg:tw-pb-20 tw-px-6 md:tw-px-0">
->>>>>>> 2a28b491
         <UserSettingsGoToUser
           user={user.profile?.handle ?? userOrWallet.toLowerCase()}
         />
