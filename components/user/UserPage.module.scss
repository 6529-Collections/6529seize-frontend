@import "../../styles/variables.scss";

.ownerAddress {
  float: none;
  color: $font-color !important;
  span {
    text-decoration: none !important;
    display: inline-block;
  }
}

.subHeader {
  font-weight: lighter;
  color: $font-color !important;
  float: none;
}

.lastTDH {
  white-space: nowrap;
  color: $font-color-h !important;
  font-size: smaller;
  vertical-align: top !important;
  a {
    color: $font-color-h !important;
  }
}

@media only screen and (max-width: 800px) {
  .lastTDH {
    line-height: 26px;
  }
}

.seizedToggle {
  line-height: 28px;
  float: left;
  padding-right: 25px;

  input {
    border-color: transparent !important;
    background-color: white !important;
    cursor: pointer;
  }

  input:checked {
    background-image: url("data:image/svg+xml,%3csvg xmlns='http://www.w3.org/2000/svg' viewBox='-4 -4 8 8'%3e%3ccircle r='2.3' fill='%23000'/%3e%3c/svg%3e") !important;
  }
}

@media only screen and (max-width: 800px) {
  .seizedToggle input {
    margin-right: 6px;
    margin-left: -1.5em !important;
  }
}

.sortDirection {
  width: $font-size;
  cursor: pointer;
}

.season {
  color: $font-color;
  cursor: pointer;
}

.disabled {
  color: $lightest-grey;
  text-decoration: none;
  &:hover {
    color: white;
  }
}

.sort {
  cursor: pointer;
  margin-right: 15px;
}

.secondaryTableMargin {
  margin-left: 4%;
}

.secondaryTable {
  width: 48%;
  margin-top: 15px;
  float: left;

  tr td {
    line-height: 25px;
  }

  tr:not(:first-child) {
    border-bottom: 1px solid $dark-grey !important;

    td:not(:first-child) {
      text-align: right;
    }
  }
}

.primaryTableScrollContainer {
  background-color: rgb(30, 30, 30);
  -ms-overflow-style: none; /* Internet Explorer 10+ */
  scrollbar-width: none; /* Firefox */
  overflow-x: auto;
}

.primaryTable,
.primaryTableActivity {
  tr td {
    width: calc(100% / 7);
    min-width: 80px;
    line-height: 25px;
    vertical-align: middle;
    white-space: nowrap;
  }
  tr {
    border-bottom: 1px solid $dark-grey !important;

    td:not(:first-child) {
      text-align: center;
    }
  }
}

.primaryTable {
  tr:nth-child(1),
  tr:nth-child(2),
  tr:nth-child(5),
  tr:nth-child(8) {
    border-bottom: none !important;
  }
}

.primaryTableActivity {
  tr:nth-child(1),
  tr:nth-child(2),
  tr:nth-child(6) {
    border-bottom: none !important;
  }
}

.primaryTable > :not(caption) > * > *,
.primaryTableActivity > :not(caption) > * > * {
  padding: 0.3rem !important;
}

.primaryTableGap {
  height: 20px;
}

.focus {
  cursor: pointer;
  &:hover {
    color: white !important;
  }
}

.focusActive {
  cursor: pointer;
  color: white;
}

.transactionsTable {
  tr td {
    white-space: nowrap;
  }
  tr td:first-child {
    width: 1%;
  }

  tr {
    line-height: 40px;
  }

  tr:nth-child(odd) {
    background-color: $almost-very-dark-grey;
  }
}

.transactionsScrollContainer {
  -ms-overflow-style: none; /* Internet Explorer 10+ */
  scrollbar-width: none; /* Firefox */
  overflow-x: auto;
}

.transactionsScrollContainer::-webkit-scrollbar {
  display: none;
}

.transactionsTable > :not(caption) > * > * {
  padding: 0.5rem !important;
}

.activityFilterDropdown {
  line-height: 48px;
  text-align: center;
  background-color: transparent;
  border: none;
  width: 100%;
  a {
    line-height: 30px;
  }
  button {
    font-size: larger !important;
    font-weight: bolder !important;
    cursor: copy;
    padding: 0;
    background-color: transparent !important;
    border-color: transparent !important;
    &::after {
      margin-top: 0.8rem;
    }
  }
  div {
    width: 80%;
  }
}

@media only screen and (max-width: 800px) {
  .activityFilterDropdown {
    button {
      &::after {
        margin-top: 0.5rem;
      }
    }
  }
}

.marketplace {
  margin-right: 15px;
}

.ownerLink {
  font-size: larger;
  cursor: pointer;
  width: fit-content;
}

.ownerLinkIcon {
  height: 20px;
}

.nftImagePadding {
  padding-bottom: 35px;
}

.distributionsTable {
  tr {
    border-bottom: 1px solid #333 !important;
  }
  tr td {
    white-space: nowrap;
  }
  tr th {
    min-width: 80px;
    white-space: nowrap;
    line-height: 30px;
  }
}

.distributionsScrollContainer {
  -ms-overflow-style: none; /* Internet Explorer 10+ */
  scrollbar-width: none; /* Firefox */
  overflow-x: auto;
}

.distributionsScrollContainer::-webkit-scrollbar {
  display: none;
}

.distributionsTable > :not(caption) > * > * {
  padding: 0.5rem !important;
}

.avatar {
  max-width: 200px;
  max-height: 200px;

  img {
    width: auto;
    height: auto;
    max-width: 100%;
    max-height: 200px;
  }
}

.avatarPlaceholder {
  width: 60px;
  height: 60px;
  background-color: $off-white;
  display: flex;
  justify-content: center;
  align-items: center;

  img {
    width: auto;
    height: auto;
    max-width: 30px;
    max-height: 30px;
  }

  &:hover {
    cursor: pointer;
    background-color: white;
  }
}

.userPageAccordion {
  h1,
  h2,
  h3,
  h4,
  h5 {
    float: none;
  }

  button {
    font-weight: bolder;
  }
}

.userPageAccordionItem {
  border-radius: 0 !important;
  background-color: transparent;
}

.seasonDropdown {
  line-height: 48px;
  text-align: center;
  background-color: transparent;
  border: none;
  padding-right: 25px;
  a {
    line-height: 30px;
  }
  button {
    font-size: larger !important;
    font-weight: bolder !important;
    cursor: copy;
    padding: 0;
    background-color: transparent !important;
    border-color: transparent !important;
    &::after {
      margin-top: 0.8rem;
    }
  }
  div {
    width: 60%;
  }
}

@media only screen and (max-width: 800px) {
  .seasonDropdown {
    button {
      &::after {
        margin-top: 0.5rem;
      }
    }
  }
}

.consolidationSwitch {
  display: flex;
  justify-content: flex-end;
}

@media only screen and (max-width: 767px) {
  .consolidationSwitch {
    justify-content: center;
  }
}

<<<<<<< HEAD
.addImageButton {
  line-height: 0;
  padding: 10px !important;
  border-radius: 30px !important;

  img {
    width: 25px;
    height: 25px;
  }
=======
.statsTimeSelectionSpan {
  font-size: larger;
  padding: 5px 10px;
  cursor: pointer;
  color: $font-color;
}

.statsTimeSelectionSpanSelected {
  background-color: $off-white;
  color: $very-dark-grey;
  font-size: larger;
>>>>>>> adbeef2b
}<|MERGE_RESOLUTION|>--- conflicted
+++ resolved
@@ -230,16 +230,34 @@
 
 .marketplace {
   margin-right: 15px;
+  width: 40px;
+
+  &:hover {
+    opacity: 0.75;
+  }
 }
 
 .ownerLink {
   font-size: larger;
+  font-weight: bolder;
   cursor: pointer;
   width: fit-content;
 }
 
 .ownerLinkIcon {
   height: 20px;
+}
+
+.settingsIcon {
+  margin-top: 20px;
+  height: 25px;
+  font-size: larger;
+  font-weight: bolder;
+  cursor: pointer;
+  width: fit-content;
+  :hover {
+    opacity: 0.75;
+  }
 }
 
 .nftImagePadding {
@@ -272,39 +290,6 @@
 
 .distributionsTable > :not(caption) > * > * {
   padding: 0.5rem !important;
-}
-
-.avatar {
-  max-width: 200px;
-  max-height: 200px;
-
-  img {
-    width: auto;
-    height: auto;
-    max-width: 100%;
-    max-height: 200px;
-  }
-}
-
-.avatarPlaceholder {
-  width: 60px;
-  height: 60px;
-  background-color: $off-white;
-  display: flex;
-  justify-content: center;
-  align-items: center;
-
-  img {
-    width: auto;
-    height: auto;
-    max-width: 30px;
-    max-height: 30px;
-  }
-
-  &:hover {
-    cursor: pointer;
-    background-color: white;
-  }
 }
 
 .userPageAccordion {
@@ -372,17 +357,6 @@
   }
 }
 
-<<<<<<< HEAD
-.addImageButton {
-  line-height: 0;
-  padding: 10px !important;
-  border-radius: 30px !important;
-
-  img {
-    width: 25px;
-    height: 25px;
-  }
-=======
 .statsTimeSelectionSpan {
   font-size: larger;
   padding: 5px 10px;
@@ -394,5 +368,100 @@
   background-color: $off-white;
   color: $very-dark-grey;
   font-size: larger;
->>>>>>> adbeef2b
+}
+
+.userSection {
+  padding: 0;
+  min-height: calc(100vh - $header-height - 30px);
+  position: relative;
+}
+
+.banner {
+  height: 120px;
+  display: flex;
+  justify-content: flex-end;
+  padding-top: 10px;
+  padding-bottom: 10px;
+
+  div {
+    height: 120px;
+    max-width: calc(100vw - 200px);
+    height: 100%;
+    display: flex;
+    justify-content: flex-end;
+    align-items: center;
+    gap: 1rem;
+    flex-wrap: wrap !important;
+  }
+
+  @media only screen and (max-width: 800px) {
+    height: auto;
+
+    div {
+      justify-content: center;
+      max-width: 100%;
+      padding-bottom: 110px;
+    }
+  }
+}
+
+.imagePlaceholder {
+  justify-content: start;
+  @media only screen and (max-width: 800px) {
+    justify-content: center;
+  }
+}
+
+.tagsContainer {
+  text-align: left;
+  @media only screen and (max-width: 575px) {
+    text-align: center;
+  }
+}
+
+.linksContainer {
+  text-align: right;
+  @media only screen and (max-width: 575px) {
+    text-align: center;
+  }
+}
+
+.pfp {
+  height: 175px;
+  margin-top: -100px;
+  width: auto;
+  border: 8px solid $bg-color-2;
+}
+
+.pfpPlaceholder {
+  display: block;
+  width: 175px;
+  height: 175px;
+  margin-top: -100px;
+  border: 10px solid $bg-color-2;
+}
+
+.avatarPlaceholder {
+  width: 60px;
+  height: 60px;
+  background-color: $off-white;
+  display: flex;
+  justify-content: center;
+  align-items: center;
+
+  img {
+    width: auto;
+    height: auto;
+    max-width: 30px;
+    max-height: 30px;
+  }
+
+  &:hover {
+    cursor: pointer;
+    background-color: white;
+  }
+}
+
+.detailsRow {
+  height: calc(100vh - $header-height - 105px);
 }