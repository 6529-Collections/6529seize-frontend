--- conflicted
+++ resolved
@@ -107,10 +107,6 @@
     vertical-align: middle;
     white-space: nowrap;
   }
-<<<<<<< HEAD
-
-=======
->>>>>>> 163cf306
   tr {
     border-bottom: 1px solid $dark-grey !important;
 
