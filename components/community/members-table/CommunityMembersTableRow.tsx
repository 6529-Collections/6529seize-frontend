--- conflicted
+++ resolved
@@ -77,15 +77,10 @@
           </Tippy>
         </div>
       </td>
-<<<<<<< HEAD
-      <td className="tw-px-4 sm:tw-px-6 tw-whitespace-nowrap tw-group tw-py-3 tw-text-sm sm:tw-text-base tw-font-medium tw-text-iron-400">
-        2 m ago
-=======
-      <td className="tw-px-4 sm:tw-px-6 tw-whitespace-nowrap tw-group tw-py-3 tw-text-base tw-font-medium tw-text-iron-400">
+      <td className="tw-px-4 sm:tw-px-6 tw-whitespace-nowrap tw-group tw-py-3">
         {member.last_activity && (
           <CommonTimeAgo timestamp={member.last_activity} />
         )}
->>>>>>> f4efe890
       </td>
     </tr>
   );
