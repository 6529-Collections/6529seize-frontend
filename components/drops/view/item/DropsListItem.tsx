import { useContext, useEffect, useState } from "react";
import DropListItemContent from "./content/DropListItemContent";
import { ApiDrop } from "../../../../generated/models/ApiDrop";
import { AuthContext } from "../../../auth/Auth";

import DropReply, { DropReplyProps } from "./replies/DropReply";
import { getRandomObjectId } from "../../../../helpers/AllowlistToolHelpers";
import DropsListItemOptions from "./options/DropsListItemOptions";

export enum DropVoteState {
  NOT_LOGGED_IN = "NOT_LOGGED_IN",
  NO_PROFILE = "NO_PROFILE",
  PROXY = "PROXY",
  AUTHOR = "AUTHOR",
  CANT_VOTE = "CANT_VOTE",
  NO_CREDIT = "NO_CREDIT",
  CAN_VOTE = "CAN_VOTE",
}

export enum DropConnectingLineType {
  NONE = "NONE",
  TOP = "TOP",
  FULL = "FULL",
  BOTTOM = "BOTTOm",
}

export const VOTE_STATE_ERRORS: Record<DropVoteState, string | null> = {
  [DropVoteState.NOT_LOGGED_IN]: "Connect your wallet to rate",
  [DropVoteState.NO_PROFILE]: "Create a profile to rate",
  [DropVoteState.PROXY]: "Proxy can't rate",
  [DropVoteState.AUTHOR]: "You can't rate your own drop",
  [DropVoteState.CANT_VOTE]: "You are not eligible to rate",
  [DropVoteState.NO_CREDIT]: "You don't have enough credit to rate",
  [DropVoteState.CAN_VOTE]: null,
};

export default function DropsListItem({
  drop,
  replyToDrop,
  showWaveInfo = true,
  availableCredit,
  isReply = false,
  dropReplyDepth = 0,
  connectingLineType = DropConnectingLineType.BOTTOM,
  initialDiscussionOpen = false,
  onDiscussionStateChange,
  onDropDeleted,
}: {
  readonly drop: ApiDrop;
  readonly replyToDrop: ApiDrop | null;
  readonly showWaveInfo?: boolean;
  readonly availableCredit: number | null;
  readonly isReply?: boolean;
  readonly dropReplyDepth?: number;
  readonly connectingLineType?: DropConnectingLineType | null;
  readonly initialDiscussionOpen?: boolean;
  readonly onDiscussionStateChange?: (dropId: string | null) => void;
  readonly onDropDeleted?: () => void;
}) {
  const { connectedProfile, activeProfileProxy } = useContext(AuthContext);
  const [isDiscussionOpen, setIsDiscussionOpen] = useState(
    initialDiscussionOpen
  );

  const getVoteState = () => {
    if (!connectedProfile) {
      return DropVoteState.NOT_LOGGED_IN;
    }
    if (!connectedProfile.profile?.handle) {
      return DropVoteState.NO_PROFILE;
    }
    if (activeProfileProxy) {
      return DropVoteState.PROXY;
    }
    if (connectedProfile.profile.handle === drop.author.handle) {
      return DropVoteState.AUTHOR;
    }
    if (!availableCredit) {
      return DropVoteState.NO_CREDIT;
    }

    return DropVoteState.CAN_VOTE;
  };

  const [voteState, setVoteState] = useState<DropVoteState>(getVoteState());

  useEffect(() => {
    setVoteState(getVoteState());
  }, [connectedProfile, activeProfileProxy, drop, availableCredit]);

  const getCanVote = () => voteState === DropVoteState.CAN_VOTE;
  const [canVote, setCanVote] = useState(getCanVote());
  useEffect(() => setCanVote(getCanVote()), [voteState]);

  const getShowOptions = () => {
    if (!connectedProfile?.profile?.handle) {
      return false;
    }
    if (activeProfileProxy) {
      return false;
    }

    if (
      connectedProfile.profile.handle === drop.author.handle &&
      drop.id === drop.wave.description_drop_id
    ) {
      return false;
    }

    return true;
  };

  const [showOptions, setShowOptions] = useState(getShowOptions());

  useEffect(
    () => setShowOptions(getShowOptions()),
    [connectedProfile, activeProfileProxy]
  );

  const getReplyProps = (): DropReplyProps | null => {
    if (replyToDrop) {
      return { reply: replyToDrop };
    }

    if (drop.reply_to?.drop_id) {
      return {
        dropId: drop.reply_to.drop_id,
        partId: drop.reply_to.drop_part_id,
      };
    }

    return null;
  };

  const replyProps = getReplyProps();

  const [randomKey, setRandomKey] = useState(getRandomObjectId());

  const onDiscussionButtonClick = () => {
    if (!isDiscussionOpen) {
      onDiscussionStateChange?.(drop.id);
      setIsDiscussionOpen(true);
    }
    setRandomKey(getRandomObjectId());
  };

  return (
    <div
      className={`${
<<<<<<< HEAD
        !isReply &&
        "tw-rounded-xl tw-overflow-hidden"
      }  tw-relative tw-bg-iron-950 ${
=======
        !isReply && "tw-rounded-xl tw-overflow-hidden"
      }  tw-relative tw-bg-iron-900 ${
>>>>>>> bceef814
        dropReplyDepth < 2 && ""
      }  tw-transition tw-duration-300 tw-ease-out tw-ring-1 tw-ring-inset tw-ring-iron-800`}
    >
      <div className={`${dropReplyDepth === 0 && "tw-pb-2 tw-pt-2"}`}>
        {replyProps && dropReplyDepth === 0 && (
          <div className="tw-mb-1.5">
            <div className="tw-relative tw-flex tw-justify-end">
              <div className="tw-h-6 tw-absolute tw-top-2.5 tw-left-8 tw-border-iron-700 tw-border-0 tw-border-solid tw-border-t-[1.5px] tw-border-l-[1.5px] tw-cursor-pointer tw-w-6 tw-rounded-tl-[12px]"></div>
            </div>
            <DropReply {...replyProps} />
          </div>
        )}
        <div className="tw-relative tw-h-full sm:tw-flex tw-justify-between tw-gap-x-4 md:tw-gap-x-6">
          <div className="tw-flex-1 tw-min-h-full tw-flex tw-flex-col tw-justify-between">
            <DropListItemContent
              key={randomKey}
              drop={drop}
              voteState={voteState}
              canVote={canVote}
              availableCredit={availableCredit}
              showWaveInfo={showWaveInfo}
              smallMenuIsShown={showOptions}
              dropReplyDepth={dropReplyDepth}
              isDiscussionOpen={isDiscussionOpen}
              connectingLineType={connectingLineType}
              onDiscussionButtonClick={onDiscussionButtonClick}
            />

            {showOptions && (
              <div className="tw-absolute tw-right-4 tw-top-2.5">
                <DropsListItemOptions
                  drop={drop}
                  onDropDeleted={onDropDeleted}
                />
              </div>
            )}
          </div>
        </div>
      </div>
    </div>
  );
}<|MERGE_RESOLUTION|>--- conflicted
+++ resolved
@@ -147,14 +147,8 @@
   return (
     <div
       className={`${
-<<<<<<< HEAD
-        !isReply &&
-        "tw-rounded-xl tw-overflow-hidden"
-      }  tw-relative tw-bg-iron-950 ${
-=======
         !isReply && "tw-rounded-xl tw-overflow-hidden"
       }  tw-relative tw-bg-iron-900 ${
->>>>>>> bceef814
         dropReplyDepth < 2 && ""
       }  tw-transition tw-duration-300 tw-ease-out tw-ring-1 tw-ring-inset tw-ring-iron-800`}
     >
