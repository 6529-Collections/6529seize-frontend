--- conflicted
+++ resolved
@@ -31,12 +31,6 @@
   };
 
   return (
-<<<<<<< HEAD
-    <div className="tw-relative tw-z-[1] sm:tw-ml-12 tw-mt-4 tw-border-t tw-flex tw-items-center tw-justify-between sm:tw-justify-start sm:tw-gap-x-12">
-      <DropListItemActionsDiscussion drop={drop} setState={onActionClick} />
-      <DropListItemActionsQuote drop={drop} setState={onActionClick} />
-      <DropListItemActionsRate drop={drop} setState={onActionClick} />
-=======
     <div className="tw-relative tw-z-[1] sm:tw-ml-12 tw-mt-4 tw-border-t tw-flex tw-items-center tw-justify-between lg:tw-gap-x-8">
       <DropListItemActionsDiscussion
         drop={drop}
@@ -53,7 +47,6 @@
           setState={onDiscussionExpandableStateChange}
         />
       </div>
->>>>>>> 2aef9bf7
     </div>
   );
 }