--- conflicted
+++ resolved
@@ -77,13 +77,8 @@
         : [node]
     );
   }, initialNodes);
-<<<<<<< HEAD
-  return <p className="tw-text-base tw-text-iron-50 tw-font-normal">{nodes}</p>;
-}
-=======
   return nodes;
 };
->>>>>>> 56440a16
 
 export default function DropListItemContent({
   drop,
@@ -109,7 +104,9 @@
           <h1>{customRenderer({ children: params.children, drop })}</h1>
         ),
         p: (params) => (
-          <p>{customRenderer({ children: params.children, drop })}</p>
+          <p className="tw-text-base tw-text-iron-50 tw-font-normal">
+            {customRenderer({ children: params.children, drop })}
+          </p>
         ),
         li: (params) => (
           <li>{customRenderer({ children: params.children, drop })}</li>
