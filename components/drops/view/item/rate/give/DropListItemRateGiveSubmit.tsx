import { useContext, useState, useCallback, useRef, useEffect } from "react";
import { DropRateChangeRequest } from "../../../../../../entities/IDrop";
import { useMutation } from "@tanstack/react-query";
import { commonApiPost } from "../../../../../../services/api/common-api";
import { AuthContext } from "../../../../../auth/Auth";
import { ReactQueryWrapperContext } from "../../../../../react-query-wrapper/ReactQueryWrapper";
import dynamic from "next/dynamic";
import { ApiDrop } from "../../../../../../generated/models/ApiDrop";
import { VOTE_STATE_ERRORS } from "../../DropsListItem";
import { useDropInteractionRules } from "../../../../../../hooks/drops/useDropInteractionRules";

const DropListItemRateGiveClap = dynamic(
  () => import("./clap/DropListItemRateGiveClap"),
  { ssr: false }
);

const DEFAULT_DROP_RATE_CATEGORY = "Rep";
const DEBOUNCE_DELAY = 300; // milliseconds

export default function DropListItemRateGiveSubmit({
  rate,
  drop,
<<<<<<< HEAD
  availableCredit,
=======
>>>>>>> c537bf6d
  canVote,
  onSuccessfulRateChange,
  isMobile = false,
}: {
  readonly rate: number;
  readonly drop: ApiDrop;
<<<<<<< HEAD
  readonly availableCredit: number;
=======
>>>>>>> c537bf6d
  readonly canVote: boolean;
  readonly onSuccessfulRateChange: () => void;
  readonly isMobile?: boolean;
}) {
  const { requestAuth, setToast, connectedProfile } = useContext(AuthContext);
  const { onDropRateChange } = useContext(ReactQueryWrapperContext);
  const [mutating, setMutating] = useState<boolean>(false);
  const [clickCount, setClickCount] = useState<number>(0);
  const timeoutRef = useRef<NodeJS.Timeout | null>(null);
  const { voteState } = useDropInteractionRules(drop);

  const rateChangeMutation = useMutation({
    mutationFn: async (param: { rate: number; category: string }) =>
      await commonApiPost<DropRateChangeRequest, ApiDrop>({
        endpoint: `drops/${drop.id}/ratings`,
        body: {
          rating: param.rate,
          category: param.category,
        },
      }),
    onSuccess: (response: ApiDrop) => {
      onDropRateChange({
        drop: response,
        giverHandle: connectedProfile?.profile?.handle ?? null,
      });
      onSuccessfulRateChange();
    },
    onError: (error) => {
      setToast({
        message: error as unknown as string,
        type: "error",
      });
    },
    onSettled: () => {
      setMutating(false);
      setClickCount(0);
    },
  });

  const submitRate = useCallback(async () => {
    if (!canVote) {
      setToast({
        message: VOTE_STATE_ERRORS[voteState],
        type: "warning",
      });
      return;
    }
    if (!rate || mutating) return;
    setMutating(true);
    const { success } = await requestAuth();
    if (!success) {
      setMutating(false);
      return;
    }

    const previousRate = drop.context_profile_context?.rating ?? 0;
    const rateIncrement = rate * clickCount;
    const newRate = previousRate + rateIncrement;

    await rateChangeMutation.mutateAsync({
      rate: newRate,
      category: DEFAULT_DROP_RATE_CATEGORY,
    });
  }, [
    canVote,
    rate,
    mutating,
    requestAuth,
    drop,
    clickCount,
    rateChangeMutation,
    voteState,
    setToast,
  ]);

  useEffect(() => {
    if (clickCount > 0 && !mutating) {
      if (timeoutRef.current) {
        clearTimeout(timeoutRef.current);
      }
      timeoutRef.current = setTimeout(() => {
        submitRate();
      }, DEBOUNCE_DELAY);
    }
    return () => {
      if (timeoutRef.current) {
        clearTimeout(timeoutRef.current);
      }
    };
  }, [clickCount, mutating, submitRate]);

  const onRateSubmit = () => {
    setClickCount((prevCount) => prevCount + 1);
  };

  return (
    <div>
      <DropListItemRateGiveClap
        rate={rate}
        onSubmit={onRateSubmit}
        voteState={voteState}
        canVote={canVote}
        isMobile={isMobile}
      />
    </div>
  );
}<|MERGE_RESOLUTION|>--- conflicted
+++ resolved
@@ -20,20 +20,12 @@
 export default function DropListItemRateGiveSubmit({
   rate,
   drop,
-<<<<<<< HEAD
-  availableCredit,
-=======
->>>>>>> c537bf6d
   canVote,
   onSuccessfulRateChange,
   isMobile = false,
 }: {
   readonly rate: number;
   readonly drop: ApiDrop;
-<<<<<<< HEAD
-  readonly availableCredit: number;
-=======
->>>>>>> c537bf6d
   readonly canVote: boolean;
   readonly onSuccessfulRateChange: () => void;
   readonly isMobile?: boolean;
