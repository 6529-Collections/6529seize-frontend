import {
  AnchorHTMLAttributes,
  Children,
  ClassAttributes,
  HTMLAttributes,
  isValidElement,
  memo,
  ReactNode,
} from "react";
import Markdown, { ExtraProps } from "react-markdown";
import rehypeExternalLinks from "rehype-external-links";
import rehypeSanitize from "rehype-sanitize";
import remarkGfm from "remark-gfm";
import { getRandomObjectId } from "../../../../helpers/AllowlistToolHelpers";
import DropListItemContentPart, {
  DropListItemContentPartProps,
} from "../item/content/DropListItemContentPart";
import { ApiDropMentionedUser } from "../../../../generated/models/ApiDropMentionedUser";
import { ApiDropReferencedNFT } from "../../../../generated/models/ApiDropReferencedNFT";
import { Tweet } from "react-tweet";
import Link from "next/link";

import DropPartMarkdownImage from "./DropPartMarkdownImage";
import WaveDropQuoteWithDropId from "../../../waves/drops/WaveDropQuoteWithDropId";
import WaveDropQuoteWithSerialNo from "../../../waves/drops/WaveDropQuoteWithSerialNo";
import { ApiDrop } from "../../../../generated/models/ApiDrop";
import {
  parseSeizeQueryLink,
  parseSeizeQuoteLink,
  SeizeQuoteLinkInfo,
} from "../../../../helpers/SeizeLinkParser";
import useIsMobileScreen from "../../../../hooks/isMobileScreen";
import { useEmoji } from "../../../../contexts/EmojiContext";
import GroupCardChat from "../../../groups/page/list/card/GroupCardChat";
import WaveItemChat from "../../../waves/list/WaveItemChat";
import DropItemChat from "../../../waves/drops/DropItemChat";
import ChatItemHrefButtons from "../../../waves/ChatItemHrefButtons";

export interface DropPartMarkdownProps {
  readonly mentionedUsers: Array<ApiDropMentionedUser>;
  readonly referencedNfts: Array<ApiDropReferencedNFT>;
  readonly partContent: string | null;
  readonly onQuoteClick: (drop: ApiDrop) => void;
  readonly textSize?: "sm" | "md";
}

export enum DropContentPartType {
  MENTION = "MENTION",
  HASHTAG = "HASHTAG",
}

function DropPartMarkdown({
  mentionedUsers,
  referencedNfts,
  partContent,
  onQuoteClick,
  textSize,
}: DropPartMarkdownProps) {
  const isMobile = useIsMobileScreen();
  const { emojiMap } = useEmoji();
  const textSizeClass = (() => {
    switch (textSize) {
      case "sm":
        return isMobile ? "tw-text-xs" : "tw-text-sm";
      default:
        return "tw-text-md"; // Always use medium text for both mobile and desktop
    }
  })();

  const customPartRenderer = ({
    content,
    mentionedUsers,
    referencedNfts,
  }: {
    readonly content: ReactNode | undefined;
    readonly mentionedUsers: Array<ApiDropMentionedUser>;
    readonly referencedNfts: Array<ApiDropReferencedNFT>;
  }) => {
    if (typeof content !== "string") {
      return content;
    }

    const splitter = getRandomObjectId();

    const values: Record<string, DropListItemContentPartProps> = {
      ...mentionedUsers.reduce(
        (acc, user) => ({
          ...acc,
          [`@[${user.handle_in_content}]`]: {
            type: DropContentPartType.MENTION,
            value: user,
            match: `@[${user.handle_in_content}]`,
          },
        }),
        {}
      ),
      ...referencedNfts.reduce(
        (acc, nft) => ({
          ...acc,
          [`#[${nft.name}]`]: {
            type: DropContentPartType.HASHTAG,
            value: nft,
            match: `#[${nft.name}]`,
          },
        }),
        {}
      ),
    };

    let currentContent = content;

    for (const token of Object.values(values)) {
      currentContent = currentContent.replaceAll(
        token.match,
        `${splitter}${token.match}${splitter}`
      );
    }
    const parts = currentContent
      .split(splitter)
      .filter((part) => part !== "")
      .map((part) => {
        const partProps = values[part];
        if (partProps) {
          const randomId = getRandomObjectId();
          return <DropListItemContentPart key={randomId} part={partProps} />;
        } else {
          const emojiRegex = /(:\w+:)/g;
          const parts = part.split(emojiRegex);

          const isEmoji = (str: string): boolean => {
            const emojiTextRegex =
              /^(?:\ud83c[\udffb-\udfff]|\ud83d[\udc00-\ude4f\ude80-\udfff]|\ud83e[\udd00-\uddff]|\u00a9|\u00ae|\u200d|\u203c|\u2049|\u2122|\u2139|\u2194-\u21aa|\u231a-\u23fa|\u24c2|\u25aa-\u25fe|\u2600-\u27bf|\u2934-\u2b55|\u3030|\u303d|\u3297|\u3299|\ufe0f)$/;
            return emojiTextRegex.test(str.trim());
          };

          const areAllPartsEmojis = parts
            .filter((p) => !!p)
            .every((part) => part.match(emojiRegex) || isEmoji(part));

          return parts.map((part) =>
            part.match(emojiRegex) ? (
              <span key={getRandomObjectId()}>
                {renderEmoji(part, areAllPartsEmojis)}
              </span>
            ) : (
              <span
                key={getRandomObjectId()}
                className={`${
                  areAllPartsEmojis ? "emoji-text-node" : "tw-align-middle"
                }`}>
                {part}
              </span>
            )
          );
        }
      });

    return parts;
  };

  const customRenderer = ({
    content,
    mentionedUsers,
    referencedNfts,
  }: {
    readonly content: ReactNode | undefined;
    readonly mentionedUsers: Array<ApiDropMentionedUser>;
    readonly referencedNfts: Array<ApiDropReferencedNFT>;
  }) => {
    if (typeof content === "string") {
      return customPartRenderer({
        content,
        mentionedUsers,
        referencedNfts,
      });
    }

    if (Array.isArray(content)) {
      return content.map((child) => {
        if (typeof child === "string") {
          return customPartRenderer({
            content: child,
            mentionedUsers,
            referencedNfts,
          });
        }

        return child;
      });
    }

    return content;
  };

  const renderEmoji = (emojiProps: string, bigEmoji: boolean) => {
    const emojiId = emojiProps.replaceAll(":", "");
    const emoji = emojiMap
      .flatMap((cat) => cat.emojis)
      .find((e) => e.id === emojiId);

    if (!emoji) {
      return <span>{`:${emojiId}:`}</span>;
    }

    return (
      <img
        src={emoji.skins[0].src}
        alt={emojiId}
        className={`${bigEmoji ? "emoji-node-big" : "emoji-node"}`}
      />
    );
  };

  const isSmartLink = (href: string): boolean => {
    const quoteInfo = parseSeizeQuoteLink(href);
    if (quoteInfo) {
      return true;
    }

    const groupResult = parseSeizeQueryLink(href, "/network", ["group"]);
    if (groupResult) {
      return true;
    }

    const waveResult = parseSeizeQueryLink(href, "/my-stream", ["wave"], true);
    if (waveResult) {
      return true;
    }

    const dropResult = parseSeizeQueryLink(
      href,
      "/my-stream",
      ["wave", "drop"],
      true
    );
    if (dropResult) {
      return true;
    }

    const twitterMatch = parseTwitterLink(href);
    if (twitterMatch) {
      return true;
    }

    return false;
  };

  const aHrefRenderer = ({
    node,
    ...props
  }: ClassAttributes<HTMLAnchorElement> &
    AnchorHTMLAttributes<HTMLAnchorElement> &
    ExtraProps) => {
    const { href } = props;
    if (!href || !isValidLink(href)) {
      return null;
    }

    const quoteInfo = parseSeizeQuoteLink(href);
    if (quoteInfo) {
      return renderSeizeQuote(quoteInfo, onQuoteClick, href);
    }

    const groupResult = parseSeizeQueryLink(href, "/network", ["group"]);
    if (groupResult) {
      return <GroupCardChat href={href} groupId={groupResult.group} />;
    }

    const waveResult = parseSeizeQueryLink(href, "/my-stream", ["wave"], true);
    if (waveResult) {
      return <WaveItemChat href={href} waveId={waveResult.wave} />;
    }

    const dropResult = parseSeizeQueryLink(
      href,
      "/my-stream",
      ["wave", "drop"],
      true
    );
    if (dropResult) {
      return <DropItemChat href={href} dropId={dropResult.drop} />;
    }

    const twitterMatch = parseTwitterLink(href);
    if (twitterMatch) {
      return renderTweetEmbed(twitterMatch, href);
    }

    return renderExternalOrInternalLink(href, props);
  };

  const parseTwitterLink = (href: string): string | null => {
    const twitterRegex =
      /https:\/\/(?:twitter\.com|x\.com)\/(?:#!\/)?(\w+)\/status(es)?\/(\d+)/;
    const match = href.match(twitterRegex);
    return match ? match[3] : null;
  };

  const renderTweetEmbed = (tweetId: string, href: string) => (
    <div className="tweet-card">
      <Link
        className="tw-no-underline"
        target="_blank"
        href={href}
        data-theme="dark">
        <Tweet id={tweetId} />
      </Link>
    </div>
  );

  const isValidLink = (href: string): boolean => {
    try {
      new URL(href);
      return true;
    } catch {
      return false;
    }
  };

  const renderExternalOrInternalLink = (
    href: string,
    props: AnchorHTMLAttributes<HTMLAnchorElement> & ExtraProps
  ) => {
    const baseEndpoint = process.env.BASE_ENDPOINT ?? "";
    const isExternalLink = baseEndpoint && !href.startsWith(baseEndpoint);

    if (isExternalLink) {
      props.rel = "noopener noreferrer nofollow";
      props.target = "_blank";
    } else {
      props.href = href.replace(baseEndpoint, "");
    }

    return (
      <a
        onClick={(e) => {
          e.stopPropagation();
          if (props.onClick) {
            props.onClick(e);
          }
        }}
        {...props}
      />
    );
  };

  const renderSeizeQuote = (
    quoteLinkInfo: SeizeQuoteLinkInfo,
    onQuoteClick: (drop: ApiDrop) => void,
    href: string
  ) => {
    const { waveId, serialNo, dropId } = quoteLinkInfo;

    if (serialNo) {
      return (
        <div className="tw-flex tw-items-stretch tw-w-full tw-gap-x-1">
          <div className="tw-flex-1">
            <WaveDropQuoteWithSerialNo
              serialNo={parseInt(serialNo)}
              waveId={waveId}
              onQuoteClick={onQuoteClick}
            />
          </div>
          <ChatItemHrefButtons
            href={href}
            relativeHref={`/my-stream?wave=${waveId}&serialNo=${serialNo}`}
          />
        </div>
      );
    } else if (dropId) {
      return (
        <div className="tw-flex tw-items-stretch tw-w-full tw-gap-x-1">
          <div className="tw-flex-1">
            <WaveDropQuoteWithDropId
              dropId={dropId}
              partId={1}
              maybeDrop={null}
              onQuoteClick={onQuoteClick}
            />
          </div>
          <ChatItemHrefButtons
            href={href}
            relativeHref={`/my-stream?wave=${waveId}&drop=${dropId}`}
          />
        </div>
      );
    }

    return null;
  };

  const renderParagraph = (
    params: ClassAttributes<HTMLParagraphElement> &
      HTMLAttributes<HTMLParagraphElement> &
      ExtraProps
  ) => {
<<<<<<< HEAD
    if (typeof params.children === "string") {
      return (
        <p
          className={`tw-mb-0 tw-leading-6 tw-text-iron-200 tw-font-normal tw-whitespace-pre-wrap tw-break-words word-break tw-transition tw-duration-300 tw-ease-out ${textSizeClass}`}>
          {customRenderer({
            content: params.children,
            mentionedUsers,
            referencedNfts,
          })}
        </p>
      );
=======
    const renderP = (
      params: ClassAttributes<HTMLParagraphElement> &
        HTMLAttributes<HTMLParagraphElement> &
        ExtraProps
    ) => (
      <p
        key={getRandomObjectId()}
        className={`tw-mb-0 tw-leading-6 tw-text-iron-200 tw-font-normal tw-whitespace-pre-wrap tw-break-words word-break tw-transition tw-duration-300 tw-ease-out ${textSizeClass}`}>
        {customRenderer({
          content: params.children,
          mentionedUsers,
          referencedNfts,
        })}
      </p>
    );

    const { children } = params;

    // Flatten children (could be string, JSX, or array)
    const flattened = Children.toArray(children);

    const elements: React.ReactNode[] = [];
    let currentTextChunk: React.ReactNode[] = [];

    const flushTextChunk = () => {
      if (currentTextChunk.length > 0) {
        elements.push(renderP({ children: currentTextChunk }));
        currentTextChunk = [];
      }
    };

    for (const node of flattened) {
      const href = isValidElement(node) && node.props?.href;
      if (href && isSmartLink(href)) {
        flushTextChunk();
        elements.push(node);
      } else {
        currentTextChunk.push(node);
      }
>>>>>>> 76309d8b
    }

    flushTextChunk();

    return <>{elements}</>;
  };

  return (
    <Markdown
      rehypePlugins={[
        [
          rehypeExternalLinks,
          {
            target: "_blank",
            rel: ["noopener", "noreferrer", "nofollow'"],
            protocols: ["http", "https"],
          },
        ],
        [rehypeSanitize],
      ]}
      remarkPlugins={[remarkGfm]}
      className="tw-w-full tw-space-y-1"
      components={{
        h5: (params) => (
          <h5 className="tw-text-iron-200 tw-break-words word-break">
            {customRenderer({
              content: params.children,
              mentionedUsers,
              referencedNfts,
            })}
          </h5>
        ),
        h4: (params) => (
          <h4 className="tw-text-iron-200 tw-break-words word-break">
            {customRenderer({
              content: params.children,
              mentionedUsers,
              referencedNfts,
            })}
          </h4>
        ),
        h3: (params) => (
          <h3 className="tw-text-iron-200 tw-break-words word-break">
            {customRenderer({
              content: params.children,
              mentionedUsers,
              referencedNfts,
            })}
          </h3>
        ),
        h2: (params) => (
          <h2 className="tw-text-iron-200 tw-break-words word-break">
            {customRenderer({
              content: params.children,
              mentionedUsers,
              referencedNfts,
            })}
          </h2>
        ),
        h1: (params) => (
          <h1 className="tw-text-iron-200 tw-break-words word-break">
            {customRenderer({
              content: params.children,
              mentionedUsers,
              referencedNfts,
            })}
          </h1>
        ),
        p: renderParagraph,
        li: (params) => (
          <li className="tw-text-md tw-text-iron-200 tw-break-words word-break">
            {customRenderer({
              content: params.children,
              mentionedUsers,
              referencedNfts,
            })}
          </li>
        ),
        code: (params) => (
          <code
            style={{ textOverflow: "unset" }}
            className="tw-text-iron-200 tw-whitespace-pre-wrap tw-break-words">
            {customRenderer({
              content: params.children,
              mentionedUsers,
              referencedNfts,
            })}
          </code>
        ),
        a: (params) => aHrefRenderer(params),
        img: (params) => <DropPartMarkdownImage src={params.src ?? ""} />,
        blockquote: (params) => (
          <blockquote className="tw-text-iron-200 tw-break-words word-break tw-pl-4 tw-border-l-4 tw-border-l-iron-500 tw-border-solid tw-border-t-0 tw-border-r-0 tw-border-b-0">
            {customRenderer({
              content: params.children,
              mentionedUsers,
              referencedNfts,
            })}
          </blockquote>
        ),
      }}>
      {partContent}
    </Markdown>
  );
}

export default memo(DropPartMarkdown);<|MERGE_RESOLUTION|>--- conflicted
+++ resolved
@@ -394,19 +394,6 @@
       HTMLAttributes<HTMLParagraphElement> &
       ExtraProps
   ) => {
-<<<<<<< HEAD
-    if (typeof params.children === "string") {
-      return (
-        <p
-          className={`tw-mb-0 tw-leading-6 tw-text-iron-200 tw-font-normal tw-whitespace-pre-wrap tw-break-words word-break tw-transition tw-duration-300 tw-ease-out ${textSizeClass}`}>
-          {customRenderer({
-            content: params.children,
-            mentionedUsers,
-            referencedNfts,
-          })}
-        </p>
-      );
-=======
     const renderP = (
       params: ClassAttributes<HTMLParagraphElement> &
         HTMLAttributes<HTMLParagraphElement> &
@@ -446,7 +433,6 @@
       } else {
         currentTextChunk.push(node);
       }
->>>>>>> 76309d8b
     }
 
     flushTextChunk();
