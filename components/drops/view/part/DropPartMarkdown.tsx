import {
  AnchorHTMLAttributes,
  Children,
  ClassAttributes,
  HTMLAttributes,
  isValidElement,
  memo,
  ReactNode,
} from "react";
import Markdown, { ExtraProps } from "react-markdown";
import rehypeExternalLinks from "rehype-external-links";
import rehypeSanitize from "rehype-sanitize";
import remarkGfm from "remark-gfm";
import { getRandomObjectId } from "../../../../helpers/AllowlistToolHelpers";
import DropListItemContentPart, {
  DropListItemContentPartProps,
} from "../item/content/DropListItemContentPart";
import { ApiDropMentionedUser } from "../../../../generated/models/ApiDropMentionedUser";
import { ApiDropReferencedNFT } from "../../../../generated/models/ApiDropReferencedNFT";
import { Tweet } from "react-tweet";
import Link from "next/link";

import DropPartMarkdownImage from "./DropPartMarkdownImage";
import WaveDropQuoteWithDropId from "../../../waves/drops/WaveDropQuoteWithDropId";
import WaveDropQuoteWithSerialNo from "../../../waves/drops/WaveDropQuoteWithSerialNo";
import { ApiDrop } from "../../../../generated/models/ApiDrop";
import {
  parseSeizeQueryLink,
  parseSeizeQuoteLink,
  SeizeQuoteLinkInfo,
} from "../../../../helpers/SeizeLinkParser";
import useIsMobileScreen from "../../../../hooks/isMobileScreen";
import { useEmoji } from "../../../../contexts/EmojiContext";
import GroupCardChat from "../../../groups/page/list/card/GroupCardChat";
import WaveItemChat from "../../../waves/list/WaveItemChat";
import DropItemChat from "../../../waves/drops/DropItemChat";
import ChatItemHrefButtons from "../../../waves/ChatItemHrefButtons";

export interface DropPartMarkdownProps {
  readonly mentionedUsers: Array<ApiDropMentionedUser>;
  readonly referencedNfts: Array<ApiDropReferencedNFT>;
  readonly partContent: string | null;
  readonly onQuoteClick: (drop: ApiDrop) => void;
  readonly textSize?: "sm" | "md";
}

export enum DropContentPartType {
  MENTION = "MENTION",
  HASHTAG = "HASHTAG",
}

function DropPartMarkdown({
  mentionedUsers,
  referencedNfts,
  partContent,
  onQuoteClick,
  textSize,
}: DropPartMarkdownProps) {
  const isMobile = useIsMobileScreen();
  const { emojiMap } = useEmoji();
  const textSizeClass = (() => {
    switch (textSize) {
      case "sm":
        return isMobile ? "tw-text-xs" : "tw-text-sm";
      default:
        return "tw-text-md"; // Always use medium text for both mobile and desktop
    }
  })();

  const customPartRenderer = ({
    content,
    mentionedUsers,
    referencedNfts,
  }: {
    readonly content: ReactNode | undefined;
    readonly mentionedUsers: Array<ApiDropMentionedUser>;
    readonly referencedNfts: Array<ApiDropReferencedNFT>;
  }) => {
    if (typeof content !== "string") {
      return content;
    }

    const splitter = getRandomObjectId();

    const values: Record<string, DropListItemContentPartProps> = {
      ...mentionedUsers.reduce(
        (acc, user) => ({
          ...acc,
          [`@[${user.handle_in_content}]`]: {
            type: DropContentPartType.MENTION,
            value: user,
            match: `@[${user.handle_in_content}]`,
          },
        }),
        {}
      ),
      ...referencedNfts.reduce(
        (acc, nft) => ({
          ...acc,
          [`#[${nft.name}]`]: {
            type: DropContentPartType.HASHTAG,
            value: nft,
            match: `#[${nft.name}]`,
          },
        }),
        {}
      ),
    };

    let currentContent = content;

    for (const token of Object.values(values)) {
      currentContent = currentContent.replaceAll(
        token.match,
        `${splitter}${token.match}${splitter}`
      );
    }
    const parts = currentContent
      .split(splitter)
      .filter((part) => part !== "")
      .map((part) => {
        const partProps = values[part];
        if (partProps) {
          const randomId = getRandomObjectId();
          return <DropListItemContentPart key={randomId} part={partProps} />;
        } else {
          const emojiRegex = /(:\w+:)/g;
          const parts = part.split(emojiRegex);

          const isEmoji = (str: string): boolean => {
            const emojiTextRegex =
              /^(?:\ud83c[\udffb-\udfff]|\ud83d[\udc00-\ude4f\ude80-\udfff]|\ud83e[\udd00-\uddff]|\u00a9|\u00ae|\u200d|\u203c|\u2049|\u2122|\u2139|\u2194-\u21aa|\u231a-\u23fa|\u24c2|\u25aa-\u25fe|\u2600-\u27bf|\u2934-\u2b55|\u3030|\u303d|\u3297|\u3299|\ufe0f)$/;
            return emojiTextRegex.test(str.trim());
          };

          const areAllPartsEmojis = parts
            .filter((p) => !!p)
            .every((part) => part.match(emojiRegex) || isEmoji(part));

          return parts.map((part) =>
            part.match(emojiRegex) ? (
              <span key={getRandomObjectId()}>
                {renderEmoji(part, areAllPartsEmojis)}
              </span>
            ) : (
              <span
                key={getRandomObjectId()}
                className={`${
                  areAllPartsEmojis ? "emoji-text-node" : "tw-align-middle"
                }`}>
                {part}
              </span>
            )
          );
        }
      });

    return parts;
  };

  const customRenderer = ({
    content,
    mentionedUsers,
    referencedNfts,
  }: {
    readonly content: ReactNode | undefined;
    readonly mentionedUsers: Array<ApiDropMentionedUser>;
    readonly referencedNfts: Array<ApiDropReferencedNFT>;
  }) => {
    if (typeof content === "string") {
      return customPartRenderer({
        content,
        mentionedUsers,
        referencedNfts,
      });
    }

    if (Array.isArray(content)) {
      return content.map((child) => {
        if (typeof child === "string") {
          return customPartRenderer({
            content: child,
            mentionedUsers,
            referencedNfts,
          });
        }

        return child;
      });
    }

    return content;
  };

  const renderEmoji = (emojiProps: string, bigEmoji: boolean) => {
    const emojiId = emojiProps.replaceAll(":", "");
    const emoji = emojiMap
      .flatMap((cat) => cat.emojis)
      .find((e) => e.id === emojiId);

    if (!emoji) {
      return <span>{`:${emojiId}:`}</span>;
    }

    return (
      <img
        src={emoji.skins[0].src}
        alt={emojiId}
        className={`${bigEmoji ? "emoji-node-big" : "emoji-node"}`}
      />
    );
  };

  const isSmartLink = (href: string): boolean => {
    const quoteInfo = parseSeizeQuoteLink(href);
    if (quoteInfo) {
      return true;
    }

    const groupResult = parseSeizeQueryLink(href, "/network", ["group"]);
    if (groupResult) {
      return true;
    }

    const waveResult = parseSeizeQueryLink(href, "/my-stream", ["wave"], true);
    if (waveResult) {
      return true;
    }

    const dropResult = parseSeizeQueryLink(
      href,
      "/my-stream",
      ["wave", "drop"],
      true
    );
    if (dropResult) {
      return true;
    }

    const twitterMatch = parseTwitterLink(href);
    if (twitterMatch) {
      return true;
    }

    return false;
  };

  const aHrefRenderer = ({
    node,
    ...props
  }: ClassAttributes<HTMLAnchorElement> &
    AnchorHTMLAttributes<HTMLAnchorElement> &
    ExtraProps) => {
    const { href } = props;
    if (!href || !isValidLink(href)) {
      return null;
    }

    const quoteInfo = parseSeizeQuoteLink(href);
    if (quoteInfo) {
      return renderSeizeQuote(quoteInfo, onQuoteClick, href);
    }

    const groupResult = parseSeizeQueryLink(href, "/network", ["group"]);
    if (groupResult) {
      return <GroupCardChat href={href} groupId={groupResult.group} />;
    }

    const waveResult = parseSeizeQueryLink(href, "/my-stream", ["wave"], true);
    if (waveResult) {
      return <WaveItemChat href={href} waveId={waveResult.wave} />;
    }

    const dropResult = parseSeizeQueryLink(
      href,
      "/my-stream",
      ["wave", "drop"],
      true
    );
    if (dropResult) {
      return <DropItemChat href={href} dropId={dropResult.drop} />;
    }

    const twitterMatch = parseTwitterLink(href);
    if (twitterMatch) {
      return renderTweetEmbed(twitterMatch, href);
    }

    return renderExternalOrInternalLink(href, props);
  };

  const parseTwitterLink = (href: string): string | null => {
    const twitterRegex =
      /https:\/\/(?:twitter\.com|x\.com)\/(?:#!\/)?(\w+)\/status(es)?\/(\d+)/;
    const match = href.match(twitterRegex);
    return match ? match[3] : null;
  };

  const renderTweetEmbed = (tweetId: string, href: string) => (
    <div className="tweet-card">
      <Link
        className="tw-no-underline"
        target="_blank"
        href={href}
        data-theme="dark">
        <Tweet id={tweetId} />
      </Link>
    </div>
  );

  const isValidLink = (href: string): boolean => {
    try {
      new URL(href);
      return true;
    } catch {
      return false;
    }
  };

  const renderExternalOrInternalLink = (
    href: string,
    props: AnchorHTMLAttributes<HTMLAnchorElement> & ExtraProps
  ) => {
    const baseEndpoint = process.env.BASE_ENDPOINT ?? "";
    const isExternalLink = baseEndpoint && !href.startsWith(baseEndpoint);

    if (isExternalLink) {
      props.rel = "noopener noreferrer nofollow";
      props.target = "_blank";
    } else {
      props.href = href.replace(baseEndpoint, "");
    }

    return (
      <a
        onClick={(e) => {
          e.stopPropagation();
          if (props.onClick) {
            props.onClick(e);
          }
        }}
        {...props}
      />
    );
  };

  const renderSeizeQuote = (
    quoteLinkInfo: SeizeQuoteLinkInfo,
    onQuoteClick: (drop: ApiDrop) => void,
    href: string
  ) => {
    const { waveId, serialNo, dropId } = quoteLinkInfo;

    if (serialNo) {
      return (
        <div className="tw-flex tw-items-stretch tw-w-full tw-gap-x-1">
          <div className="tw-flex-1">
            <WaveDropQuoteWithSerialNo
              serialNo={parseInt(serialNo)}
              waveId={waveId}
              onQuoteClick={onQuoteClick}
            />
          </div>
          <ChatItemHrefButtons
            href={href}
            relativeHref={`/my-stream?wave=${waveId}&serialNo=${serialNo}`}
          />
        </div>
      );
    } else if (dropId) {
      return (
        <div className="tw-flex tw-items-stretch tw-w-full tw-gap-x-1">
          <div className="tw-flex-1">
            <WaveDropQuoteWithDropId
              dropId={dropId}
              partId={1}
              maybeDrop={null}
              onQuoteClick={onQuoteClick}
            />
          </div>
          <ChatItemHrefButtons
            href={href}
            relativeHref={`/my-stream?wave=${waveId}&drop=${dropId}`}
          />
        </div>
      );
    }

    return null;
  };

  const renderParagraph = (
    params: ClassAttributes<HTMLParagraphElement> &
      HTMLAttributes<HTMLParagraphElement> &
      ExtraProps
  ) => {
    const renderP = (
      params: ClassAttributes<HTMLParagraphElement> &
        HTMLAttributes<HTMLParagraphElement> &
        ExtraProps
    ) => (
      <p
        key={getRandomObjectId()}
        className={`tw-mb-0 tw-leading-6 tw-text-iron-200 tw-font-normal tw-whitespace-pre-wrap tw-break-words word-break tw-transition tw-duration-300 tw-ease-out ${textSizeClass}`}>
        {customRenderer({
          content: params.children,
          mentionedUsers,
          referencedNfts,
        })}
      </p>
    );

    const { children } = params;

    // Flatten children (could be string, JSX, or array)
    const flattened = Children.toArray(children);

    const elements: React.ReactNode[] = [];
    let currentTextChunk: React.ReactNode[] = [];

    const flushTextChunk = () => {
      if (currentTextChunk.length > 0) {
        elements.push(renderP({ children: currentTextChunk }));
        currentTextChunk = [];
      }
    };

    for (const node of flattened) {
      const href = isValidElement(node) && node.props?.href;
      if (href && isSmartLink(href)) {
        flushTextChunk();
        elements.push(node);
      } else {
        currentTextChunk.push(node);
      }
    }
<<<<<<< HEAD

    flushTextChunk();

    return <>{elements}</>;
=======
    return customRenderer({
      content: params.children,
      mentionedUsers,
      referencedNfts,
    });
>>>>>>> e49718fe
  };

  return (
    <Markdown
      rehypePlugins={[
        [
          rehypeExternalLinks,
          {
            target: "_blank",
            rel: ["noopener", "noreferrer", "nofollow'"],
            protocols: ["http", "https"],
          },
        ],
        [rehypeSanitize],
      ]}
      remarkPlugins={[remarkGfm]}
      className="tw-w-full tw-space-y-1"
      components={{
        h5: (params) => (
          <h5 className="tw-text-iron-200 tw-break-words word-break">
            {customRenderer({
              content: params.children,
              mentionedUsers,
              referencedNfts,
            })}
          </h5>
        ),
        h4: (params) => (
          <h4 className="tw-text-iron-200 tw-break-words word-break">
            {customRenderer({
              content: params.children,
              mentionedUsers,
              referencedNfts,
            })}
          </h4>
        ),
        h3: (params) => (
          <h3 className="tw-text-iron-200 tw-break-words word-break">
            {customRenderer({
              content: params.children,
              mentionedUsers,
              referencedNfts,
            })}
          </h3>
        ),
        h2: (params) => (
          <h2 className="tw-text-iron-200 tw-break-words word-break">
            {customRenderer({
              content: params.children,
              mentionedUsers,
              referencedNfts,
            })}
          </h2>
        ),
        h1: (params) => (
          <h1 className="tw-text-iron-200 tw-break-words word-break">
            {customRenderer({
              content: params.children,
              mentionedUsers,
              referencedNfts,
            })}
          </h1>
        ),
        p: renderParagraph,
        li: (params) => (
          <li className="tw-text-md tw-text-iron-200 tw-break-words word-break">
            {customRenderer({
              content: params.children,
              mentionedUsers,
              referencedNfts,
            })}
          </li>
        ),
        code: (params) => (
          <code
            style={{ textOverflow: "unset" }}
            className="tw-text-iron-200 tw-whitespace-pre-wrap tw-break-words">
            {customRenderer({
              content: params.children,
              mentionedUsers,
              referencedNfts,
            })}
          </code>
        ),
        a: (params) => aHrefRenderer(params),
        img: (params) => <DropPartMarkdownImage src={params.src ?? ""} />,
        blockquote: (params) => (
          <blockquote className="tw-text-iron-200 tw-break-words word-break tw-pl-4 tw-border-l-4 tw-border-l-iron-500 tw-border-solid tw-border-t-0 tw-border-r-0 tw-border-b-0">
            {customRenderer({
              content: params.children,
              mentionedUsers,
              referencedNfts,
            })}
          </blockquote>
        ),
      }}>
      {partContent}
    </Markdown>
  );
}

export default memo(DropPartMarkdown);<|MERGE_RESOLUTION|>--- conflicted
+++ resolved
@@ -434,18 +434,10 @@
         currentTextChunk.push(node);
       }
     }
-<<<<<<< HEAD
 
     flushTextChunk();
 
     return <>{elements}</>;
-=======
-    return customRenderer({
-      content: params.children,
-      mentionedUsers,
-      referencedNfts,
-    });
->>>>>>> e49718fe
   };
 
   return (
