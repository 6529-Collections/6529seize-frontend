import {
  AnchorHTMLAttributes,
  ClassAttributes,
  HTMLAttributes,
  memo,
  ReactNode,
} from "react";
import Markdown, { ExtraProps } from "react-markdown";
import rehypeExternalLinks from "rehype-external-links";
import rehypeSanitize from "rehype-sanitize";
import remarkGfm from "remark-gfm";
import { getRandomObjectId } from "../../../../helpers/AllowlistToolHelpers";
import DropListItemContentPart, {
  DropListItemContentPartProps,
} from "../item/content/DropListItemContentPart";
import { ApiDropMentionedUser } from "../../../../generated/models/ApiDropMentionedUser";
import { ApiDropReferencedNFT } from "../../../../generated/models/ApiDropReferencedNFT";
import { Tweet } from "react-tweet";
import Link from "next/link";

import DropPartMarkdownImage from "./DropPartMarkdownImage";
import WaveDropQuoteWithDropId from "../../../waves/drops/WaveDropQuoteWithDropId";
import WaveDropQuoteWithSerialNo from "../../../waves/drops/WaveDropQuoteWithSerialNo";
import { ApiDrop } from "../../../../generated/models/ApiDrop";
import {
  parseSeizeQueryLink,
  parseSeizeQuoteLink,
  SeizeQuoteLinkInfo,
} from "../../../../helpers/SeizeLinkParser";
import useIsMobileScreen from "../../../../hooks/isMobileScreen";
import { useEmoji } from "../../../../contexts/EmojiContext";
import GroupCardChat from "../../../groups/page/list/card/GroupCardChat";
import WaveItemChat from "../../../waves/list/WaveItemChat";
import DropItemChat from "../../../waves/drops/DropItemChat";

export interface DropPartMarkdownProps {
  readonly mentionedUsers: Array<ApiDropMentionedUser>;
  readonly referencedNfts: Array<ApiDropReferencedNFT>;
  readonly partContent: string | null;
  readonly onQuoteClick: (drop: ApiDrop) => void;
  readonly textSize?: "sm" | "md";
}

export enum DropContentPartType {
  MENTION = "MENTION",
  HASHTAG = "HASHTAG",
}

function DropPartMarkdown({
  mentionedUsers,
  referencedNfts,
  partContent,
  onQuoteClick,
  textSize,
}: DropPartMarkdownProps) {
  const isMobile = useIsMobileScreen();
  const { emojiMap } = useEmoji();
  const textSizeClass = (() => {
    switch (textSize) {
      case "sm":
        return isMobile ? "tw-text-xs" : "tw-text-sm";
      default:
        return "tw-text-md"; // Always use medium text for both mobile and desktop
    }
  })();

  const customPartRenderer = ({
    content,
    mentionedUsers,
    referencedNfts,
  }: {
    readonly content: ReactNode | undefined;
    readonly mentionedUsers: Array<ApiDropMentionedUser>;
    readonly referencedNfts: Array<ApiDropReferencedNFT>;
  }) => {
    if (typeof content !== "string") {
      return content;
    }

    const splitter = getRandomObjectId();

    const values: Record<string, DropListItemContentPartProps> = {
      ...mentionedUsers.reduce(
        (acc, user) => ({
          ...acc,
          [`@[${user.handle_in_content}]`]: {
            type: DropContentPartType.MENTION,
            value: user,
            match: `@[${user.handle_in_content}]`,
          },
        }),
        {}
      ),
      ...referencedNfts.reduce(
        (acc, nft) => ({
          ...acc,
          [`#[${nft.name}]`]: {
            type: DropContentPartType.HASHTAG,
            value: nft,
            match: `#[${nft.name}]`,
          },
        }),
        {}
      ),
    };

    let currentContent = content;

    for (const token of Object.values(values)) {
      currentContent = currentContent.replaceAll(
        token.match,
        `${splitter}${token.match}${splitter}`
      );
    }
    const parts = currentContent
      .split(splitter)
      .filter((part) => part !== "")
      .map((part) => {
        const partProps = values[part];
        if (partProps) {
          const randomId = getRandomObjectId();
          return <DropListItemContentPart key={randomId} part={partProps} />;
        } else {
          const emojiRegex = /(:\w+:)/g;
          const parts = part.split(emojiRegex);

          const isEmoji = (str: string): boolean => {
            const emojiTextRegex =
              /^(?:\ud83c[\udffb-\udfff]|\ud83d[\udc00-\ude4f\ude80-\udfff]|\ud83e[\udd00-\uddff]|\u00a9|\u00ae|\u200d|\u203c|\u2049|\u2122|\u2139|\u2194-\u21aa|\u231a-\u23fa|\u24c2|\u25aa-\u25fe|\u2600-\u27bf|\u2934-\u2b55|\u3030|\u303d|\u3297|\u3299|\ufe0f)$/;
            return emojiTextRegex.test(str.trim());
          };

          const areAllPartsEmojis = parts
            .filter((p) => !!p)
            .every((part) => part.match(emojiRegex) || isEmoji(part));

          return parts.map((part) =>
            part.match(emojiRegex) ? (
              <span key={getRandomObjectId()}>
                {renderEmoji(part, areAllPartsEmojis)}
              </span>
            ) : (
              <span
                key={getRandomObjectId()}
                className={`${
                  areAllPartsEmojis ? "emoji-text-node" : "tw-align-middle"
                }`}>
                {part}
              </span>
            )
          );
        }
      });

    return parts;
  };

  const customRenderer = ({
    content,
    mentionedUsers,
    referencedNfts,
  }: {
    readonly content: ReactNode | undefined;
    readonly mentionedUsers: Array<ApiDropMentionedUser>;
    readonly referencedNfts: Array<ApiDropReferencedNFT>;
  }) => {
    if (typeof content === "string") {
      return customPartRenderer({
        content,
        mentionedUsers,
        referencedNfts,
      });
    }

    if (Array.isArray(content)) {
      return content.map((child) => {
        if (typeof child === "string") {
          return customPartRenderer({
            content: child,
            mentionedUsers,
            referencedNfts,
          });
        }

        return child;
      });
    }

    return content;
  };

  const renderEmoji = (emojiProps: string, bigEmoji: boolean) => {
    const emojiId = emojiProps.replaceAll(":", "");
    const emoji = emojiMap
      .flatMap((cat) => cat.emojis)
      .find((e) => e.id === emojiId);

    if (!emoji) {
      return <span>{`:${emojiId}:`}</span>;
    }

    return (
      <img
        src={emoji.skins[0].src}
        alt={emojiId}
        className={`${bigEmoji ? "emoji-node-big" : "emoji-node"}`}
      />
    );
  };

  const aHrefRenderer = ({
    node,
    ...props
  }: ClassAttributes<HTMLAnchorElement> &
    AnchorHTMLAttributes<HTMLAnchorElement> &
    ExtraProps) => {
    const { href } = props;
    if (!href || !isValidLink(href)) {
      return null;
    }

    const quoteInfo = parseSeizeQuoteLink(href);
    if (quoteInfo) {
      return renderSeizeQuote(quoteInfo, onQuoteClick);
    }

    const groupResult = parseSeizeQueryLink(href, "/network", ["group"]);
    if (groupResult) {
      return <GroupCardChat href={href} groupId={groupResult.group} />;
    }

    const waveResult = parseSeizeQueryLink(href, "/my-stream", ["wave"], true);
    if (waveResult) {
      return <WaveItemChat href={href} waveId={waveResult.wave} />;
    }

    const dropResult = parseSeizeQueryLink(
      href,
      "/my-stream",
      ["wave", "drop"],
      true
    );
    if (dropResult) {
      return <DropItemChat href={href} dropId={dropResult.drop} />;
    }

    const twitterMatch = parseTwitterLink(href);
    if (twitterMatch) {
      return renderTweetEmbed(twitterMatch, href);
    }

    return renderExternalOrInternalLink(href, props);
  };

  const parseTwitterLink = (href: string): string | null => {
    const twitterRegex =
      /https:\/\/(?:twitter\.com|x\.com)\/(?:#!\/)?(\w+)\/status(es)?\/(\d+)/;
    const match = href.match(twitterRegex);
    return match ? match[3] : null;
  };

  const renderTweetEmbed = (tweetId: string, href: string) => (
    <div className="tweet-card">
      <Link
        className="tw-no-underline"
        target="_blank"
        href={href}
        data-theme="dark">
        <Tweet id={tweetId} />
      </Link>
    </div>
  );

  const isValidLink = (href: string): boolean => {
    try {
      new URL(href);
      return true;
    } catch {
      return false;
    }
  };

  const renderExternalOrInternalLink = (
    href: string,
    props: AnchorHTMLAttributes<HTMLAnchorElement> & ExtraProps
  ) => {
    const baseEndpoint = process.env.BASE_ENDPOINT ?? "";
    const isExternalLink = baseEndpoint && !href.startsWith(baseEndpoint);

    if (isExternalLink) {
      props.rel = "noopener noreferrer nofollow";
      props.target = "_blank";
    } else {
      props.href = href.replace(baseEndpoint, "");
    }

    return (
      <a
        onClick={(e) => {
          e.stopPropagation();
          if (props.onClick) {
            props.onClick(e);
          }
        }}
        {...props}
      />
    );
  };

  const renderSeizeQuote = (
    quoteLinkInfo: SeizeQuoteLinkInfo,
    onQuoteClick: (drop: ApiDrop) => void
  ) => {
    const { waveId, serialNo, dropId } = quoteLinkInfo;

    if (serialNo) {
      return (
        <WaveDropQuoteWithSerialNo
          serialNo={parseInt(serialNo)}
          waveId={waveId}
          onQuoteClick={onQuoteClick}
        />
      );
    } else if (dropId) {
      return (
        <WaveDropQuoteWithDropId
          dropId={dropId}
          partId={1}
          maybeDrop={null}
          onQuoteClick={onQuoteClick}
        />
      );
    }

    return null;
  };

  const renderP = (
    params: ClassAttributes<HTMLParagraphElement> &
      HTMLAttributes<HTMLParagraphElement> &
      ExtraProps
  ) => {
<<<<<<< HEAD
    return (
      <p
        className={`tw-mb-0 tw-leading-6 tw-text-iron-200 tw-font-normal tw-whitespace-pre-wrap tw-break-words word-break tw-transition tw-duration-300 tw-ease-out ${textSizeClass}`}>
        {customRenderer({
          content: params.children,
          mentionedUsers,
          referencedNfts,
        })}
      </p>
    );
=======
    if (typeof params.children === "string") {
      return (
        <p
          className={`tw-mb-0 tw-leading-6 tw-text-iron-200 tw-font-normal tw-whitespace-pre-wrap tw-break-words word-break tw-transition tw-duration-300 tw-ease-out ${textSizeClass}`}
        >
          {customRenderer({
            content: params.children,
            mentionedUsers,
            referencedNfts,
          })}
        </p>
      );
    }
    return customRenderer({
      content: params.children,
      mentionedUsers,
      referencedNfts,
    });
>>>>>>> e49718fe
  };
  return (
    <Markdown
      rehypePlugins={[
        [
          rehypeExternalLinks,
          {
            target: "_blank",
            rel: ["noopener", "noreferrer", "nofollow'"],
            protocols: ["http", "https"],
          },
        ],
        [rehypeSanitize],
      ]}
      remarkPlugins={[remarkGfm]}
      className="tw-w-full tw-space-y-1"
      components={{
        h5: (params) => (
          <h5 className="tw-text-iron-200 tw-break-words word-break">
            {customRenderer({
              content: params.children,
              mentionedUsers,
              referencedNfts,
            })}
          </h5>
        ),
        h4: (params) => (
          <h4 className="tw-text-iron-200 tw-break-words word-break">
            {customRenderer({
              content: params.children,
              mentionedUsers,
              referencedNfts,
            })}
          </h4>
        ),
        h3: (params) => (
          <h3 className="tw-text-iron-200 tw-break-words word-break">
            {customRenderer({
              content: params.children,
              mentionedUsers,
              referencedNfts,
            })}
          </h3>
        ),
        h2: (params) => (
          <h2 className="tw-text-iron-200 tw-break-words word-break">
            {customRenderer({
              content: params.children,
              mentionedUsers,
              referencedNfts,
            })}
          </h2>
        ),
        h1: (params) => (
          <h1 className="tw-text-iron-200 tw-break-words word-break">
            {customRenderer({
              content: params.children,
              mentionedUsers,
              referencedNfts,
            })}
          </h1>
        ),
        p: renderP,
        li: (params) => (
          <li className="tw-text-md tw-text-iron-200 tw-break-words word-break">
            {customRenderer({
              content: params.children,
              mentionedUsers,
              referencedNfts,
            })}
          </li>
        ),
        code: (params) => (
          <code
            style={{ textOverflow: "unset" }}
            className="tw-text-iron-200 tw-whitespace-pre-wrap tw-break-words">
            {customRenderer({
              content: params.children,
              mentionedUsers,
              referencedNfts,
            })}
          </code>
        ),
        a: (params) => aHrefRenderer(params),
        img: (params) => <DropPartMarkdownImage src={params.src ?? ""} />,
        blockquote: (params) => (
          <blockquote className="tw-text-iron-200 tw-break-words word-break tw-pl-4 tw-border-l-4 tw-border-l-iron-500 tw-border-solid tw-border-t-0 tw-border-r-0 tw-border-b-0">
            {customRenderer({
              content: params.children,
              mentionedUsers,
              referencedNfts,
            })}
          </blockquote>
        ),
      }}>
      {partContent}
    </Markdown>
  );
}

export default memo(DropPartMarkdown);<|MERGE_RESOLUTION|>--- conflicted
+++ resolved
@@ -340,23 +340,10 @@
       HTMLAttributes<HTMLParagraphElement> &
       ExtraProps
   ) => {
-<<<<<<< HEAD
-    return (
-      <p
-        className={`tw-mb-0 tw-leading-6 tw-text-iron-200 tw-font-normal tw-whitespace-pre-wrap tw-break-words word-break tw-transition tw-duration-300 tw-ease-out ${textSizeClass}`}>
-        {customRenderer({
-          content: params.children,
-          mentionedUsers,
-          referencedNfts,
-        })}
-      </p>
-    );
-=======
     if (typeof params.children === "string") {
       return (
         <p
-          className={`tw-mb-0 tw-leading-6 tw-text-iron-200 tw-font-normal tw-whitespace-pre-wrap tw-break-words word-break tw-transition tw-duration-300 tw-ease-out ${textSizeClass}`}
-        >
+          className={`tw-mb-0 tw-leading-6 tw-text-iron-200 tw-font-normal tw-whitespace-pre-wrap tw-break-words word-break tw-transition tw-duration-300 tw-ease-out ${textSizeClass}`}>
           {customRenderer({
             content: params.children,
             mentionedUsers,
@@ -370,7 +357,6 @@
       mentionedUsers,
       referencedNfts,
     });
->>>>>>> e49718fe
   };
   return (
     <Markdown
