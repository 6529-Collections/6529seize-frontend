--- conflicted
+++ resolved
@@ -26,26 +26,19 @@
   DropContentPartType,
   createMarkdownContentRenderers,
 } from "./dropPartMarkdown/content";
-<<<<<<< HEAD
+import { highlightCodeElement } from "./dropPartMarkdown/highlight";
 import { createLinkRenderer } from "./dropPartMarkdown/linkHandlers";
-=======
-import {
-  createLinkRenderer,
-
-} from "./dropPartMarkdown/linkHandlers";
-import { highlightCodeElement } from "./dropPartMarkdown/highlight";
->>>>>>> af24af02
 
 const BreakComponent = () => <br />;
 
-const mergeClassNames = (
-  ...classes: Array<string | undefined>
-): string => classes.filter(Boolean).join(" ");
+const mergeClassNames = (...classes: Array<string | undefined>): string =>
+  classes.filter(Boolean).join(" ");
 
 const headingClassName = "tw-text-iron-200 tw-break-words word-break";
 
-type MarkdownRendererProps<T extends ElementType> = ComponentPropsWithoutRef<T> &
-  ExtraProps & { children?: ReactNode; className?: string };
+type MarkdownRendererProps<T extends ElementType> =
+  ComponentPropsWithoutRef<T> &
+    ExtraProps & { children?: ReactNode; className?: string };
 
 type MarkdownCodeProps = MarkdownRendererProps<"code"> & {
   inline?: boolean;
@@ -70,8 +63,7 @@
     className={mergeClassNames(
       "tw-text-iron-200 tw-whitespace-pre-wrap tw-break-words",
       className
-    )}
-  >
+    )}>
     {children}
   </code>
 );
@@ -130,8 +122,7 @@
       className={mergeClassNames(
         "tw-text-iron-200 tw-whitespace-pre-wrap tw-break-words",
         className
-      )}
-    >
+      )}>
       {children}
     </code>
   );
@@ -182,8 +173,7 @@
       className={mergeClassNames(
         "tw-text-md tw-text-iron-200 tw-break-words word-break",
         className
-      )}
-    >
+      )}>
       {customRenderer(children)}
     </li>
   );
@@ -198,8 +188,7 @@
       className={mergeClassNames(
         "tw-text-iron-200 tw-break-words word-break tw-pl-4 tw-border-l-4 tw-border-l-iron-500 tw-border-solid tw-border-t-0 tw-border-r-0 tw-border-b-0",
         className
-      )}
-    >
+      )}>
       {customRenderer(children)}
     </blockquote>
   );
@@ -327,87 +316,6 @@
 
   const remarkPlugins = useMemo<PluggableList>(() => [remarkGfm], []);
 
-<<<<<<< HEAD
-  const markdownComponents = useMemo<Components>(() => {
-    const mergeClassNames = (...classes: Array<string | undefined>): string =>
-      classes.filter(Boolean).join(" ");
-
-    const headingClassName = "tw-text-iron-200 tw-break-words word-break";
-
-    type MarkdownRendererProps<T extends ElementType> =
-      ComponentPropsWithoutRef<T> &
-        ExtraProps & { children?: ReactNode; className?: string };
-
-    const createHeadingRenderer = <T extends ElementType>(Tag: T) => {
-      const HeadingRenderer = ({
-        children,
-        className,
-        ...props
-      }: MarkdownRendererProps<T>) => {
-        const TagComponent = Tag;
-        const mergedProps = {
-          ...(props as Record<string, unknown>),
-          className: mergeClassNames(headingClassName, className),
-        };
-
-        return (
-          <TagComponent {...(mergedProps as any)}>
-            {customRenderer(children)}
-          </TagComponent>
-        );
-      };
-
-      HeadingRenderer.displayName = `MarkdownHeading(${
-        typeof Tag === "string" ? Tag : "component"
-      })`;
-
-      return HeadingRenderer;
-    };
-
-    return {
-      h1: createHeadingRenderer("h1"),
-      h2: createHeadingRenderer("h2"),
-      h3: createHeadingRenderer("h3"),
-      h4: createHeadingRenderer("h4"),
-      h5: createHeadingRenderer("h5"),
-      p: renderParagraph,
-      li: ({ children, className, ...props }) => (
-        <li
-          {...props}
-          className={mergeClassNames(
-            "tw-text-md tw-text-iron-200 tw-break-words word-break",
-            className
-          )}>
-          {customRenderer(children)}
-        </li>
-      ),
-      code: ({ children, className, style, ...props }) => (
-        <code
-          {...props}
-          style={{ ...style, textOverflow: "unset" }}
-          className={mergeClassNames(
-            "tw-text-iron-200 tw-whitespace-pre-wrap tw-break-words",
-            className
-          )}>
-          {customRenderer(children)}
-        </code>
-      ),
-      a: renderAnchor,
-      img: renderImage,
-      br: BreakComponent,
-      blockquote: ({ children, className, ...props }) => (
-        <blockquote
-          {...props}
-          className={mergeClassNames(
-            "tw-text-iron-200 tw-break-words word-break tw-pl-4 tw-border-l-4 tw-border-l-iron-500 tw-border-solid tw-border-t-0 tw-border-r-0 tw-border-b-0",
-            className
-          )}>
-          {customRenderer(children)}
-        </blockquote>
-      ),
-    } satisfies Components;
-  }, [customRenderer, renderAnchor, renderImage, renderParagraph]);
-=======
   const markdownComponents = useMemo<Components>(
     () =>
       createMarkdownComponents({
@@ -418,7 +326,6 @@
       }),
     [customRenderer, renderAnchor, renderImage, renderParagraph]
   );
->>>>>>> af24af02
 
   return (
     <Markdown
