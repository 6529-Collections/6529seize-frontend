--- conflicted
+++ resolved
@@ -6,372 +6,8 @@
 } from "react";
 import { ErrorBoundary } from "react-error-boundary";
 import { ExtraProps } from "react-markdown";
-<<<<<<< HEAD
 
 import { ApiDrop } from "@/generated/models/ApiDrop";
-=======
-import { Tweet, type TwitterComponents } from "react-tweet";
-
-import { ApiDrop } from "@/generated/models/ApiDrop";
-import {
-  SeizeQuoteLinkInfo,
-  parseSeizeQueryLink,
-  parseSeizeQuoteLink,
-} from "@/helpers/SeizeLinkParser";
-import ArtBlocksTokenCard from "@/src/components/waves/ArtBlocksTokenCard";
-import { parseArtBlocksLink } from "@/src/services/artblocks/url";
-
-import type { PepeLinkResult } from "./pepe";
-import { isPepeHost, parsePepeLink, renderPepeLink } from "./pepe";
-import { parseYoutubeLink } from "./youtube";
-import YoutubePreview from "./youtubePreview";
-
-type DropPartMarkdownImageComponent =
-  typeof import("../DropPartMarkdownImage").default;
-type WaveDropQuoteWithSerialNoComponent =
-  typeof import("../../../../waves/drops/WaveDropQuoteWithSerialNo").default;
-type WaveDropQuoteWithDropIdComponent =
-  typeof import("../../../../waves/drops/WaveDropQuoteWithDropId").default;
-type GroupCardChatComponent =
-  typeof import("../../../../groups/page/list/card/GroupCardChat").default;
-type WaveItemChatComponent =
-  typeof import("../../../../waves/list/WaveItemChat").default;
-type DropItemChatComponent =
-  typeof import("../../../../waves/drops/DropItemChat").default;
-type ChatItemHrefButtonsComponent =
-  typeof import("../../../../waves/ChatItemHrefButtons").default;
-type LinkPreviewCardComponent =
-  typeof import("../../../../waves/LinkPreviewCard").default;
-
-const getDropPartMarkdownImage = (): DropPartMarkdownImageComponent => {
-  const module = require("../DropPartMarkdownImage");
-  return module.default as DropPartMarkdownImageComponent;
-};
-
-const getWaveDropQuoteWithSerialNo = (): WaveDropQuoteWithSerialNoComponent => {
-  const module = require("../../../../waves/drops/WaveDropQuoteWithSerialNo");
-  return module.default as WaveDropQuoteWithSerialNoComponent;
-};
-
-const getWaveDropQuoteWithDropId = (): WaveDropQuoteWithDropIdComponent => {
-  const module = require("../../../../waves/drops/WaveDropQuoteWithDropId");
-  return module.default as WaveDropQuoteWithDropIdComponent;
-};
-
-const getGroupCardChat = (): GroupCardChatComponent => {
-  const module = require("../../../../groups/page/list/card/GroupCardChat");
-  return module.default as GroupCardChatComponent;
-};
-
-const getWaveItemChat = (): WaveItemChatComponent => {
-  const module = require("../../../../waves/list/WaveItemChat");
-  return module.default as WaveItemChatComponent;
-};
-
-const getDropItemChat = (): DropItemChatComponent => {
-  const module = require("../../../../waves/drops/DropItemChat");
-  return module.default as DropItemChatComponent;
-};
-
-const getChatItemHrefButtons = (): ChatItemHrefButtonsComponent => {
-  const module = require("../../../../waves/ChatItemHrefButtons");
-  return module.default as ChatItemHrefButtonsComponent;
-};
-
-const getLinkPreviewCard = (): LinkPreviewCardComponent => {
-  const module = require("../../../../waves/LinkPreviewCard");
-  return module.default as LinkPreviewCardComponent;
-};
-
-interface SmartLinkHandler<T> {
-  parse: (href: string) => T | null;
-  render: (result: T, href: string) => ReactElement | null;
-}
-
-const matchesDomainOrSubdomain = (host: string, domain: string): boolean => {
-  return host === domain || host.endsWith(`.${domain}`);
-};
-
-const ART_BLOCKS_FLAG_CANDIDATES = [
-  "VITE_FEATURE_AB_CARD",
-  "NEXT_PUBLIC_VITE_FEATURE_AB_CARD",
-  "NEXT_PUBLIC_FEATURE_AB_CARD",
-  "FEATURE_AB_CARD",
-] as const;
-
-const parseFeatureFlagValue = (value: string): boolean => {
-  const normalized = value.trim().toLowerCase();
-
-  if (!normalized) {
-    return false;
-  }
-
-  if (["1", "true", "on", "yes", "enabled"].includes(normalized)) {
-    return true;
-  }
-
-  if (["0", "false", "off", "no", "disabled"].includes(normalized)) {
-    return false;
-  }
-
-  return Boolean(normalized);
-};
-
-const isArtBlocksCardEnabled = (): boolean => {
-  for (const flagName of ART_BLOCKS_FLAG_CANDIDATES) {
-    const value = process.env[flagName];
-    if (value !== undefined) {
-      return parseFeatureFlagValue(value);
-    }
-  }
-
-  return true;
-};
-
-const parseTwitterLink = (
-  href: string
-): { href: string; tweetId: string } | null => {
-  const twitterRegex =
-    /https:\/\/(?:twitter\.com|x\.com)\/(?:#!\/)?(\w+)\/status(es)?\/(\d+)/;
-  const match = href.match(twitterRegex);
-  return match ? { href, tweetId: match[3] } : null;
-};
-
-const parseGifLink = (href: string): string | null => {
-  const gifRegex = /^https?:\/\/media\.tenor\.com\/[^\s]+\.gif$/i;
-  return gifRegex.test(href) ? href : null;
-};
-
-const renderTweetFallback = (href: string) => (
-  <a
-    href={href}
-    target="_blank"
-    rel="noopener noreferrer"
-    className="tw-flex tw-h-full tw-w-full tw-flex-col tw-justify-center tw-gap-y-1 tw-rounded-xl tw-border tw-border-solid tw-border-iron-700 tw-bg-iron-900 tw-p-4 tw-text-left tw-no-underline tw-transition-colors tw-duration-200 hover:tw-border-iron-500 focus-visible:tw-outline focus-visible:tw-outline-2 focus-visible:tw-outline-offset-2 focus-visible:tw-outline-primary-400">
-    <span className="tw-text-sm tw-font-medium tw-text-iron-100">
-      Tweet unavailable
-    </span>
-    <span className="tw-text-xs tw-text-iron-400">Open on X</span>
-  </a>
-);
-
-const renderTweetEmbed = (result: { href: string; tweetId: string }) => {
-  const renderFallback = () => renderTweetFallback(result.href);
-  const TweetNotFound: TwitterComponents["TweetNotFound"] = () =>
-    renderFallback();
-  const ChatItemHrefButtons = getChatItemHrefButtons();
-
-  return (
-    <div className="tw-flex tw-items-stretch tw-w-full tw-gap-x-1">
-      <div className="tw-flex-1 tw-min-w-0" data-theme="dark">
-        <ErrorBoundary fallbackRender={() => renderFallback()}>
-          <Tweet id={result.tweetId} components={{ TweetNotFound }} />
-        </ErrorBoundary>
-      </div>
-      <ChatItemHrefButtons href={result.href} />
-    </div>
-  );
-};
-
-const renderGifEmbed = (url: string) => (
-  <img
-    src={url}
-    alt={url}
-    className="tw-max-h-[25rem] tw-max-w-[100%] tw-h-auto"
-  />
-);
-
-const renderSeizeQuote = (
-  quoteLinkInfo: SeizeQuoteLinkInfo,
-  onQuoteClick: (drop: ApiDrop) => void,
-  href: string
-) => {
-  const { waveId, serialNo, dropId } = quoteLinkInfo;
-  const ChatItemHrefButtons = getChatItemHrefButtons();
-
-  if (serialNo) {
-    const WaveDropQuoteWithSerialNo = getWaveDropQuoteWithSerialNo();
-    return (
-      <div className="tw-flex tw-items-stretch tw-w-full tw-gap-x-1">
-        <div className="tw-flex-1 tw-min-w-0">
-          <WaveDropQuoteWithSerialNo
-            serialNo={Number.parseInt(serialNo)}
-            waveId={waveId}
-            onQuoteClick={onQuoteClick}
-          />
-        </div>
-        <ChatItemHrefButtons href={href} hideLink />
-      </div>
-    );
-  }
-
-  if (dropId) {
-    const WaveDropQuoteWithDropId = getWaveDropQuoteWithDropId();
-    return (
-      <div className="tw-flex tw-items-stretch tw-w-full tw-gap-x-1">
-        <div className="tw-flex-1 tw-min-w-0">
-          <WaveDropQuoteWithDropId
-            dropId={dropId}
-            partId={1}
-            maybeDrop={null}
-            onQuoteClick={onQuoteClick}
-          />
-        </div>
-        <ChatItemHrefButtons
-          href={href}
-          relativeHref={`/my-stream?wave=${waveId}&drop=${dropId}`}
-        />
-      </div>
-    );
-  }
-
-  return null;
-};
-
-const shouldUseOpenGraphPreview = (href: string): boolean => {
-  try {
-    const parsed = new URL(href);
-    const protocol = parsed.protocol.toLowerCase();
-    if (protocol !== "http:" && protocol !== "https:") {
-      return false;
-    }
-
-    const hostname = parsed.hostname.toLowerCase();
-    const youtubeDomains = ["youtube.com", "youtube-nocookie.com"];
-    const twitterDomains = ["twitter.com", "x.com"];
-    const artBlocksDomains = [
-      "artblocks.io",
-      "live.artblocks.io",
-      "media.artblocks.io",
-      "media-proxy.artblocks.io",
-      "token.artblocks.io",
-    ];
-
-    if (isPepeHost(hostname)) {
-      return false;
-    }
-
-    if (
-      hostname === "youtu.be" ||
-      youtubeDomains.some((domain) =>
-        matchesDomainOrSubdomain(hostname, domain)
-      ) ||
-      twitterDomains.some((domain) =>
-        matchesDomainOrSubdomain(hostname, domain)
-      ) ||
-      artBlocksDomains.some((domain) =>
-        matchesDomainOrSubdomain(hostname, domain)
-      )
-    ) {
-      return false;
-    }
-
-    return true;
-  } catch {
-    return false;
-  }
-};
-
-const renderExternalOrInternalLink = (
-  href: string,
-  props: AnchorHTMLAttributes<HTMLAnchorElement> & ExtraProps
-) => {
-  const baseEndpoint = process.env.BASE_ENDPOINT ?? "";
-  const isExternalLink = baseEndpoint && !href.startsWith(baseEndpoint);
-  const { onClick, ...restProps } = props;
-  const anchorProps: AnchorHTMLAttributes<HTMLAnchorElement> & ExtraProps = {
-    ...restProps,
-    href,
-  };
-
-  if (isExternalLink) {
-    anchorProps.rel = "noopener noreferrer nofollow";
-    anchorProps.target = "_blank";
-  } else {
-    anchorProps.href = href.replace(baseEndpoint, "");
-  }
-
-  return (
-    <a
-      {...anchorProps}
-      onClick={(e) => {
-        e.stopPropagation();
-        if (typeof onClick === "function") {
-          onClick(e);
-        }
-      }}
-    />
-  );
-};
-
-const createSmartLinkHandlers = (
-  onQuoteClick: (drop: ApiDrop) => void
-): SmartLinkHandler<any>[] => {
-  const handlers: SmartLinkHandler<any>[] = [
-    {
-      parse: parseSeizeQuoteLink,
-      render: (result: SeizeQuoteLinkInfo, href: string) =>
-        renderSeizeQuote(result, onQuoteClick, href),
-    },
-    {
-      parse: (href: string) => parseSeizeQueryLink(href, "/network", ["group"]),
-      render: (result: { group: string }, href: string) => {
-        const GroupCardChat = getGroupCardChat();
-        return <GroupCardChat href={href} groupId={result.group} />;
-      },
-    },
-    {
-      parse: (href: string) =>
-        parseSeizeQueryLink(href, "/my-stream", ["wave"], true),
-      render: (result: { wave: string }, href: string) => {
-        const WaveItemChat = getWaveItemChat();
-        return <WaveItemChat href={href} waveId={result.wave} />;
-      },
-    },
-    {
-      parse: (href: string) =>
-        parseSeizeQueryLink(href, "/my-stream", ["wave", "drop"], true),
-      render: (result: { drop: string }, href: string) => {
-        const DropItemChat = getDropItemChat();
-        return <DropItemChat href={href} dropId={result.drop} />;
-      },
-    },
-    {
-      parse: parseTwitterLink,
-      render: (result: { href: string; tweetId: string }) =>
-        renderTweetEmbed(result),
-    },
-    {
-      parse: parseGifLink,
-      render: (url: string) => renderGifEmbed(url),
-    },
-  ];
-
-  if (isArtBlocksCardEnabled()) {
-    handlers.push({
-      parse: parseArtBlocksLink,
-      render: (
-        artBlocksId: { tokenId: string; contract?: string },
-        href: string
-      ) => {
-        const ChatItemHrefButtons = getChatItemHrefButtons();
-        return (
-          <div className="tw-flex tw-items-stretch tw-w-full tw-gap-x-1">
-            <div className="tw-flex-1 tw-min-w-0">
-              <ArtBlocksTokenCard href={href} id={artBlocksId} />
-            </div>
-            <ChatItemHrefButtons href={href} />
-          </div>
-        );
-      },
-    });
-  }
-
-  handlers.push({
-    parse: parsePepeLink,
-    render: (result: PepeLinkResult) => renderPepeLink(result),
-  });
->>>>>>> 07fdb49f
 
 import LinkPreviewCard from "@/components/waves/LinkPreviewCard";
 import DropPartMarkdownImage from "../DropPartMarkdownImage";
@@ -419,29 +55,18 @@
 export const createLinkRenderer = ({
   onQuoteClick,
 }: LinkRendererConfig): LinkRenderer => {
-<<<<<<< HEAD
   const seizeHandlers = createSeizeHandlers({ onQuoteClick });
   const handlers = createLinkHandlers();
 
   const renderImage: LinkRenderer["renderImage"] = ({ src }) => {
     if (typeof src !== "string") {
-=======
-  const smartLinkHandlers = createSmartLinkHandlers(onQuoteClick);
-
-  const renderImage: LinkRenderer["renderImage"] = ({ ...props }) => {
-    if (typeof props.src !== "string") {
->>>>>>> 07fdb49f
       return null;
     }
 
     return <DropPartMarkdownImage src={src} />;
   };
 
-<<<<<<< HEAD
   const renderAnchor: LinkRenderer["renderAnchor"] = (props) => {
-=======
-  const renderAnchor: LinkRenderer["renderAnchor"] = ({ ...props }) => {
->>>>>>> 07fdb49f
     const { href } = props;
     if (!href || !isValidLink(href)) {
       return null;
