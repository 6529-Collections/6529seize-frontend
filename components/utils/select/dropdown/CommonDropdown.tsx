--- conflicted
+++ resolved
@@ -1,13 +1,9 @@
 "use client";
 
-<<<<<<< HEAD
-import { useEffect, useMemo, useRef, useState } from "react";
-=======
 import CommonTableSortIcon from "@/components/user/utils/icons/CommonTableSortIcon";
 import { SortDirection } from "@/entities/ISort";
->>>>>>> 9bbb63d7
 import { useAnimate } from "framer-motion";
-import { useEffect, useRef, useState } from "react";
+import { useEffect, useMemo, useRef, useState } from "react";
 import { CommonSelectProps } from "../CommonSelect";
 import CommonDropdownItem from "./CommonDropdownItem";
 import CommonDropdownItemsWrapper from "./CommonDropdownItemsWrapper";
