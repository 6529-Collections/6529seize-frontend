--- conflicted
+++ resolved
@@ -427,71 +427,6 @@
                 showThumbnail={true}
                 showUnseized={props.wallets.length > 0}
               />
-<<<<<<< HEAD
-            </a>
-          </Row>
-          <Row>
-            <Col className="text-center pt-2">
-              <a href={`/meme-lab/${nft.id}`}>{nft.name}</a>
-            </Col>
-          </Row>
-          <Row>
-            <Col className="text-center pt-1">
-              {sort &&
-                (sort === Sort.AGE || sort === Sort.ARTISTS) &&
-                printMintDate(nft)}
-              {sort === Sort.COLLECTIONS && `Artists: ${nft.artist}`}
-              {sort === Sort.EDITION_SIZE && `Edition Size: ${nft.supply}`}
-              {sort === Sort.HODLERS &&
-                `Collectors: ${
-                  nftMetas.find((nftm) => nftm.id === nft.id)?.hodlers
-                }`}
-              {sort === Sort.UNIQUE_PERCENT &&
-                `Unique: ${
-                  Math.round(
-                    nftMetas.find((nftm) => nftm.id === nft.id)
-                      ?.percent_unique! *
-                      100 *
-                      10
-                  ) / 10
-                }%`}
-              {sort === Sort.UNIQUE_PERCENT_EX_MUSEUM &&
-                `Unique Ex-Museum: ${
-                  Math.round(
-                    nftMetas.find((nftm) => nftm.id === nft.id)
-                      ?.percent_unique_cleaned! *
-                      100 *
-                      10
-                  ) / 10
-                }%`}
-              {sort === Sort.FLOOR_PRICE &&
-                (nft.floor_price > 0
-                  ? `Floor Price: ${numberWithCommas(
-                      Math.round(nft.floor_price * 100) / 100
-                    )} ETH`
-                  : `Floor Price: N/A`)}
-              {sort === Sort.MARKET_CAP &&
-                (nft.market_cap > 0
-                  ? `Market Cap: ${numberWithCommas(
-                      Math.round(nft.market_cap * 100) / 100
-                    )} ETH`
-                  : `Market Cap: N/A`)}
-              {sort === Sort.VOLUME &&
-                `Volume (${volumeType}): ${numberWithCommas(
-                  Math.round(
-                    (volumeType === VolumeType.HOURS_24
-                      ? nft.total_volume_last_24_hours
-                      : volumeType === VolumeType.DAYS_7
-                      ? nft.total_volume_last_7_days
-                      : volumeType === VolumeType.DAYS_30
-                      ? nft.total_volume_last_1_month
-                      : nft.total_volume) * 100
-                  ) / 100
-                )} ETH`}
-            </Col>
-          </Row>
-        </Container>
-=======
             </Row>
             <Row>
               <Col className="text-center pt-2">
@@ -555,7 +490,6 @@
             </Row>
           </Container>
         </a>
->>>>>>> 441d8308
       </Col>
     );
   }
