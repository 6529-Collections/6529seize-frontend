--- conflicted
+++ resolved
@@ -94,15 +94,7 @@
         const response = await commonApiFetch<IProfileAndConsolidations>({
           endpoint: `profiles/${address}`,
         });
-<<<<<<< HEAD
-        if (response.profile) {
-          setProfile(mapApiResponseToUser(response));
-        } else {
-          setProfile(null);
-        }
-=======
         setProfile(mapApiResponseToUser(response));
->>>>>>> 487a6415
       } catch {
         setProfile(null);
       } finally {
