--- conflicted
+++ resolved
@@ -16,9 +16,7 @@
 } from "../../entities/IProfile";
 import { useQuery } from "@tanstack/react-query";
 import { QueryKey } from "../react-query-wrapper/ReactQueryWrapper";
-import { groupProfileProxies } from "../../helpers/profile-proxy.helpers";
 import { getProfileConnectedStatus } from "../../helpers/ProfileHelpers";
-import { ProfileProxy } from "../../generated/models/ProfileProxy";
 import { NonceResponse } from "../../generated/models/NonceResponse";
 import { LoginRequest } from "../../generated/models/LoginRequest";
 import { LoginResponse } from "../../generated/models/LoginResponse";
@@ -27,10 +25,7 @@
 
 type AuthContextType = {
   readonly connectedProfile: IProfileAndConsolidations | null;
-<<<<<<< HEAD
   readonly connectionStatus: ProfileConnectedStatus;
-=======
->>>>>>> ff6676a3
   readonly receivedProfileProxies: ProfileProxy[];
   readonly activeProfileProxy: ProfileProxy | null;
   readonly requestAuth: () => Promise<{ success: boolean }>;
@@ -50,10 +45,7 @@
   connectedProfile: null,
   receivedProfileProxies: [],
   activeProfileProxy: null,
-<<<<<<< HEAD
   connectionStatus: ProfileConnectedStatus.NOT_CONNECTED,
-=======
->>>>>>> ff6676a3
   requestAuth: async () => ({ success: false }),
   setToast: () => {},
   setActiveProfileProxy: async () => {},
@@ -129,15 +121,11 @@
         wallet: address,
         role: activeProfileProxy?.created_by.id ?? null,
       });
-<<<<<<< HEAD
       if (!isAuth) {
         removeAuthJwt();
         setActiveProfileProxy(null);
         requestAuth();
       }
-=======
-      if (!isAuth) removeAuthJwt();
->>>>>>> ff6676a3
     }
   }, [address, activeProfileProxy]);
 
@@ -369,10 +357,7 @@
         connectedProfile: connectedProfile ?? null,
         receivedProfileProxies,
         activeProfileProxy,
-<<<<<<< HEAD
         connectionStatus: getProfileConnectedStatus(connectedProfile ?? null),
-=======
->>>>>>> ff6676a3
         setActiveProfileProxy: onActiveProfileProxy,
       }}
     >
