--- conflicted
+++ resolved
@@ -61,12 +61,7 @@
   readonly title: string;
 };
 
-<<<<<<< HEAD
-// TODO: change it back to 10
-export const WAVES_MIN_ACCESS_LEVEL = 0;
-=======
 export const WAVES_MIN_ACCESS_LEVEL = 10;
->>>>>>> e8575e39
 const DEFAULT_TITLE = "6529 SEIZE";
 
 export const AuthContext = createContext<AuthContextType>({
