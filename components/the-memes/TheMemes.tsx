--- conflicted
+++ resolved
@@ -469,13 +469,8 @@
   }, [sort, sortDir, nftsLoaded, nftMetassLoaded, volumeType]);
 
   function printNft(nft: NFT) {
-<<<<<<< HEAD
-    const season = nftMetas.find((a) => a.id === nft.id)?.season;
-    if (selectedSeason === 0 || selectedSeason === season) {
-=======
     const meta = nftMetas.find((a) => a.id === nft.id);
     if (meta && (selectedSeason === 0 || selectedSeason === meta.season)) {
->>>>>>> b8d673d8
       return (
         <Col
           key={`${nft.contract}-${nft.id}`}
