import {
  useAccount,
  useContractRead,
  useContractReads,
  useContractWrite,
} from "wagmi";
import {
  NEXTGEN_ADMIN,
  NEXTGEN_CHAIN_ID,
  NEXTGEN_CORE,
  NEXTGEN_MINTER,
  NextGenContract,
} from "./nextgen_contracts";
import { areEqualAddresses } from "../../helpers/Helpers";
import {
  AdditionalData,
  Info,
  LibraryScript,
  MintingDetails,
  PhaseTimes,
  ProofResponse,
  ProofResponseBurn,
  Status,
  TokensPerAddress,
} from "./nextgen_entities";
import { NEVER_DATE } from "../../constants";
import { useState } from "react";
import { Crumb } from "../breadcrumb/Breadcrumb";
import { goerli, mainnet, sepolia } from "viem/chains";
import { NextGenCollection } from "../../entities/INextgen";

export function useGlobalAdmin(address: string) {
  return useContractRead({
    address: NEXTGEN_ADMIN[NEXTGEN_CHAIN_ID] as `0x${string}`,
    abi: NEXTGEN_ADMIN.abi,
    chainId: NEXTGEN_CHAIN_ID,
    functionName: "retrieveGlobalAdmin",
    args: [address],
  });
}

export function useFunctionAdmin(address: string, functionSelector: string) {
  return useContractRead({
    address: NEXTGEN_ADMIN[NEXTGEN_CHAIN_ID] as `0x${string}`,
    abi: NEXTGEN_ADMIN.abi,
    chainId: NEXTGEN_CHAIN_ID,
    functionName: "retrieveFunctionAdmin",
    args: [address, functionSelector],
  });
}

export function useCollectionIndex() {
  return useContractRead({
    address: NEXTGEN_CORE[NEXTGEN_CHAIN_ID] as `0x${string}`,
    abi: NEXTGEN_CORE.abi,
    chainId: NEXTGEN_CHAIN_ID,
    functionName: "newCollectionIndex",
  });
}

export function useParsedCollectionIndex(collectionIndex: any) {
  const collectionIndexData = collectionIndex?.data;
  return collectionIndexData ? parseInt(collectionIndexData.toString()) : 0;
}

function getCollectionAdminReadParams(
  collectionIndex: number,
  address: string
) {
  const params: any = [];
  for (let i = 1; i <= collectionIndex - 1; i++) {
    params.push({
      address: NEXTGEN_ADMIN[NEXTGEN_CHAIN_ID] as `0x${string}`,
      abi: NEXTGEN_ADMIN.abi,
      chainId: NEXTGEN_CHAIN_ID,
      functionName: "retrieveCollectionAdmin",
      args: [address, i],
    });
  }
  return params;
}

export function useCollectionAdmin(address: string, collectionIndex: number) {
  return useContractReads({
    contracts: getCollectionAdminReadParams(collectionIndex, address),
  });
}

export function isCollectionAdmin(collectionAdmin: any) {
  return collectionAdmin?.data?.some((d: any) => d.result === true);
}

function getCollectionArtistReadParams(collectionIndex: number) {
  const params: any = [];
  for (let i = 1; i <= collectionIndex - 1; i++) {
    params.push({
      address: NEXTGEN_CORE[NEXTGEN_CHAIN_ID] as `0x${string}`,
      abi: NEXTGEN_CORE.abi,
      chainId: NEXTGEN_CHAIN_ID,
      functionName: "retrieveArtistAddress",
      args: [i],
    });
  }
  return params;
}

export function useCollectionArtist(collectionIndex: number) {
  return useContractReads({
    contracts: getCollectionArtistReadParams(collectionIndex),
  });
}

export function isCollectionArtist(address: string, collectionArtists: any) {
  return collectionArtists?.data?.some((a: any) =>
    areEqualAddresses(address, a.result)
  );
}

export function getCollectionIdsForAddress(
  globalAdmin: boolean,
  functionAdmin: boolean,
  collectionAdmin: any,
  collectionIndex: number
) {
  const collectionIndexArray: string[] = [];
  if (globalAdmin || functionAdmin) {
    for (let i = 1; i <= collectionIndex - 1; i++) {
      collectionIndexArray.push(i.toString());
    }
  } else if (collectionAdmin?.data) {
    collectionAdmin.data.forEach((d: any, i: number) => {
      if (d.result === true) {
        collectionIndexArray.push((i + 1).toString());
      }
    });
  }

  return collectionIndexArray;
}

export function useCollectionPhases(
  collection: number | string,
  callback: (data: any) => void,
  watch: boolean = false
) {
  return useContractRead({
    address: NEXTGEN_MINTER[NEXTGEN_CHAIN_ID] as `0x${string}`,
    abi: NEXTGEN_MINTER.abi,
    chainId: NEXTGEN_CHAIN_ID,
    watch: watch,
    functionName: "retrieveCollectionPhases",
    args: [collection],
    onSettled(data: any, error: any) {
      if (data) {
        const d = data as any[];
        callback(extractPhases(d));
      }
    },
  });
}

export function useCollectionPhasesHook(
  collection: number,
  setPhaseTimes: (data: PhaseTimes) => void
) {
  useCollectionPhases(collection, (data: PhaseTimes) => {
    setPhaseTimes(data);
  });
}

export function useCollectionAdditionalData(
  collection: number | string,
  callback: (data: any) => void,
  watch: boolean = false
) {
  return useContractRead({
    address: NEXTGEN_CORE[NEXTGEN_CHAIN_ID] as `0x${string}`,
    abi: NEXTGEN_CORE.abi,
    chainId: NEXTGEN_CHAIN_ID,
    watch: watch,
    functionName: "retrieveCollectionAdditionalData",
    args: [collection],
    onSettled(data: any, error: any) {
      if (data) {
        const d = data as any[];
        const ad: AdditionalData = {
          artist_address: d[0],
          max_purchases: parseInt(d[1]),
          circulation_supply: parseInt(d[2]),
          total_supply: parseInt(d[3]),
          final_supply_after_mint: parseInt(d[4]),
          randomizer: d[5],
        };
        callback(ad);
      }
    },
  });
}

export function useCollectionAdditionalHook(
  collection: number,
  setData: (data: AdditionalData) => void,
  watch: boolean = false
) {
  useCollectionAdditionalData(
    collection,
    (data: AdditionalData) => {
      setData(data);
    },
    watch
  );
}

export function useCollectionInfo(
  collection: number | string,
  callback: (data: any) => void,
  watch: boolean = false
) {
  return useContractRead({
    address: NEXTGEN_CORE[NEXTGEN_CHAIN_ID] as `0x${string}`,
    abi: NEXTGEN_CORE.abi,
    chainId: NEXTGEN_CHAIN_ID,
    watch: watch,
    functionName: "retrieveCollectionInfo",
    args: [collection],
    onSettled(data: any, error: any) {
      if (data) {
        const d = data as any[];
        if (d.some((e) => e)) {
          const i1: Info = {
            name: d[0],
            artist: d[1],
            description: d[2],
            website: d[3],
            licence: d[4],
            base_uri: d[5],
          };
          callback(i1);
        }
      }
    },
  });
}

export function useCollectionInfoHook(
  collection: number,
  setData: (data: Info) => void,
  watch: boolean = false
) {
  useCollectionInfo(
    collection,
    (data: Info) => {
      setData(data);
    },
    watch
  );
}

export function useCollectionLibraryAndScript(
  collection: number | string,
  callback: (data: any) => void,
  watch: boolean = false
) {
  return useContractRead({
    address: NEXTGEN_CORE[NEXTGEN_CHAIN_ID] as `0x${string}`,
    abi: NEXTGEN_CORE.abi,
    chainId: NEXTGEN_CHAIN_ID,
    watch: watch,
    functionName: "retrieveCollectionLibraryAndScript",
    args: [collection],
    onSettled(data: any, error: any) {
      if (data) {
        const d = data as any[];
        const ls: LibraryScript = {
          library: d[0],
          dependency_script: d[1],
          script: d[2],
        };
        callback(ls);
      }
    },
  });
}

export function useCollectionCosts(
  collection: number | string,
  callback: (data: any) => void,
  watch: boolean = false
) {
  useContractRead({
    address: NEXTGEN_MINTER[NEXTGEN_CHAIN_ID] as `0x${string}`,
    abi: NEXTGEN_MINTER.abi,
    chainId: NEXTGEN_CHAIN_ID,
    functionName: "retrieveCollectionMintingDetails",
    args: [collection],
    watch: watch,
    enabled: !!collection,
    onSettled(data: any, error: any) {
      if (data) {
        const d = data as any[];
        const md: MintingDetails = {
          mint_cost: parseInt(d[1]),
          end_mint_cost: parseInt(d[1]),
          rate: parseInt(d[2]),
          time_period: parseInt(d[3]),
          sales_option: parseInt(d[4]),
          del_address: d[5],
        };
        callback(md);
      }
    },
  });
}

export function useCollectionCostsHook(
  collection: number,
  setData: (data: MintingDetails) => void,
  watch: boolean = false
) {
  useCollectionCosts(
    collection,
    (data: MintingDetails) => {
      setData(data);
    },
    watch
  );
}

export function getStatusFromDates(startTime: number, endTime: number) {
  if ((startTime === 0 && endTime === 0) || endTime - startTime === 0) {
    return Status.UNAVAILABLE;
  }
  const now = new Date().getTime();
  if (now > endTime * 1000) {
    return Status.COMPLETE;
  }
  if (now > startTime * 1000 && now < endTime * 1000) {
    return Status.LIVE;
  }
  if (startTime * 1000 > now) {
    return Status.UPCOMING;
  }
  return Status.UNAVAILABLE;
}

export function extractURI(s: string) {
  const regex = /"animation_url":"([^"]+)"/;
  const match = regex.exec(s);
  if (match && match.length >= 2) {
    const animationUrl = match[1];
    const base64Data = animationUrl.split(",")[1];
    const uri = Buffer.from(base64Data, "base64").toString("utf-8");
    return {
      uri: uri,
      data: animationUrl,
    };
  } else {
    return {
      uri: "",
      data: "",
    };
  }
}

export function extractField(field: string, s: string) {
  const regex = new RegExp(`"${field}":"([^"]+)"`);
  const match = regex.exec(s);
  if (match && match.length >= 2) {
    return match[1];
  } else {
    return "";
  }
}

export function extractAttributes(s: string) {
  const regex = /"attributes":\[(.*?)\]/;
  const match = regex.exec(s);
  if (match) {
    return JSON.parse(`[${match[1]}]`);
  }
  return null;
}

export function extractPhases(d: any[]) {
  const al_start = parseInt(d[0]);
  const al_end = parseInt(d[1]);
  const public_start = parseInt(d[3]);
  const public_end = parseInt(d[4]);

  const alStatus = getStatusFromDates(al_start, al_end);
  const publicStatus = getStatusFromDates(public_start, public_end);

  const phases: PhaseTimes = {
    allowlist_start_time: al_start,
    allowlist_end_time: al_end,
    merkle_root: d[2],
    public_start_time: public_start,
    public_end_time: public_end,
    al_status: alStatus,
    public_status: publicStatus,
  };
  return phases;
}

export function useTokensIndex(
  type: "min" | "max",
  collection: number | string,
  callback: (data: any) => void
) {
  return useContractRead({
    address: NEXTGEN_CORE[NEXTGEN_CHAIN_ID] as `0x${string}`,
    abi: NEXTGEN_CORE.abi,
    chainId: NEXTGEN_CHAIN_ID,
    functionName: type === "min" ? "viewTokensIndexMin" : "viewTokensIndexMax",
    args: [collection],
    onSettled(data: any, error: any) {
      if (data) {
        const d = parseInt(data);
        callback(d);
      }
    },
  });
}

export function useCoreContractWrite(
  functionName: string,
  onError: () => void
) {
  return useContractWriteForFunction(NEXTGEN_CORE, functionName, onError);
}

export function useMinterContractWrite(
  functionName: string,
  onError: () => void
) {
  return useContractWriteForFunction(NEXTGEN_MINTER, functionName, onError);
}

export function useAdminContractWrite(
  functionName: string,
  onError: () => void
) {
  return useContractWriteForFunction(NEXTGEN_ADMIN, functionName, onError);
}

function useContractWriteForFunction(
  contract: NextGenContract,
  functionName: string,
  onError: () => void
) {
  return useContractWrite({
    address: contract[NEXTGEN_CHAIN_ID] as `0x${string}`,
    abi: contract.abi,
    chainId: NEXTGEN_CHAIN_ID,
    functionName: functionName,
    onError() {
      onError();
    },
  });
}

export function useSharedState() {
  const [breadcrumbs, setBreadcrumbs] = useState<Crumb[]>([]);
  const [info, setInfo] = useState<Info>();
  const [infoSettled, setInfoSettled] = useState<boolean>(false);
  const [tokenStartIndex, setTokenStartIndex] = useState<number>(0);
  const [tokenEndIndex, setTokenEndIndex] = useState<number>(0);
  const [phaseTimes, setPhaseTimes] = useState<PhaseTimes>();
  const [additionalData, setAdditionalData] = useState<AdditionalData>();
  const [tokenIds, setTokenIds] = useState<number[]>([]);
  const [burnAmount, setBurnAmount] = useState<number>(0);
  const [mintPrice, setMintPrice] = useState<number>(0);
  const [artistSignature, setArtistSignature] = useState<string>("");
  const [mintingDetails, setMintingDetails] = useState<MintingDetails>();
  const [libraryScript, setLibraryScript] = useState<LibraryScript>();
  const [sampleToken, setSampleToken] = useState<number>(0);

  return {
    breadcrumbs,
    setBreadcrumbs,
    info,
    setInfo,
    infoSettled,
    setInfoSettled,
    tokenStartIndex,
    setTokenStartIndex,
    tokenEndIndex,
    setTokenEndIndex,
    phaseTimes,
    setPhaseTimes,
    additionalData,
    setAdditionalData,
    tokenIds,
    setTokenIds,
    burnAmount,
    setBurnAmount,
    mintPrice,
    setMintPrice,
    artistSignature,
    setArtistSignature,
    mintingDetails,
    setMintingDetails,
    libraryScript,
    setLibraryScript,
    sampleToken,
    setSampleToken,
  };
}

export function useMintSharedState() {
  const account = useAccount();
  const [available, setAvailable] = useState<number>(0);
  const [delegators, setDelegators] = useState<string[]>([]);
  const [addressMintCounts, setAddressMintCounts] = useState<TokensPerAddress>({
    airdrop: 0,
    allowlist: 0,
    public: 0,
    total: 0,
  });
  const [fetchingMintCounts, setFetchingMintCounts] = useState(false);
  const [proofResponse, setProofResponse] = useState<ProofResponse[]>([]);
  const [burnProofResponse, setBurnProofResponse] =
    useState<ProofResponseBurn>();
  const [mintForAddress, setMintForAddress] = useState<string>(
    account.isConnected ? (account.address as string) : ""
  );
  const [tokenId, setTokenId] = useState<string>("");
  const salt = 0;
  const [mintCount, setMintCount] = useState<number>(0);
  const [mintToInput, setMintToInput] = useState<string>("");
  const [mintToAddress, setMintToAddress] = useState<string>("");
  const [isMinting, setIsMinting] = useState(false);
  const [fetchingProofs, setFetchingProofs] = useState(false);
  const [errors, setErrors] = useState<string[]>([]);

  return {
    available,
    setAvailable,
    delegators,
    setDelegators,
    addressMintCounts,
    setAddressMintCounts,
    fetchingMintCounts,
    setFetchingMintCounts,
    proofResponse,
    setProofResponse,
    burnProofResponse,
    setBurnProofResponse,
    mintForAddress,
    setMintForAddress,
    tokenId,
    setTokenId,
    salt,
    mintCount,
    setMintCount,
    mintToInput,
    setMintToInput,
    mintToAddress,
    setMintToAddress,
    isMinting,
    setIsMinting,
    fetchingProofs,
    setFetchingProofs,
    errors,
    setErrors,
  };
}

export function useCollectionMintCount(
  collectionId: number,
  enableRefresh: boolean
) {
  return useContractRead({
    address: NEXTGEN_CORE[NEXTGEN_CHAIN_ID] as `0x${string}`,
    abi: NEXTGEN_CORE.abi,
    chainId: NEXTGEN_CHAIN_ID,
    watch: enableRefresh,
    functionName: "viewCirSupply",
    args: [collectionId],
  });
}

export enum NextGenListFilters {
  ID = "ID",
  LISTED_PRICE = "Listed Price",
  LAST_SALE = "Last Sale",
  HIGHEST_SALE = "Highest Sale",
  RARITY_SCORE = "Rarity Score",
  STATISTICAL_SCORE = "Statistical Score",
  SINGLE_TRAIT_RARITY = "Single Trait Rarity",
}

export function getOpenseaLink(chainId: number, tokenId?: number) {
  const domain = chainId === mainnet.id ? "opensea" : "testnets.opensea";
  let path = "ethereum";
  if (chainId === sepolia.id) {
    path = "sepolia";
  } else if (chainId === goerli.id) {
    path = "goerli";
  }
  return `https://${domain}.io/assets/${path}/${
    NEXTGEN_CORE[NEXTGEN_CHAIN_ID]
  }/${tokenId ?? ""}`;
}

export function formatNameForUrl(name: string) {
  return name.replace(/ /g, "-").toLowerCase();
}

export function normalizeNextgenTokenID(tokenId: number) {
  const collectionId = Math.round(tokenId / 10000000000);
  const normalisedTokenId = tokenId - collectionId * 10000000000;
  return {
    collection_id: collectionId,
    token_id: normalisedTokenId,
  };
}

export enum NextGenTokenRarityType {
  RARITY_SCORE = "RARITY_SCORE",
  RARITY_SCORE_NORMALISED = "RARITY_SCORE_NORMALISED",
  RARITY_SCORE_TRAIT_COUNT = "RARITY_SCORE_TRAIT_COUNT",
  RARITY_SCORE_TRAIT_COUNT_NORMALISED = "RARITY_SCORE_TRAIT_COUNT_NORMALISED",
  STATISTICAL_SCORE = "STATISTICAL_SCORE",
  STATISTICAL_SCORE_NORMALISED = "STATISTICAL_SCORE_NORMALISED",
  STATISTICAL_SCORE_TRAIT_COUNT = "STATISTICAL_SCORE_TRAIT_COUNT",
  STATISTICAL_SCORE_TRAIT_COUNT_NORMALISED = "STATISTICAL_SCORE_TRAIT_COUNT_NORMALISED",
  SINGLE_TRAIT_RARITY_SCORE = "SINGLE_TRAIT_RARITY_SCORE",
  SINGLE_TRAIT_RARITY_SCORE_NORMALISED = "SINGLE_TRAIT_RARITY_SCORE_NORMALISED",
  SINGLE_TRAIT_RARITY_SCORE_TRAIT_COUNT = "SINGLE_TRAIT_RARITY_SCORE_TRAIT_COUNT",
  SINGLE_TRAIT_RARITY_SCORE_TRAIT_COUNT_NORMALISED = "SINGLE_TRAIT_RARITY_SCORE_TRAIT_COUNT_NORMALISED",
}

export enum NextGenTokenListedType {
  ALL = "All",
  LISTED = "Yes",
  NOT_LISTED = "No",
}

<<<<<<< HEAD
export enum NextGenTokenImageMode {
  LIVE = "Live",
  IMAGE = "Image",
  // SCENE = "Scene",
  BOHO_CHICK_LIVINGROOM = "Boho Chick Livingroom",
  MODERN_BLACK_LIVINGROOM = "Modern Black Livingroom",
  PEBBLE_MUSEUM = "Pebble Museum",
  NYC_LOFT = "NYC Loft",
  URBAN_ALLEY = "Urban Alley",
  GRAND_LOBBY = "Grand Lobby",
=======
export function getCollectionBaseBreadcrums(
  collection: NextGenCollection,
  page: string
) {
  const crumbs = [
    { display: "Home", href: "/" },
    { display: "NextGen", href: "/nextgen" },
    {
      display: `${collection.name}`,
      href: `/nextgen/collection/${formatNameForUrl(collection.name)}`,
    },
    { display: page },
  ];

  return crumbs;
>>>>>>> b37a18f1
}<|MERGE_RESOLUTION|>--- conflicted
+++ resolved
@@ -637,7 +637,6 @@
   NOT_LISTED = "No",
 }
 
-<<<<<<< HEAD
 export enum NextGenTokenImageMode {
   LIVE = "Live",
   IMAGE = "Image",
@@ -648,7 +647,8 @@
   NYC_LOFT = "NYC Loft",
   URBAN_ALLEY = "Urban Alley",
   GRAND_LOBBY = "Grand Lobby",
-=======
+}
+
 export function getCollectionBaseBreadcrums(
   collection: NextGenCollection,
   page: string
@@ -664,5 +664,4 @@
   ];
 
   return crumbs;
->>>>>>> b37a18f1
 }