--- conflicted
+++ resolved
@@ -131,35 +131,24 @@
     return (
       <>
         <span className="d-flex gap-3">
-<<<<<<< HEAD
-          <Tippy
-            content="Image"
-            hideOnClick={true}
-            placement="bottom"
-            theme="light"
-            delay={100}>
-            <FontAwesomeIcon
-              className={getModeStyle(NextGenTokenImageMode.IMAGE)}
-              onClick={() => props.setMode(NextGenTokenImageMode.IMAGE)}
-              icon="image"
-            />
-          </Tippy>
-=======
           <button
             className={`${styles.imageResolutionBtn} ${
-              mode === Mode.IMAGE ? styles.imageResolutionBtnSelected : ""
+              mode === NextGenTokenImageMode.IMAGE
+                ? styles.imageResolutionBtnSelected
+                : ""
             }`}
-            onClick={() => setMode(Mode.IMAGE)}>
+            onClick={() => props.setMode(NextGenTokenImageMode.IMAGE)}>
             2K
           </button>
           <button
             className={`${styles.imageResolutionBtn} ${
-              mode === Mode.S16K ? styles.imageResolutionBtnSelected : ""
+              mode === NextGenTokenImageMode.S16K
+                ? styles.imageResolutionBtnSelected
+                : ""
             }`}
-            onClick={() => setMode(Mode.S16K)}>
+            onClick={() => props.setMode(NextGenTokenImageMode.S16K)}>
             16K
           </button>
->>>>>>> 47aadb81
           <Tippy
             content="Live"
             hideOnClick={true}
@@ -172,21 +161,11 @@
               icon="play-circle"
             />
           </Tippy>
-<<<<<<< HEAD
-          <button
-            className={`${styles.btn16k} ${
-              mode === NextGenTokenImageMode.S16K ? styles.btn16kselected : ""
-            }`}
-            onClick={() => props.setMode(NextGenTokenImageMode.S16K)}>
-            16K
-          </button>
           {props.mode !== NextGenTokenImageMode.IMAGE &&
             props.mode !== NextGenTokenImageMode.LIVE &&
             props.mode !== NextGenTokenImageMode.S16K && (
               <span>Scene: {props.mode}</span>
             )}
-=======
->>>>>>> 47aadb81
         </span>
         <span className="d-flex gap-3">
           <Lightbulb
