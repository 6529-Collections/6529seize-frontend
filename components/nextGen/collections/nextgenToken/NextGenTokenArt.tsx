--- conflicted
+++ resolved
@@ -20,17 +20,8 @@
 interface Props {
   collection: NextGenCollection;
   token: NextGenToken;
-<<<<<<< HEAD
   mode: NextGenTokenImageMode;
   setMode: (mode: NextGenTokenImageMode) => void;
-=======
-}
-
-enum Mode {
-  LIVE = "Live",
-  IMAGE = "Image",
-  S16K = "16K",
->>>>>>> b7b46b33
 }
 
 export function NextGenTokenArtImage(
@@ -38,11 +29,8 @@
     token: NextGenToken;
     mode: NextGenTokenImageMode;
     is_fullscreen: boolean;
-<<<<<<< HEAD
     setCanvasUrl: (url: string) => void;
-=======
     is_zoom: boolean;
->>>>>>> b7b46b33
   }>
 ) {
   const scene = getNextGenTokenScene(props.mode);
@@ -63,11 +51,7 @@
       show_original
       hide_info={true}
       hide_link={true}
-<<<<<<< HEAD
-      show_animation={props.mode !== NextGenTokenImageMode.IMAGE}
-=======
-      show_animation={props.mode === Mode.LIVE}
->>>>>>> b7b46b33
+      show_animation={props.mode === NextGenTokenImageMode.LIVE}
       is_fullscreen={props.is_fullscreen}
       is_zoom={props.is_zoom}
     />
@@ -133,13 +117,12 @@
     if (mode === NextGenTokenImageMode.LIVE) {
       return props.token.animation_url ?? props.token.generator?.html;
     }
-<<<<<<< HEAD
     if (canvasUrl) {
       return canvasUrl;
-=======
-    if (mode === Mode.S16K) {
+    }
+
+    if (mode === NextGenTokenImageMode.S16K) {
       return get16KUrl(props.token.id);
->>>>>>> b7b46b33
     }
     return props.token.image_url;
   }
@@ -172,20 +155,18 @@
               icon="play-circle"
             />
           </Tippy>
-<<<<<<< HEAD
+          <button
+            className={`${styles.btn16k} ${
+              mode === NextGenTokenImageMode.S16K ? styles.btn16kselected : ""
+            }`}
+            onClick={() => props.setMode(NextGenTokenImageMode.S16K)}>
+            16K
+          </button>
           {props.mode !== NextGenTokenImageMode.IMAGE &&
-            props.mode !== NextGenTokenImageMode.LIVE && (
+            props.mode !== NextGenTokenImageMode.LIVE &&
+            props.mode !== NextGenTokenImageMode.S16K && (
               <span>Scene: {props.mode}</span>
             )}
-=======
-          <button
-            className={`${styles.btn16k} ${
-              mode === Mode.S16K ? styles.btn16kselected : ""
-            }`}
-            onClick={() => setMode(Mode.S16K)}>
-            16K
-          </button>
->>>>>>> b7b46b33
         </span>
         <span className="d-flex gap-3">
           <Lightbulb
@@ -308,11 +289,8 @@
                       token={props.token}
                       mode={mode}
                       is_fullscreen={isFullScreen}
-<<<<<<< HEAD
                       setCanvasUrl={setCanvasUrl}
-=======
-                      is_zoom={mode === Mode.S16K}
->>>>>>> b7b46b33
+                      is_zoom={mode === NextGenTokenImageMode.S16K}
                     />
                   </div>
                 </div>
