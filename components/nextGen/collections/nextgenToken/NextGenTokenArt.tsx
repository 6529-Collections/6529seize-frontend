--- conflicted
+++ resolved
@@ -35,9 +35,10 @@
     token: NextGenToken;
     mode: NextGenTokenImageMode;
     is_fullscreen: boolean;
-<<<<<<< HEAD
     setCanvasUrl: (url: string) => void;
     is_zoom: boolean;
+    zoom_scale: number;
+    setZoomScale: (scale: number) => void;
   }>
 ) {
   const scene = getNextGenTokenScene(props.mode);
@@ -48,12 +49,11 @@
         token={props.token}
         is_fullscreen={props.is_fullscreen}
         setCanvasUrl={props.setCanvasUrl}
-=======
-    zoom_scale: number;
-    setZoomScale: (scale: number) => void;
-  }>
-) {
-  if (props.mode === Mode.HIGH_RES) {
+      />
+    );
+  }
+
+  if (props.mode === NextGenTokenImageMode.HIGH_RES) {
     return (
       <NextGenZoomableImage
         token={props.token}
@@ -61,7 +61,6 @@
         zoom_scale={props.zoom_scale}
         setZoomScale={props.setZoomScale}
         maintain_aspect_ratio={false}
->>>>>>> d9bbac00
       />
     );
   }
@@ -79,15 +78,10 @@
 }
 
 export default function NextGenTokenArt(props: Readonly<Props>) {
-<<<<<<< HEAD
   const downloader = useDownloader();
   const mode = props.mode;
   const isMobileDevice = useIsMobileDevice();
-=======
-  const isMobileDevice = useIsMobileDevice();
   const isMobileScreen = useIsMobileScreen();
-  const [mode, setMode] = useState<Mode>(Mode.IMAGE);
->>>>>>> d9bbac00
   const [isFullScreen, setIsFullScreen] = useState<boolean>(false);
   const [showBlackbox, setShowBlackbox] = useState<boolean>(false);
   const [showLightbox, setShowLightbox] = useState<boolean>(false);
@@ -171,34 +165,31 @@
       <>
         <Col
           xs={12}
-          sm={mode === Mode.HIGH_RES ? 4 : 6}
+          sm={
+            mode === NextGenTokenImageMode.HIGH_RES ||
+            (props.mode !== NextGenTokenImageMode.IMAGE &&
+              props.mode !== NextGenTokenImageMode.LIVE &&
+              props.mode !== NextGenTokenImageMode.HIGH_RES)
+              ? 4
+              : 6
+          }
           className={`pt-2 pb-2 d-flex gap-3 ${
             isMobileScreen ? "justify-content-center" : "justify-content-start"
           }`}>
           <button
-<<<<<<< HEAD
-            className={`${styles.imageResolutionBtn} ${
+            className={`unselectable ${styles.imageResolutionBtn} ${
               mode === NextGenTokenImageMode.IMAGE
                 ? styles.imageResolutionBtnSelected
                 : ""
-=======
-            className={`unselectable ${styles.imageResolutionBtn} ${
-              mode === Mode.IMAGE ? styles.imageResolutionBtnSelected : ""
->>>>>>> d9bbac00
             }`}
             onClick={() => props.setMode(NextGenTokenImageMode.IMAGE)}>
             2K
           </button>
           <button
-<<<<<<< HEAD
-            className={`${styles.imageResolutionBtn} ${
+            className={`unselectable ${styles.imageResolutionBtn} ${
               mode === NextGenTokenImageMode.HIGH_RES
                 ? styles.imageResolutionBtnSelected
                 : ""
-=======
-            className={`unselectable ${styles.imageResolutionBtn} ${
-              mode === Mode.HIGH_RES ? styles.imageResolutionBtnSelected : ""
->>>>>>> d9bbac00
             }`}
             onClick={() => props.setMode(NextGenTokenImageMode.HIGH_RES)}>
             {isMobileDevice ? "8K" : "16K"}
@@ -215,17 +206,8 @@
               icon="play-circle"
             />
           </Tippy>
-<<<<<<< HEAD
-          {props.mode !== NextGenTokenImageMode.IMAGE &&
-            props.mode !== NextGenTokenImageMode.LIVE &&
-            props.mode !== NextGenTokenImageMode.HIGH_RES && (
-              <span>Scene: {props.mode}</span>
-            )}
-        </span>
-        <span className="d-flex gap-3">
-=======
         </Col>
-        {mode === Mode.HIGH_RES && (
+        {mode === NextGenTokenImageMode.HIGH_RES && (
           <Col
             xs={6}
             sm={4}
@@ -258,13 +240,29 @@
             />
           </Col>
         )}
+        {props.mode !== NextGenTokenImageMode.IMAGE &&
+          props.mode !== NextGenTokenImageMode.LIVE &&
+          props.mode !== NextGenTokenImageMode.HIGH_RES && (
+            <Col
+              xs={12}
+              sm={4}
+              className="pt-2 pb-2 d-flex align-items-center gap-1 justify-content-center">
+              Scene: {props.mode}
+            </Col>
+          )}
         <Col
-          xs={mode === Mode.HIGH_RES ? 6 : 12}
-          sm={mode === Mode.HIGH_RES ? 4 : 6}
+          xs={mode === NextGenTokenImageMode.HIGH_RES ? 6 : 12}
+          sm={
+            mode === NextGenTokenImageMode.HIGH_RES ||
+            (props.mode !== NextGenTokenImageMode.IMAGE &&
+              props.mode !== NextGenTokenImageMode.LIVE &&
+              props.mode !== NextGenTokenImageMode.HIGH_RES)
+              ? 4
+              : 6
+          }
           className={`pt-2 pb-2 d-flex gap-3 ${
             isMobileScreen ? "justify-content-center" : "justify-content-end"
           }`}>
->>>>>>> d9bbac00
           <Lightbulb
             mode="black"
             className={styles.modeIcon}
@@ -287,7 +285,6 @@
               </Tippy>
             </Dropdown.Toggle>
             <Dropdown.Menu>
-<<<<<<< HEAD
               {canvasUrl && (
                 <Dropdown.Item
                   onClick={() => {
@@ -299,14 +296,6 @@
                   Scene
                 </Dropdown.Item>
               )}
-              {Object.values(Resolution).map((resolution) => (
-                <NextGenTokenDownloadDropdownItem
-                  resolution={resolution}
-                  token={props.token}
-                  key={resolution}
-                />
-              ))}
-=======
               {Object.values(Resolution)
                 .filter((r) =>
                   [Resolution["0.5K"], Resolution.Thumbnail].includes(r)
@@ -318,7 +307,6 @@
                     key={resolution}
                   />
                 ))}
->>>>>>> d9bbac00
             </Dropdown.Menu>
           </Dropdown>
           <Tippy
@@ -399,13 +387,10 @@
                       token={props.token}
                       mode={mode}
                       is_fullscreen={isFullScreen}
-<<<<<<< HEAD
                       setCanvasUrl={setCanvasUrl}
                       is_zoom={mode === NextGenTokenImageMode.HIGH_RES}
-=======
                       zoom_scale={zoomScale}
                       setZoomScale={setZoomScale}
->>>>>>> d9bbac00
                     />
                   </div>
                 </div>
