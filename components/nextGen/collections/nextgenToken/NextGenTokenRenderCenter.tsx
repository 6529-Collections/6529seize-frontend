import styles from "./NextGenToken.module.scss";
import { Col, Container, Dropdown, Row } from "react-bootstrap";
<<<<<<< HEAD
import { NextGenTokenImageMode } from "../../nextgen_helpers";
import NextGenTokenDownload, { Resolution } from "./NextGenTokenDownload";
import { NextGenCollection, NextGenToken } from "../../../../entities/INextgen";
import { NEXTGEN_TOKEN_SCENES } from "./NextGenTokenScene";
import { getRandomObjectId } from "../../../../helpers/AllowlistToolHelpers";
import { useState } from "react";
import { numberWithCommas } from "../../../../helpers/Helpers";
import { FontAwesomeIcon } from "@fortawesome/react-fontawesome";
import { NEXTGEN_GENERATOR_BASE_URL } from "../../../../constants";
import { NEXTGEN_CHAIN_ID } from "../../nextgen_contracts";
import { mainnet } from "wagmi";

export default function NextgenTokenRenderCenter(
  props: Readonly<{
    collection: NextGenCollection;
    token: NextGenToken;
    mode: NextGenTokenImageMode;
    setMode: (mode: NextGenTokenImageMode) => void;
  }>
=======
import NextGenTokenDownload, { Resolution } from "./NextGenTokenDownload";
import { NextGenToken } from "../../../../entities/INextgen";
import { useState } from "react";
import { mainnet } from "wagmi";
import { getRandomObjectId } from "../../../../helpers/AllowlistToolHelpers";
import { numberWithCommas } from "../../../../helpers/Helpers";
import { NEXTGEN_CHAIN_ID } from "../../nextgen_contracts";
import { NEXTGEN_GENERATOR_BASE_URL } from "../../../../constants";

export default function NextgenTokenRenderCenter(
  props: Readonly<{ token: NextGenToken }>
>>>>>>> 13400f43
) {
  return (
    <Container className="no-padding">
      <Row>
        <Col className="pb-3">
          <h3 className="mb-0">Display Center</h3>
        </Col>
      </Row>
      <Row>
<<<<<<< HEAD
        <Col sm={12} md={6} className="pb-3 d-flex flex-column gap-2">
          <span className="font-color-h font-larger">Scenes:</span>
          <span className="d-flex flex-wrap gap-3">
            {NEXTGEN_TOKEN_SCENES.map((scene) => (
              <SceneButton
                key={getRandomObjectId()}
                mode={scene.mode}
                selecedMode={props.mode}
                setMode={props.setMode}
              />
            ))}
          </span>
        </Col>
        <Col sm={12} md={6} className="pb-3 d-flex flex-column gap-2">
          <span className="font-color-h font-larger">Rendered Versions:</span>
=======
        <Col sm={12} md={6} className="pb-3 d-flex flex-wrap gap-2">
          <span className="font-color-h">Rendered Versions:</span>
>>>>>>> 13400f43
          <NextGenTokenDownload
            token={props.token}
            resolution={Resolution["1K"]}
          />
          <NextGenTokenDownload
            token={props.token}
            resolution={Resolution["2K"]}
          />
          <NextGenTokenDownload
            token={props.token}
            resolution={Resolution["4K"]}
          />
          <NextGenTokenDownload
            token={props.token}
            resolution={Resolution["8K"]}
          />
          <NextGenTokenDownload
            token={props.token}
            resolution={Resolution["16K"]}
          />
        </Col>
<<<<<<< HEAD
=======
        <Col sm={12} md={6} className="pb-3 d-flex flex-column gap-2">
          <span className="font-color-h">For Thumbnail Use Only :</span>
          <NextGenTokenDownload
            token={props.token}
            resolution={Resolution["Thumbnail"]}
          />
          <NextGenTokenDownload
            token={props.token}
            resolution={Resolution["0.5K"]}
          />
        </Col>
>>>>>>> 13400f43
      </Row>
      <Row className="pt-3">
        <CustomRender token={props.token} />
      </Row>
    </Container>
  );
}

<<<<<<< HEAD
function SceneButton(
  props: Readonly<{
    mode: NextGenTokenImageMode;
    selecedMode: NextGenTokenImageMode;
    setMode: (mode: NextGenTokenImageMode) => void;
  }>
) {
  return (
    <button
      className={`pt-2 pb-2 seize-btn no-wrap ${styles.sceneBtn} ${
        props.mode == props.selecedMode ? styles.sceneBtnSelected : ""
      }`}
      onClick={() => {
        props.setMode(props.mode);
      }}>
      <span className="font-larger">{props.mode}</span>
    </button>
  );
}

=======
>>>>>>> 13400f43
function CustomRender(props: Readonly<{ token: NextGenToken }>) {
  enum RenderType {
    ANIMATED = "Animated",
    STATIC = "Static",
  }
  enum ScriptVersion {
    FINAL = "Final",
    OG = "OG",
  }

  const [renderType, setRenderType] = useState<RenderType>(RenderType.ANIMATED);
  const [scriptVersion, setScriptVersion] = useState<ScriptVersion>(
    ScriptVersion.FINAL
  );
  const [height, setHeight] = useState<number | null>(null);

  function go() {
    const chainId = NEXTGEN_CHAIN_ID;
    let url = `${NEXTGEN_GENERATOR_BASE_URL}/${
      chainId === mainnet.id ? "mainnet" : "testnet"
    }/html/${props.token.id}`;

    let params = new URLSearchParams();
    if (renderType === RenderType.STATIC) {
      params.append("render_static", "true");
    }
    if (scriptVersion === ScriptVersion.OG) {
      params.append("render_og", "true");
    }
    if (height) {
      params.append("height", height.toString());
    }
    if (params.toString()) {
      url += `?${params.toString()}`;
    }
    window.open(url, "_blank");
  }

  return (
    <Container
      style={{
        minHeight: "150px",
      }}>
      <Row>
        <Col>
<<<<<<< HEAD
          <span className="font-color-h font-larger">Custom Render:</span>
=======
          <span className="font-color-h">Custom Render:</span>
>>>>>>> 13400f43
        </Col>
      </Row>
      <Row>
        <Col className="d-flex flex-wrap gap-2">
          <Dropdown
            drop={"down-centered"}
            className={`${styles.customRenderDropdown} d-flex align-items-center gap-2`}>
            <span className="font-color-h">Render Type:</span>
            <Dropdown.Toggle>{renderType}</Dropdown.Toggle>
            <Dropdown.Menu>
              {Object.values(RenderType).map((type) => (
                <Dropdown.Item
                  key={getRandomObjectId()}
                  onClick={() => {
                    setRenderType(type as RenderType);
                  }}>
                  {type}
                </Dropdown.Item>
              ))}
            </Dropdown.Menu>
          </Dropdown>
          <Dropdown
            drop={"down-centered"}
            className={`${styles.customRenderDropdown} d-flex align-items-center gap-2`}>
            <span className="font-color-h">Script Version:</span>
            <Dropdown.Toggle>{scriptVersion}</Dropdown.Toggle>
            <Dropdown.Menu>
              {Object.values(ScriptVersion).map((version) => (
                <Dropdown.Item
                  key={getRandomObjectId()}
                  onClick={() => {
                    setScriptVersion(version as ScriptVersion);
                  }}>
                  {version}
                </Dropdown.Item>
              ))}
            </Dropdown.Menu>
          </Dropdown>
          <Dropdown
            drop={"down-centered"}
            className={`${styles.customRenderDropdown} d-flex align-items-center gap-2`}>
            <span className="font-color-h">Height:</span>
            <Dropdown.Toggle>
              {height ? `${numberWithCommas(height)} px` : "Screen Size"}
            </Dropdown.Toggle>
            <Dropdown.Menu>
              <Dropdown.Item
                onClick={() => {
                  setHeight(null);
                }}>
                Screen Size
              </Dropdown.Item>
              <Dropdown.Item
                onClick={(e) => {
                  e.preventDefault();
                  e.stopPropagation();
                }}>
                <span className="d-flex gap-2">
                  <span>Custom Height (pixels):</span>
                  <input
                    type="number"
                    placeholder="enter height"
                    className={styles.customRenderInput}
                    value={height ?? ""}
                    onChange={(e) => {
                      setHeight(parseInt(e.target.value));
                    }}
                  />
                </span>
              </Dropdown.Item>
            </Dropdown.Menu>
          </Dropdown>
          <button
            className={`pt-2 pb-2 seize-btn no-wrap ${styles.sceneBtn}`}
            onClick={() => {
              go();
            }}>
            <span>GO!</span>
          </button>
        </Col>
      </Row>
    </Container>
  );
}<|MERGE_RESOLUTION|>--- conflicted
+++ resolved
@@ -1,6 +1,5 @@
 import styles from "./NextGenToken.module.scss";
 import { Col, Container, Dropdown, Row } from "react-bootstrap";
-<<<<<<< HEAD
 import { NextGenTokenImageMode } from "../../nextgen_helpers";
 import NextGenTokenDownload, { Resolution } from "./NextGenTokenDownload";
 import { NextGenCollection, NextGenToken } from "../../../../entities/INextgen";
@@ -20,19 +19,6 @@
     mode: NextGenTokenImageMode;
     setMode: (mode: NextGenTokenImageMode) => void;
   }>
-=======
-import NextGenTokenDownload, { Resolution } from "./NextGenTokenDownload";
-import { NextGenToken } from "../../../../entities/INextgen";
-import { useState } from "react";
-import { mainnet } from "wagmi";
-import { getRandomObjectId } from "../../../../helpers/AllowlistToolHelpers";
-import { numberWithCommas } from "../../../../helpers/Helpers";
-import { NEXTGEN_CHAIN_ID } from "../../nextgen_contracts";
-import { NEXTGEN_GENERATOR_BASE_URL } from "../../../../constants";
-
-export default function NextgenTokenRenderCenter(
-  props: Readonly<{ token: NextGenToken }>
->>>>>>> 13400f43
 ) {
   return (
     <Container className="no-padding">
@@ -42,9 +28,8 @@
         </Col>
       </Row>
       <Row>
-<<<<<<< HEAD
-        <Col sm={12} md={6} className="pb-3 d-flex flex-column gap-2">
-          <span className="font-color-h font-larger">Scenes:</span>
+        <Col className="pb-3 d-flex flex-column gap-2">
+          <span className="font-color-h">Scenes:</span>
           <span className="d-flex flex-wrap gap-3">
             {NEXTGEN_TOKEN_SCENES.map((scene) => (
               <SceneButton
@@ -56,12 +41,10 @@
             ))}
           </span>
         </Col>
-        <Col sm={12} md={6} className="pb-3 d-flex flex-column gap-2">
-          <span className="font-color-h font-larger">Rendered Versions:</span>
-=======
+      </Row>
+      <Row className="pt-3">
         <Col sm={12} md={6} className="pb-3 d-flex flex-wrap gap-2">
           <span className="font-color-h">Rendered Versions:</span>
->>>>>>> 13400f43
           <NextGenTokenDownload
             token={props.token}
             resolution={Resolution["1K"]}
@@ -83,8 +66,6 @@
             resolution={Resolution["16K"]}
           />
         </Col>
-<<<<<<< HEAD
-=======
         <Col sm={12} md={6} className="pb-3 d-flex flex-column gap-2">
           <span className="font-color-h">For Thumbnail Use Only :</span>
           <NextGenTokenDownload
@@ -96,7 +77,6 @@
             resolution={Resolution["0.5K"]}
           />
         </Col>
->>>>>>> 13400f43
       </Row>
       <Row className="pt-3">
         <CustomRender token={props.token} />
@@ -105,7 +85,6 @@
   );
 }
 
-<<<<<<< HEAD
 function SceneButton(
   props: Readonly<{
     mode: NextGenTokenImageMode;
@@ -126,8 +105,6 @@
   );
 }
 
-=======
->>>>>>> 13400f43
 function CustomRender(props: Readonly<{ token: NextGenToken }>) {
   enum RenderType {
     ANIMATED = "Animated",
@@ -173,11 +150,7 @@
       }}>
       <Row>
         <Col>
-<<<<<<< HEAD
-          <span className="font-color-h font-larger">Custom Render:</span>
-=======
           <span className="font-color-h">Custom Render:</span>
->>>>>>> 13400f43
         </Col>
       </Row>
       <Row>
