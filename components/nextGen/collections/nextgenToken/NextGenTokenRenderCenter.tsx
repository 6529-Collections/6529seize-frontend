import styles from "./NextGenToken.module.scss";
<<<<<<< HEAD
import { Col, Container, Row } from "react-bootstrap";
=======
import { Col, Container, Dropdown, Row } from "react-bootstrap";
>>>>>>> d6520fdf
import { NextGenTokenImageMode } from "../../nextgen_helpers";
import NextGenTokenDownload, { Resolution } from "./NextGenTokenDownload";
import { NextGenCollection, NextGenToken } from "../../../../entities/INextgen";
import { NEXTGEN_TOKEN_SCENES } from "./NextGenTokenScene";
import { getRandomObjectId } from "../../../../helpers/AllowlistToolHelpers";
<<<<<<< HEAD
=======
import { useState } from "react";
import { numberWithCommas } from "../../../../helpers/Helpers";
import { FontAwesomeIcon } from "@fortawesome/react-fontawesome";
import { NEXTGEN_GENERATOR_BASE_URL } from "../../../../constants";
import { NEXTGEN_CHAIN_ID } from "../../nextgen_contracts";
import { mainnet } from "wagmi";
>>>>>>> d6520fdf

export default function NextgenTokenRenderCenter(
  props: Readonly<{
    collection: NextGenCollection;
    token: NextGenToken;
    mode: NextGenTokenImageMode;
    setMode: (mode: NextGenTokenImageMode) => void;
  }>
) {
  return (
    <Container className="no-padding">
      <Row>
        <Col className="pb-3">
          <h3 className="mb-0">Display Center</h3>
        </Col>
      </Row>
      <Row>
        <Col sm={12} md={6} className="pb-3 d-flex flex-column gap-2">
          <span className="font-color-h font-larger">Scenes:</span>
          <span className="d-flex flex-wrap gap-3">
            {NEXTGEN_TOKEN_SCENES.map((scene) => (
              <SceneButton
                key={getRandomObjectId()}
                mode={scene.mode}
                selecedMode={props.mode}
                setMode={props.setMode}
              />
            ))}
          </span>
        </Col>
        <Col sm={12} md={6} className="pb-3 d-flex flex-column gap-2">
          <span className="font-color-h font-larger">Rendered Versions:</span>
          <NextGenTokenDownload
            token={props.token}
            resolution={Resolution["1K"]}
          />
          <NextGenTokenDownload
            token={props.token}
            resolution={Resolution["2K"]}
          />
          <NextGenTokenDownload
            token={props.token}
            resolution={Resolution["4K"]}
          />
          <NextGenTokenDownload
            token={props.token}
            resolution={Resolution["8K"]}
          />
          <NextGenTokenDownload
            token={props.token}
            resolution={Resolution["16K"]}
          />
        </Col>
<<<<<<< HEAD
=======
      </Row>
      <Row className="pt-3">
        <CustomRender token={props.token} />
      </Row>
    </Container>
  );
}

function SceneButton(
  props: Readonly<{
    mode: NextGenTokenImageMode;
    selecedMode: NextGenTokenImageMode;
    setMode: (mode: NextGenTokenImageMode) => void;
  }>
) {
  return (
    <button
      className={`pt-2 pb-2 seize-btn no-wrap ${styles.sceneBtn} ${
        props.mode == props.selecedMode ? styles.sceneBtnSelected : ""
      }`}
      onClick={() => {
        props.setMode(props.mode);
      }}>
      <span className="font-larger">{props.mode}</span>
    </button>
  );
}

function CustomRender(props: Readonly<{ token: NextGenToken }>) {
  enum RenderType {
    ANIMATED = "Animated",
    STATIC = "Static",
  }
  enum ScriptVersion {
    FINAL = "Final",
    OG = "OG",
  }

  const [renderType, setRenderType] = useState<RenderType>(RenderType.ANIMATED);
  const [scriptVersion, setScriptVersion] = useState<ScriptVersion>(
    ScriptVersion.FINAL
  );
  const [height, setHeight] = useState<number | null>(null);

  function go() {
    const chainId = NEXTGEN_CHAIN_ID;
    let url = `${NEXTGEN_GENERATOR_BASE_URL}/${
      chainId === mainnet.id ? "mainnet" : "testnet"
    }/html/${props.token.id}`;

    let params = new URLSearchParams();
    if (renderType === RenderType.STATIC) {
      params.append("render_static", "true");
    }
    if (scriptVersion === ScriptVersion.OG) {
      params.append("render_og", "true");
    }
    if (height) {
      params.append("height", height.toString());
    }
    if (params.toString()) {
      url += `?${params.toString()}`;
    }
    window.open(url, "_blank");
  }

  return (
    <Container
      style={{
        minHeight: "150px",
      }}>
      <Row>
        <Col>
          <span className="font-color-h font-larger">Custom Render:</span>
        </Col>
      </Row>
      <Row>
        <Col className="d-flex gap-4">
          <Dropdown
            drop={"down-centered"}
            className={`${styles.customRenderDropdown} d-flex align-items-center gap-2`}>
            <span className="font-color-h">Render Type:</span>
            <Dropdown.Toggle>{renderType}</Dropdown.Toggle>
            <Dropdown.Menu>
              {Object.values(RenderType).map((type) => (
                <Dropdown.Item
                  key={getRandomObjectId()}
                  onClick={() => {
                    setRenderType(type as RenderType);
                  }}>
                  {type}
                </Dropdown.Item>
              ))}
            </Dropdown.Menu>
          </Dropdown>
          <Dropdown
            drop={"down-centered"}
            className={`${styles.customRenderDropdown} d-flex align-items-center gap-2`}>
            <span className="font-color-h">Script Version:</span>
            <Dropdown.Toggle>{scriptVersion}</Dropdown.Toggle>
            <Dropdown.Menu>
              {Object.values(ScriptVersion).map((version) => (
                <Dropdown.Item
                  key={getRandomObjectId()}
                  onClick={() => {
                    setScriptVersion(version as ScriptVersion);
                  }}>
                  {version}
                </Dropdown.Item>
              ))}
            </Dropdown.Menu>
          </Dropdown>
          <Dropdown
            drop={"down-centered"}
            className={`${styles.customRenderDropdown} d-flex align-items-center gap-2`}>
            <span className="font-color-h">Height:</span>
            <Dropdown.Toggle>
              {height ? `${numberWithCommas(height)} px` : "Screen Size"}
            </Dropdown.Toggle>
            <Dropdown.Menu>
              <Dropdown.Item
                onClick={() => {
                  setHeight(null);
                }}>
                Screen Size
              </Dropdown.Item>
              <Dropdown.Item
                onClick={(e) => {
                  e.preventDefault();
                  e.stopPropagation();
                }}>
                <span className="d-flex gap-2">
                  <span>Custom Height (pixels):</span>
                  <input
                    type="number"
                    className={styles.customRenderInput}
                    value={height ?? ""}
                    onChange={(e) => {
                      setHeight(parseInt(e.target.value));
                    }}
                  />
                </span>
              </Dropdown.Item>
            </Dropdown.Menu>
          </Dropdown>
          <button
            className={`pt-2 pb-2 seize-btn no-wrap ${styles.sceneBtn}`}
            onClick={() => {
              go();
            }}>
            <span>GO!</span>
          </button>
        </Col>
>>>>>>> d6520fdf
      </Row>
    </Container>
  );
}

function SceneButton(
  props: Readonly<{
    mode: NextGenTokenImageMode;
    selecedMode: NextGenTokenImageMode;
    setMode: (mode: NextGenTokenImageMode) => void;
  }>
) {
  return (
    <button
      className={`pt-2 pb-2 seize-btn no-wrap ${styles.sceneBtn} ${
        props.mode == props.selecedMode ? styles.sceneBtnSelected : ""
      }`}
      onClick={() => {
        props.setMode(props.mode);
      }}>
      <span className="font-larger">{props.mode}</span>
    </button>
  );
}<|MERGE_RESOLUTION|>--- conflicted
+++ resolved
@@ -1,23 +1,16 @@
 import styles from "./NextGenToken.module.scss";
-<<<<<<< HEAD
-import { Col, Container, Row } from "react-bootstrap";
-=======
 import { Col, Container, Dropdown, Row } from "react-bootstrap";
->>>>>>> d6520fdf
 import { NextGenTokenImageMode } from "../../nextgen_helpers";
 import NextGenTokenDownload, { Resolution } from "./NextGenTokenDownload";
 import { NextGenCollection, NextGenToken } from "../../../../entities/INextgen";
 import { NEXTGEN_TOKEN_SCENES } from "./NextGenTokenScene";
 import { getRandomObjectId } from "../../../../helpers/AllowlistToolHelpers";
-<<<<<<< HEAD
-=======
 import { useState } from "react";
 import { numberWithCommas } from "../../../../helpers/Helpers";
 import { FontAwesomeIcon } from "@fortawesome/react-fontawesome";
 import { NEXTGEN_GENERATOR_BASE_URL } from "../../../../constants";
 import { NEXTGEN_CHAIN_ID } from "../../nextgen_contracts";
 import { mainnet } from "wagmi";
->>>>>>> d6520fdf
 
 export default function NextgenTokenRenderCenter(
   props: Readonly<{
@@ -71,8 +64,6 @@
             resolution={Resolution["16K"]}
           />
         </Col>
-<<<<<<< HEAD
-=======
       </Row>
       <Row className="pt-3">
         <CustomRender token={props.token} />
@@ -226,28 +217,7 @@
             <span>GO!</span>
           </button>
         </Col>
->>>>>>> d6520fdf
       </Row>
     </Container>
   );
-}
-
-function SceneButton(
-  props: Readonly<{
-    mode: NextGenTokenImageMode;
-    selecedMode: NextGenTokenImageMode;
-    setMode: (mode: NextGenTokenImageMode) => void;
-  }>
-) {
-  return (
-    <button
-      className={`pt-2 pb-2 seize-btn no-wrap ${styles.sceneBtn} ${
-        props.mode == props.selecedMode ? styles.sceneBtnSelected : ""
-      }`}
-      onClick={() => {
-        props.setMode(props.mode);
-      }}>
-      <span className="font-larger">{props.mode}</span>
-    </button>
-  );
 }