--- conflicted
+++ resolved
@@ -224,25 +224,6 @@
     return (
       <>
         <span className="d-flex flex-column align-items-center">
-<<<<<<< HEAD
-          <Image
-            priority
-            loading={"eager"}
-            width="0"
-            height="0"
-            style={{
-              height: props.is_fullscreen ? "100vh" : "auto",
-              width: "auto",
-              maxHeight: "85vh",
-              maxWidth: "100%",
-            }}
-            src={getImageUrl()}
-            alt={props.token.name}
-            onError={(e) => {
-              e.currentTarget.src = "/pebbles-loading.jpeg";
-            }}
-          />
-=======
           {props.is_zoom ? (
             <ZoomableImage
               token={props.token}
@@ -257,7 +238,7 @@
               style={{
                 height: props.is_fullscreen ? "100vh" : "auto",
                 width: "auto",
-                maxHeight: props.is_fullscreen ? "100vh" : "90vh",
+                maxHeight: "90vh",
                 maxWidth: "100%",
               }}
               src={getImageUrl()}
@@ -267,7 +248,6 @@
               }}
             />
           )}
->>>>>>> b7b46b33
         </span>
         {!props.hide_info && (
           <span
