--- conflicted
+++ resolved
@@ -244,11 +244,7 @@
               style={{
                 height: props.is_fullscreen ? "100vh" : "auto",
                 width: "auto",
-<<<<<<< HEAD
-                maxHeight: "90vh",
-=======
                 maxHeight: props.is_fullscreen ? "100vh" : "85vh",
->>>>>>> 47aadb81
                 maxWidth: "100%",
               }}
               src={getImageUrl()}
