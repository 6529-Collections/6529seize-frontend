--- conflicted
+++ resolved
@@ -121,8 +121,6 @@
 export default function NextgenTokenRarity(props: Readonly<Props>) {
   const [showNormalised, setShowNormalised] = useState(true);
   const [showTraitCount, setShowTraitCount] = useState(true);
-<<<<<<< HEAD
-=======
 
   function getRarityScore() {
     if (showNormalised && showTraitCount) {
@@ -249,7 +247,6 @@
     }
     return t.statistical_rarity_rank;
   }
->>>>>>> 7de7dcff
 
   return (
     <Container className="no-padding">
@@ -297,52 +294,16 @@
         <Col>
           <TraitAccordion
             title={"Rarity"}
-<<<<<<< HEAD
-            score={
-              showNormalised && showTraitCount
-                ? props.token.rarity_score_trait_count_normalised
-                : showNormalised
-                ? props.token.rarity_score_normalised
-                : showTraitCount
-                ? props.token.rarity_score_trait_count
-                : props.token.rarity_score
-            }
-            rank={
-              showNormalised && showTraitCount
-                ? props.token.rarity_score_trait_count_normalised_rank
-                : showNormalised
-                ? props.token.rarity_score_normalised_rank
-                : showTraitCount
-                ? props.token.rarity_score_trait_count_rank
-                : props.token.rarity_score_rank
-            }
-=======
             score={getRarityScore()}
             rank={getRarityRank()}
->>>>>>> 7de7dcff
             collection_id={props.collection_id}
             token_count={props.tokenCount}
             traits={props.traits
               .map((t) => ({
                 trait: t.trait,
                 value: t.value,
-<<<<<<< HEAD
-                score:
-                  showNormalised && showTraitCount
-                    ? t.rarity_score_trait_count_normalised
-                    : showNormalised
-                    ? t.rarity_score_normalised
-                    : t.rarity_score,
-                rank:
-                  showNormalised && showTraitCount
-                    ? t.rarity_score_trait_count_normalised_rank
-                    : showNormalised
-                    ? t.rarity_score_normalised_rank
-                    : t.rarity_score_rank,
-=======
                 score: getTraitRarityScore(t),
                 rank: getTraitRarityRank(t),
->>>>>>> 7de7dcff
                 trait_count: t.trait_count,
                 value_count: t.value_count,
               }))
@@ -354,46 +315,16 @@
         <Col>
           <TraitAccordion
             title={"Statistical Rarity"}
-<<<<<<< HEAD
-            score={
-              showNormalised && showTraitCount
-                ? props.token.statistical_score_trait_count_normalised
-                : showNormalised
-                ? props.token.statistical_score_normalised
-                : showTraitCount
-                ? props.token.statistical_score_trait_count
-                : props.token.statistical_score
-            }
-            rank={
-              showNormalised && showTraitCount
-                ? props.token.statistical_score_trait_count_normalised_rank
-                : showNormalised
-                ? props.token.statistical_score_normalised_rank
-                : showTraitCount
-                ? props.token.statistical_score_trait_count_rank
-                : props.token.statistical_score_rank
-            }
-=======
             score={getStatisticalScore()}
             rank={getStatisticalRank()}
->>>>>>> 7de7dcff
             collection_id={props.collection_id}
             token_count={props.tokenCount}
             traits={props.traits
               .map((t) => ({
                 trait: t.trait,
                 value: t.value,
-<<<<<<< HEAD
-                score: showNormalised
-                  ? t.statistical_rarity_normalised
-                  : t.statistical_rarity,
-                rank: showNormalised
-                  ? t.statistical_rarity_normalised_rank
-                  : t.statistical_rarity_rank,
-=======
                 score: getTraitStatisticalScore(t),
                 rank: getTraitStatisticalRank(t),
->>>>>>> 7de7dcff
                 trait_count: t.trait_count,
                 value_count: t.value_count,
               }))
@@ -405,46 +336,15 @@
         <Col>
           <TraitAccordion
             title={"Single Trait Rarity"}
-<<<<<<< HEAD
-            score={
-              showNormalised && showTraitCount
-                ? props.token.single_trait_rarity_score_trait_count_normalised
-                : showNormalised
-                ? props.token.single_trait_rarity_score_normalised
-                : showTraitCount
-                ? props.token.single_trait_rarity_score_trait_count
-                : props.token.single_trait_rarity_score
-            }
-            rank={
-              showNormalised && showTraitCount
-                ? props.token
-                    .single_trait_rarity_score_trait_count_normalised_rank
-                : showNormalised
-                ? props.token.single_trait_rarity_score_normalised_rank
-                : showTraitCount
-                ? props.token.single_trait_rarity_score_trait_count_rank
-                : props.token.single_trait_rarity_score_rank
-            }
-=======
             score={getSingleTraitRarityScore()}
             rank={getSingleTraitRarityRank()}
->>>>>>> 7de7dcff
             collection_id={props.collection_id}
             token_count={props.tokenCount}
             traits={props.traits.map((t) => ({
               trait: t.trait,
               value: t.value,
-<<<<<<< HEAD
-              score: showNormalised
-                ? t.single_trait_rarity_score_normalised
-                : t.statistical_rarity,
-              rank: showNormalised
-                ? t.single_trait_rarity_score_normalised_rank
-                : t.statistical_rarity_rank,
-=======
               score: getTraitSingleRarityScore(t),
               rank: getTraitSingleRarityRank(t),
->>>>>>> 7de7dcff
               trait_count: t.trait_count,
               value_count: t.value_count,
             }))}
