@import "../../../../styles/variables.scss";

.modeRow {
  background-color: black;
}

.modeIcon {
  width: 22px;
  height: 22px;
  fill: $font-color-h;
  color: $font-color-h;
  cursor: pointer;
  transition: transform 0.2s;

  &:hover {
    color: lightgray;
    transform: scale(1.1);
  }
}

.modeIconSelected {
  color: $font-color;
}

.lightBox {
  position: fixed;
  top: 0;
  left: 0;
  width: 100%;
  height: 100%;
  background: rgba(245, 245, 245);
  display: flex;
  align-items: center;
  justify-content: center;
  z-index: 1000;
}

.blackBox {
  position: fixed;
  top: 0;
  left: 0;
  width: 100%;
  height: 100%;
  background: rgba(10, 10, 10);
  display: flex;
  align-items: center;
  justify-content: center;
  z-index: 1000;
}

.lightBoxContent {
  width: 100%;
  height: 100%;
  display: flex;
  align-items: center;
  justify-content: center;
}

.lightBoxCloseIcon {
  position: absolute;
  top: 15px;
  right: 15px;
  width: 30px;
  height: 30px;
  color: black;
  cursor: pointer;
  transition: transform 0.2s;
}

.blackBoxCloseIcon {
  position: absolute;
  top: 15px;
  right: 15px;
  width: 30px;
  height: 30px;
  color: white;
  cursor: pointer;
  transition: transform 0.2s;
}

.traitDiv {
  background-color: rgb(23, 22, 28);
  transition: transform 0.3s ease;

  &:hover {
    transform: scale(1.015);
  }
}

.downloadBtn {
  padding: 0;
  background-color: transparent !important;
  border: none !important;
  display: flex;

  &::after {
    display: none !important;
  }
}

.tokenPropertiesAccordionBody {
  color: white;
  background-color: $nextgen-grey;
}

<<<<<<< HEAD
.sceneBtn {
  background-color: transparent;
  border: 2px solid white !important;

  &:hover {
    background-color: white;
    color: black;
  }
}

.sceneBtnSelected {
  background-color: white;
  color: black;
}

.customRenderDropdown {
  line-height: 48px;
  text-align: center;
  background-color: transparent;
  border: none;
  padding-right: 10px;
  margin-right: 20px;
  a {
    line-height: 30px;
  }
  button {
    font-size: larger !important;
    font-weight: bolder !important;
    padding: 0;
    background-color: transparent !important;
    border-color: transparent !important;
    @media only screen and (max-width: 800px) {
      &::after {
        margin-top: 0.5rem;
      }
    }
  }
}

.customRenderInput {
  color: black;
  width: fit-content;
=======
.btn16k {
  font-weight: bolder;
  font-size: smaller !important;
  padding: 0;
  background-color: $font-color-h;
  border: none !important;
  color: black;
  padding-left: 5px;
  padding-right: 5px;
  border-radius: 2px;

  &:hover {
    background-color: white;
  }
}

.btn16kselected {
  background-color: white;
>>>>>>> b7b46b33
}<|MERGE_RESOLUTION|>--- conflicted
+++ resolved
@@ -103,7 +103,6 @@
   background-color: $nextgen-grey;
 }
 
-<<<<<<< HEAD
 .sceneBtn {
   background-color: transparent;
   border: 2px solid white !important;
@@ -146,7 +145,8 @@
 .customRenderInput {
   color: black;
   width: fit-content;
-=======
+}
+
 .btn16k {
   font-weight: bolder;
   font-size: smaller !important;
@@ -165,5 +165,4 @@
 
 .btn16kselected {
   background-color: white;
->>>>>>> b7b46b33
 }