@import "../../../styles/variables.scss";

.navigationHeader {
  display: flex;
  align-items: center;
}

.navigationHeaderHr {
  margin: 0;
  border-top-width: 2px;
  color: $lighter-grey;
}

.nextgenBannerWrapper {
  position: relative;
  display: flex;
  align-items: center;
}

.nextgenBanner {
  position: absolute;
  top: 0;
  left: 0;
  width: 100%;
  height: 100%;
  z-index: -1;
}

.collectionPreview {
  padding: 20px;
  border: 1px solid transparent;
  box-shadow: 0px 0px 10px rgba(0, 0, 0, 0.5);
  transition: transform 0.3s ease;

  &:hover {
    transform: scale(1.02);
    border: 1px solid $dark-grey;
  }
}

.collectionPreviewTitle {
  padding: 15px;
  box-shadow: 0px 0px 10px rgba(0, 0, 0, 0.5);
  color: white !important;
}

.mintBtn {
  border-radius: 0;
  border: none;
  background-color: $green !important;
  padding: 10px 50px;
  width: 100%;

  &:hover {
    background-color: lighten($color: $green, $amount: 10) !important;
  }
}

.globeIcon {
  height: 28px;
  cursor: pointer;
}

.viewAllTokens {
  :hover {
    color: $font-color-h;
  }
  svg {
    height: 22px;
  }
}

.infoIcon {
  height: 18px;
  margin-left: 6px;
  cursor: help;
  &:focus {
    outline: none !important;
  }
}

.backIcon {
  height: 18px;
  cursor: pointer;
  &:focus {
    outline: none !important;
  }
}

@media only screen and (max-width: 800px) {
  .infoIcon {
    height: 15px;
  }
}

.formInput {
  color: $dark-grey !important;
  border-radius: 0 !important;
  border-color: $lightest-grey;

  &:focus {
    border-color: $blue !important;
  }
}

.overview {
  display: -webkit-box;
  -webkit-line-clamp: 1;
  -webkit-box-orient: vertical;
  overflow: hidden;
  user-select: none;
}

.expandedOverview {
  display: inline-block;
}

.copyData {
  text-decoration: underline;
  cursor: pointer;

  &:hover {
    color: $lightest-grey;
  }
}

.previewBanner {
  position: absolute;
  top: 0;
  left: 0;
  width: 100%;
  height: 100%;
  z-index: -1;
  opacity: 0.25;
}

.collectionHeaderRow {
  margin-top: -120px;
}

.collectionHeaderCol {
  background-color: $very-dark-grey;
}

.mintSelect {
  color: $dark-grey !important;
}

.mintingForRadio {
  margin-bottom: 0;
  min-height: unset;
  input {
    border-color: transparent !important;
    background-color: white !important;
    cursor: pointer;
  }

  input:checked {
    background-image: url("data:image/svg+xml,%3csvg xmlns='http://www.w3.org/2000/svg' viewBox='-4 -4 8 8'%3e%3ccircle r='2.3' fill='%23000'/%3e%3c/svg%3e") !important;
  }
}

.loader {
  width: 20px;
  height: 20px;
  margin-left: 5px;
}

.marketplace {
  &:hover {
    opacity: 0.75;
  }
}

.trafficLight {
  height: $font-size;
  width: $font-size;
  border-radius: 50%;
  display: inline-block;
  animation: flashing 1s infinite;
  background-color: $lightest-grey;
}

.trafficLightGreen {
  background-color: green;
}

.trafficLightOrange {
  background-color: orange;
}

.trafficLightRed {
  background-color: red;
}

.collectionTabs {
  display: flex;
  gap: 1.5rem;
  margin-bottom: 20px;
}

.collectionTab {
  cursor: pointer;
}

.collectionTabActive {
  border-bottom: 3px solid;
}

.nextgenTag {
  background-color: rgb(25, 25, 25);
  border-radius: 20px;
  padding: 5px 12px;
  letter-spacing: 0.5px;
  border: 1px solid white;
  color: white;
}

.phaseTimeTagComplete {
  border: 1px solid $font-color-h;
  color: $font-color-h;
}

.phaseTimeTagActive {
  border: 1px solid rgb(56, 235, 56);
  color: rgb(56, 235, 56);
}

.phaseTimeTagUpcoming {
  border: 1px solid $orange;
  color: $orange;
}

.artistSignature {
  padding: 20px;
  background-color: black;
  font-weight: bold;
}

.tokenContainer {
  background-color: $nextgen-grey;
}

.nftAttribute {
  border: 1px solid $font-color;
  text-align: center;
  padding-top: 8px;
  padding-bottom: 8px;
  overflow: hidden;
  text-overflow: ellipsis;
  white-space: nowrap;
  span {
    white-space: nowrap;
  }
}

.mintDetails {
  background-color: white;
  color: black;
}

.mintDetailsSpan {
  margin-left: 1.2rem;
  margin-right: 1.2rem;
}

.filterDropdown {
  line-height: 48px;
  text-align: center;
  background-color: transparent;
  border: none;
  padding-right: 10px;
  a {
    line-height: 30px;
  }
  button {
    font-size: larger !important;
    font-weight: bolder !important;
    padding: 0;
    background-color: transparent !important;
    border-color: transparent !important;
    @media only screen and (max-width: 800px) {
      &::after {
        margin-top: 0.5rem;
      }
    }
  }
}

.codeBlock {
  background-color: black;
  padding: 5px 10px;
}

.copyIcon {
  height: 18px;
  cursor: pointer;
  &:hover {
    color: $lightest-grey;
  }
  &:focus {
    outline: none !important;
  }
}

.nextgenCarousel {
  overflow-x: scroll;
  position: relative;
  scroll-behavior: smooth;
  width: calc(100% - 60px);

  &::-webkit-scrollbar {
    height: 8px;
    cursor: pointer;
  }

  &::-webkit-scrollbar-thumb {
    background-color: $nextgen-grey;
    border-radius: 10px;
    border: 1px solid $off-white;
  }

  &::-webkit-scrollbar-track {
    width: 50%;
    background: $off-white;
    border-radius: 10px;
  }

  // Firefox
  @supports (scrollbar-color: auto) {
    scrollbar-color: darkgrey $off-white;
    scrollbar-width: thin;
  }
}

.nextgenCarouselLeft,
.nextgenCarouselRight {
  cursor: pointer;
  padding-left: 15px;
  padding-right: 15px;
  svg {
    height: 30px;
  }
}

.slideshowContainer {
  background-color: $nextgen-grey;
}

.countdownContainer {
  background-color: $very-dark-grey;
  padding: 15px 20px;
  width: 100%;
  color: white;
  box-shadow: 0.5px 0.5px 3px 0px rgba(255, 255, 255, 0.02),
    1px 3px 6px 0px rgba(0, 0, 0, 0.15),
    -0.5px -1px 3px 0px rgba(255, 255, 255, 0.02),
    -3px -3px 5px 0px rgba(255, 255, 255, 0.02) inset,
    6px 3px 6px 0px rgba(0, 0, 0, 0.4) inset;
  display: flex;
  flex-direction: column;
  gap: 0.5rem;
  border-radius: 0.5rem;
}

.logsTable {
  tr td {
    white-space: nowrap;
  }
  tr td:first-child {
    width: 1%;
  }

  tr {
    line-height: 40px;
  }

  tbody tr:nth-child(odd) {
    background-color: $almost-very-dark-grey;
  }

  & > :not(caption) > * > * {
    padding: 0.5rem !important;
  }
}

.collectionProvenance {
  white-space: pre-wrap !important;
}

.logsScrollContainer {
  -ms-overflow-style: none; /* Internet Explorer 10+ */
  scrollbar-width: none; /* Firefox */
  overflow-x: auto;
}

.nextgenTokenDetailsLinkSelected {
  border-bottom: 1px solid white;
}

.tokenLogsTable {
  min-height: 450px;
}

.traitsAccordion {
  h1,
  h2,
  h3,
  h4,
  h5 {
    float: none;
  }

  button {
    padding-left: 0;
    padding-right: 0;
    font-weight: bold;
    background-color: $very-dark-grey !important;
  }
}

.traitsAccordionItem {
  background-color: $very-dark-grey !important;
}

.traitsAccordionBody {
  padding: 0px;
  color: $font-color;
  background-color: $very-dark-grey !important;
}

.listed {
  font-weight: bold;
}

.rarityDropdown {
  button {
    padding: 6px 20px;
    background-color: transparent !important;
    border: none !important;

    &:hover {
      color: $font-color-h;
    }

    @media only screen and (max-width: 800px) {
      &::after {
        margin-top: 0.5rem;
      }
    }
  }
}

.phaseBox {
  background-color: rgb(23, 22, 28);
  cursor: default;
  padding: 20px;
  transition: transform 0.3s ease;

  &:hover {
    transform: scale(1.015);
  }
}

<<<<<<< HEAD
.searchBtn {
  background-color: white;
  color: black;
  width: 40px;
  height: 40px;
  text-align: center;
  border-radius: 20px;
  padding: 10px;
  cursor: pointer;
  &:hover {
    background-color: $off-white;
  }

  &:disabled {
    background-color: $lightest-grey !important;
    cursor: not-allowed;
  }
}

.searchBtnActive {
  background-color: lighten($color: $green, $amount: 10);
=======
.exploreBtn {
  background-color: transparent;
  border: 2px solid white !important;
  font-size: larger !important;
  font-weight: bold;
>>>>>>> 698ed624

  &:hover {
    background-color: white;
    color: black;
  }
}

.collectorSetPill {
  background-color: transparent;
  color: white;
  font-weight: bold;
  font-size: larger;
  border: 1px solid white;
  width: 100%;
  text-align: center;
  padding-top: 10px;
  padding-bottom: 10px;
  cursor: pointer;

  &:hover {
    background-color: $off-white;
    color: black;
  }

  &:disabled {
    background-color: $lightest-grey !important;
    cursor: not-allowed;
  }
}

.collectorSetPillSelected {
  background-color: white;
  color: black;
  pointer-events: none;
}

.collectorSetAccordionBody {
  color: white;
  background-color: $nextgen-grey;
}

.collectorSetAccordionButtonUltimate {
  &::after {
    display: none;
  }
}

.collectorSetPill {
  background-color: transparent;
  color: white;
  font-weight: bold;
  font-size: larger;
  border: 1px solid white;
  width: 100%;
  text-align: center;
  padding-top: 10px;
  padding-bottom: 10px;
  cursor: pointer;

  &:hover {
    background-color: $off-white;
    color: black;
  }
}

.collectorSetPillSelected {
  background-color: white;
  color: black;
  pointer-events: none;
}

.collectorSetAccordionBody {
  color: white;
  background-color: $nextgen-grey;
}

.collectorSetAccordionButtonUltimate {
  &::after {
    display: none;
  }
}<|MERGE_RESOLUTION|>--- conflicted
+++ resolved
@@ -462,35 +462,11 @@
   }
 }
 
-<<<<<<< HEAD
-.searchBtn {
-  background-color: white;
-  color: black;
-  width: 40px;
-  height: 40px;
-  text-align: center;
-  border-radius: 20px;
-  padding: 10px;
-  cursor: pointer;
-  &:hover {
-    background-color: $off-white;
-  }
-
-  &:disabled {
-    background-color: $lightest-grey !important;
-    cursor: not-allowed;
-  }
-}
-
-.searchBtnActive {
-  background-color: lighten($color: $green, $amount: 10);
-=======
 .exploreBtn {
   background-color: transparent;
   border: 2px solid white !important;
   font-size: larger !important;
   font-weight: bold;
->>>>>>> 698ed624
 
   &:hover {
     background-color: white;
@@ -514,11 +490,6 @@
     background-color: $off-white;
     color: black;
   }
-
-  &:disabled {
-    background-color: $lightest-grey !important;
-    cursor: not-allowed;
-  }
 }
 
 .collectorSetPillSelected {
@@ -536,39 +507,4 @@
   &::after {
     display: none;
   }
-}
-
-.collectorSetPill {
-  background-color: transparent;
-  color: white;
-  font-weight: bold;
-  font-size: larger;
-  border: 1px solid white;
-  width: 100%;
-  text-align: center;
-  padding-top: 10px;
-  padding-bottom: 10px;
-  cursor: pointer;
-
-  &:hover {
-    background-color: $off-white;
-    color: black;
-  }
-}
-
-.collectorSetPillSelected {
-  background-color: white;
-  color: black;
-  pointer-events: none;
-}
-
-.collectorSetAccordionBody {
-  color: white;
-  background-color: $nextgen-grey;
-}
-
-.collectorSetAccordionButtonUltimate {
-  &::after {
-    display: none;
-  }
 }