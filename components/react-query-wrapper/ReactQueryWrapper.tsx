"use client";

import { UserPageRepPropsRepRates } from "@/app/[user]/rep/page";
import {
  ApiProfileRepRatesState,
  ProfileActivityLog,
  RatingWithProfileInfoAndLevel,
} from "@/entities/IProfile";
import { RateMatter } from "@/enums";
import { ApiDrop } from "@/generated/models/ApiDrop";
import { ApiFeedItemType } from "@/generated/models/ApiFeedItemType";
import { ApiProfileProxy } from "@/generated/models/ApiProfileProxy";
import { ApiWave } from "@/generated/models/ApiWave";
import { ApiWaveDropsFeed } from "@/generated/models/ApiWaveDropsFeed";
import { ApiIdentity } from "@/generated/models/ObjectSerializer";
import { wait } from "@/helpers/Helpers";
import { convertActivityLogParams } from "@/helpers/profile-logs.helpers";
import { Time } from "@/helpers/time";
import { CountlessPage, Page } from "@/helpers/Types";
import { useQueryKeyListener } from "@/hooks/useQueryKeyListener";
import { TypedFeedItem } from "@/types/feed.types";
import { InfiniteData, useQueryClient } from "@tanstack/react-query";
import Cookies from "js-cookie";
import { createContext, useMemo } from "react";
import { ActivityLogParams } from "../profile-activity/ProfileActivityLogs";
import { ProfileRatersParams } from "../user/utils/raters-table/wrapper/ProfileRatersTableWrapper";
import { addDropToDrops } from "./utils/addDropsToDrops";
import { increaseWavesOverviewDropsCount } from "./utils/increaseWavesOverviewDropsCount";
import {
  WAVE_DROPS_PARAMS,
  WAVE_FOLLOWING_WAVES_PARAMS,
} from "./utils/query-utils";
import { toggleWaveFollowing } from "./utils/toggleWaveFollowing";

export enum QueryKey {
  PROFILE = "PROFILE",
  PROFILE_LOGS = "PROFILE_LOGS",
  PROFILE_RATER_CIC_STATE = "PROFILE_RATER_CIC_STATE",
  PROFILE_RATERS = "PROFILE_RATERS",
  PROFILE_CIC_STATEMENTS = "PROFILE_CIC_STATEMENTS",
  PROFILE_SEARCH = "PROFILE_SEARCH",
  PROFILE_REP_RATINGS = "PROFILE_REP_RATINGS",
  PROFILE_TRANSACTIONS = "PROFILE_TRANSACTIONS",
  PROFILE_DISTRIBUTIONS = "PROFILE_DISTRIBUTIONS",
<<<<<<< HEAD
  TDH_GRANTS = "TDH_GRANTS",
  PROFILE_CONSOLIDATED_TDH = "PROFILE_CONSOLIDATED_TDH",
=======
>>>>>>> be053198
  PROFILE_COLLECTED = "PROFILE_COLLECTED",
  PROFILE_DROPS = "PROFILE_DROPS",
  XTDH_STATS = "XTDH_STATS",
  XTDH_OVERVIEW_STATS = "XTDH_OVERVIEW_STATS",
  XTDH_RECEIVED_COLLECTIONS = "XTDH_RECEIVED_COLLECTIONS",
  XTDH_RECEIVED_NFTS = "XTDH_RECEIVED_NFTS",
  IDENTITY_AVAILABLE_CREDIT = "IDENTITY_AVAILABLE_CREDIT",
  IDENTITY_FOLLOWING_ACTIONS = "IDENTITY_FOLLOWING_ACTIONS",
  IDENTITY_FOLLOWERS = "IDENTITY_FOLLOWERS",
  IDENTITY_NOTIFICATIONS = "IDENTITY_NOTIFICATIONS",
  IDENTITY_SEARCH = "IDENTITY_SEARCH",
  WALLET_TDH_HISTORY = "WALLET_TDH_HISTORY",
  REP_CATEGORIES_SEARCH = "REP_CATEGORIES_SEARCH",
  MEMES_LITE = "MEMES_LITE",
  WALLET_CONSOLIDATIONS_CHECK = "WALLET_CONSOLIDATIONS_CHECK",
  NEXTGEN_COLLECTIONS = "NEXTGEN_COLLECTIONS",
  COMMUNITY_MEMBERS_TOP = "COMMUNITY_MEMBERS_TOP",
  RESERVOIR_NFT = "RESERVOIR_NFT",
  DROPS = "DROPS",
  DROPS_LEADERBOARD = "DROPS_LEADERBOARD",
  DROP = "DROP",
  DROP_DISCUSSION = "DROP_DISCUSSION",
  GROUPS = "GROUPS",
  GROUPS_INFINITE = "GROUPS_INFINITE",
  GROUP = "GROUP",
  GROUP_WALLET_GROUP_WALLETS = "GROUP_WALLET_GROUP_WALLETS",
  NFTS_SEARCH = "NFTS_SEARCH",
  NFTS = "NFTS",
  NFT_PICKER_SEARCH = "NFT_PICKER_SEARCH",
  NFT_PICKER_CONTRACT = "NFT_PICKER_CONTRACT",
  NFT_PICKER_TOKENS = "NFT_PICKER_TOKENS",
  PROFILE_PROXY = "PROFILE_PROXY",
  PROFILE_PROFILE_PROXIES = "PROFILE_PROFILE_PROXIES",
  EMMA_IDENTITY_ALLOWLISTS = "EMMA_IDENTITY_ALLOWLISTS",
  EMMA_ALLOWLIST_RESULT = "EMMA_ALLOWLIST_RESULT",
  WAVES_OVERVIEW = "WAVES_OVERVIEW",
  WAVES_OVERVIEW_PUBLIC = "WAVES_OVERVIEW_PUBLIC",
  WAVES = "WAVES",
  WAVES_PUBLIC = "WAVES_PUBLIC",
  WAVE = "WAVE",
  WAVE_LOGS = "WAVE_LOGS",
  WAVE_VOTERS = "WAVE_VOTERS",
  WAVE_FOLLOWERS = "WAVE_FOLLOWERS",
  FEED_ITEMS = "FEED_ITEMS",
  WAVE_DECISIONS = "WAVE_DECISIONS",
}

interface InitProfileRatersParamsAndData {
  readonly data: Page<RatingWithProfileInfoAndLevel>;
  readonly params: ProfileRatersParams;
}

interface InitProfileActivityLogsParams {
  readonly params: ActivityLogParams;
  readonly data: CountlessPage<ProfileActivityLog>;
}

interface InitProfileRepPageParams {
  readonly profile: ApiIdentity;
  readonly repRates: UserPageRepPropsRepRates;
  readonly repLogs: InitProfileActivityLogsParams;
  readonly repGivenToUsers: InitProfileRatersParamsAndData;
  readonly repReceivedFromUsers: InitProfileRatersParamsAndData;
  readonly handleOrWallet: string;
}

interface InitProfileIdentityPageParams {
  readonly profile: ApiIdentity;
  readonly activityLogs: InitProfileActivityLogsParams;
  readonly cicGivenToUsers: InitProfileRatersParamsAndData;
  readonly cicReceivedFromUsers: InitProfileRatersParamsAndData;
}

type ReactQueryWrapperContextType = {
  readonly setProfile: (profile: ApiIdentity) => void;
  readonly setWave: (wave: ApiWave) => void;
  readonly setWavesOverviewPage: (wavesOverview: ApiWave[]) => void;
  readonly setWaveDrops: (params: {
    readonly waveDrops: ApiWaveDropsFeed;
    readonly waveId: string;
  }) => void;
  readonly setProfileProxy: (profileProxy: ApiProfileProxy) => void;
  readonly onProfileProxyModify: ({
    profileProxyId,
    createdByHandle,
    grantedToHandle,
  }: {
    readonly profileProxyId: string;
    readonly createdByHandle: string;
    readonly grantedToHandle: string;
  }) => void;
  onProfileCICModify: (params: {
    readonly targetProfile: ApiIdentity;
    readonly connectedProfile: ApiIdentity | null;
    readonly rater: string | null;
    readonly profileProxy: ApiProfileProxy | null;
  }) => void;
  onProfileRepModify: ({
    targetProfile,
    connectedProfile,
    profileProxy,
  }: {
    readonly targetProfile: ApiIdentity;
    readonly connectedProfile: ApiIdentity | null;
    readonly profileProxy: ApiProfileProxy | null;
  }) => void;
  onProfileEdit: ({
    profile,
    previousProfile,
  }: {
    readonly profile: ApiIdentity;
    readonly previousProfile: ApiIdentity | null;
  }) => void;
  onProfileStatementAdd: (params: { profile: ApiIdentity }) => void;
  onProfileStatementRemove: (params: { profile: ApiIdentity }) => void;
  onIdentityFollowChange: () => void;
  initProfileRepPage: (params: InitProfileRepPageParams) => void;
  initProfileIdentityPage: (params: InitProfileIdentityPageParams) => void;
  initCommunityActivityPage: ({
    activityLogs,
  }: {
    activityLogs: InitProfileActivityLogsParams;
  }) => void;
  waitAndInvalidateDrops: () => void;
  addOptimisticDrop: (params: { readonly drop: ApiDrop }) => void;
  readonly invalidateDrops: () => void;
  onGroupRemoved: ({ groupId }: { readonly groupId: string }) => void;
  onGroupChanged: ({ groupId }: { readonly groupId: string }) => void;
  onGroupCreate: () => void;
  onIdentityBulkRate: () => void;
  onWaveCreated: () => void;
  onWaveFollowChange: (param: {
    readonly waveId: string;
    following: boolean;
  }) => void;
  invalidateAll: () => void;
  invalidateNotifications: () => void;
};

export const ReactQueryWrapperContext =
  createContext<ReactQueryWrapperContextType>({
    setProfile: () => {},
    setWavesOverviewPage: () => {},
    setProfileProxy: () => {},
    setWave: () => {},
    setWaveDrops: () => {},
    onProfileProxyModify: () => {},
    onProfileCICModify: () => {},
    onProfileRepModify: () => {},
    onProfileEdit: () => {},
    onProfileStatementAdd: () => {},
    onProfileStatementRemove: () => {},
    onIdentityFollowChange: () => {},
    initProfileRepPage: () => {},
    initProfileIdentityPage: () => {},
    initCommunityActivityPage: () => {},
    waitAndInvalidateDrops: () => {},
    addOptimisticDrop: () => {},
    invalidateDrops: () => {},
    onGroupRemoved: () => {},
    onGroupChanged: () => {},
    onGroupCreate: () => {},
    onIdentityBulkRate: () => {},
    onWaveCreated: () => {},
    onWaveFollowChange: () => {},
    invalidateAll: () => {},
    invalidateNotifications: () => {},
  });

export default function ReactQueryWrapper({
  children,
}: {
  readonly children: React.ReactNode;
}) {
  const queryClient = useQueryClient();

  const getHandlesFromProfile = (profile: ApiIdentity): string[] => {
    const handles: string[] = [];
    if (profile.handle) {
      handles.push(profile.handle.toLowerCase());
    }

    profile.wallets?.forEach((wallet) => {
      if (wallet.display) {
        handles.push(wallet.display.toLowerCase());
      }
      handles.push(wallet.wallet.toLowerCase());
    });

    return handles;
  };

  const invalidateQueries = ({
    key,
    values,
  }: {
    key: QueryKey;
    values: (string | Record<string, any>)[];
  }) => {
    for (const value of values) {
      queryClient.invalidateQueries({
        queryKey: [key, value],
      });
    }
  };

  const invalidateProfile = (profile: ApiIdentity) => {
    const handles = getHandlesFromProfile(profile);
    invalidateQueries({ key: QueryKey.PROFILE, values: handles });
  };

  const invalidateLogs = () => {
    queryClient.invalidateQueries({
      queryKey: [QueryKey.PROFILE_LOGS],
    });
  };

  const setProfile = (profile: ApiIdentity) => {
    const handles = getHandlesFromProfile(profile);
    for (const handle of handles) {
      queryClient.setQueryData<ApiIdentity>(
        [QueryKey.PROFILE, handle],
        profile
      );
    }
  };

  const setWave = (wave: ApiWave) => {
    queryClient.setQueryData<ApiWave>(
      [QueryKey.WAVE, { wave_id: wave.id }],
      wave
    );
  };

  const setWavesOverviewPage = (wavesOverview: ApiWave[]) => {
    const queryKey = [
      QueryKey.WAVES_OVERVIEW,
      {
        limit: WAVE_FOLLOWING_WAVES_PARAMS.limit,
        type: WAVE_FOLLOWING_WAVES_PARAMS.initialWavesOverviewType,
        only_waves_followed_by_authenticated_user:
          WAVE_FOLLOWING_WAVES_PARAMS.only_waves_followed_by_authenticated_user,
      },
    ];

    // Check if there's existing data
    const existingData = queryClient.getQueryData(queryKey);
    if (existingData) {
      return;
    } else {
      // If there's no existing data, set the initial data
      queryClient.setQueryData<InfiniteData<ApiWave[]>>(queryKey, {
        pages: [wavesOverview],
        pageParams: [undefined],
      });
    }
  };

  const setWaveDrops = ({
    waveDrops,
    waveId,
  }: {
    readonly waveDrops: ApiWaveDropsFeed;
    readonly waveId: string;
  }) => {
    const queryKey = [
      QueryKey.DROPS,
      {
        waveId,
        limit: WAVE_DROPS_PARAMS.limit,
        dropId: null,
      },
    ];

    // Check if there's existing data
    const existingData = queryClient.getQueryData(queryKey);
    if (existingData) {
      return;
    } else {
      // If there's no existing data, set the initial data
      queryClient.setQueryData<InfiniteData<ApiWaveDropsFeed>>(queryKey, {
        pages: [waveDrops],
        pageParams: [undefined],
      });
    }
  };

  const setProfileProxy = (profileProxy: ApiProfileProxy) => {
    queryClient.setQueryData<ApiProfileProxy>(
      [QueryKey.PROFILE_PROXY, { id: profileProxy.id }],
      profileProxy
    );
  };

  const onProfileProxyModify = ({
    profileProxyId,
    createdByHandle,
    grantedToHandle,
  }: {
    readonly profileProxyId: string;
    readonly createdByHandle: string;
    readonly grantedToHandle: string;
  }): void => {
    queryClient.invalidateQueries({
      queryKey: [QueryKey.PROFILE_PROXY, { id: profileProxyId }],
    });
    queryClient.invalidateQueries({
      queryKey: [QueryKey.PROFILE_PROFILE_PROXIES],
    });
    queryClient.invalidateQueries({
      queryKey: [QueryKey.PROFILE_PROFILE_PROXIES],
    });
  };

  const invalidateProfileRaterCICState = ({
    profile,
    rater,
  }: {
    profile: ApiIdentity;
    rater: string;
  }) => {
    const handles = getHandlesFromProfile(profile);
    invalidateQueries({
      key: QueryKey.PROFILE_RATER_CIC_STATE,
      values: handles.map((h) => ({
        handle: h,
        rater,
      })),
    });
  };

  const invalidateProfileCICStatements = (profile: ApiIdentity) => {
    const handles = getHandlesFromProfile(profile);
    invalidateQueries({
      key: QueryKey.PROFILE_CIC_STATEMENTS,
      values: handles,
    });
  };

  const invalidateGroup = ({ groupId }: { readonly groupId: string }) => {
    queryClient.invalidateQueries({
      queryKey: [QueryKey.GROUPS],
    });
    queryClient.invalidateQueries({
      queryKey: [QueryKey.GROUP, groupId],
    });
    queryClient.invalidateQueries({
      queryKey: [QueryKey.PROFILE_LOGS, { groupId }],
    });
    queryClient.invalidateQueries({
      queryKey: [QueryKey.COMMUNITY_MEMBERS_TOP, { groupId }],
    });
  };

  const onGroupRemoved = ({ groupId }: { readonly groupId: string }) =>
    invalidateGroup({ groupId });

  const onGroupChanged = ({ groupId }: { readonly groupId: string }) =>
    invalidateGroup({ groupId });

  const onGroupCreate = () => {
    queryClient.invalidateQueries({
      queryKey: [QueryKey.GROUPS],
    });
  };

  const setRepRates = ({
    data,
    handleOrWallet,
  }: {
    data: UserPageRepPropsRepRates;
    handleOrWallet: string;
  }) => {
    const { ratings, rater } = data;
    const initialEmptyRepRates: ApiProfileRepRatesState = {
      total_rep_rating: ratings.total_rep_rating,
      number_of_raters: ratings.number_of_raters,
      total_rep_rating_by_rater: null,
      rep_rates_left_for_rater: null,
      rating_stats: ratings.rating_stats.map((rating) => ({
        category: rating.category,
        rating: rating.rating,
        contributor_count: rating.contributor_count,
        rater_contribution: 0,
      })),
    };
    queryClient.setQueryData(
      [
        QueryKey.PROFILE_REP_RATINGS,
        {
          handleOrWallet,
          rater: undefined,
        },
      ],
      initialEmptyRepRates
    );
    if (rater) {
      queryClient.setQueryData(
        [
          QueryKey.PROFILE_REP_RATINGS,
          {
            handleOrWallet: handleOrWallet,
            rater: rater.toLowerCase(),
          },
        ],
        ratings
      );
    }
  };

  const setProfileRaters = ({
    data,
    params,
  }: InitProfileRatersParamsAndData) => {
    const { page, pageSize, given, order, orderBy, handleOrWallet, matter } =
      params;

    queryClient.setQueryData(
      [
        QueryKey.PROFILE_RATERS,
        {
          handleOrWallet,
          matter,
          page: `${page}`,
          pageSize: `${pageSize}`,
          order,
          orderBy,
          given,
        },
      ],
      data
    );
  };

  const invalidateProfileRepRatings = (profile: ApiIdentity) => {
    const handles = getHandlesFromProfile(profile);
    invalidateQueries({
      key: QueryKey.PROFILE_REP_RATINGS,
      values: handles.map((h) => ({
        handleOrWallet: h,
      })),
    });
  };

  const invalidateProfileRaters = ({
    profile,
    matter,
    given,
  }: {
    profile: ApiIdentity;
    matter: RateMatter;
    given: boolean;
  }) => {
    const handles = getHandlesFromProfile(profile);
    invalidateQueries({
      key: QueryKey.PROFILE_RATERS,
      values: handles.map((h) => ({
        handleOrWallet: h,
        matter,
        given,
      })),
    });
  };

  const invalidateIdentityAvailableCredit = ({
    rater,
    rater_representative,
  }: {
    rater: string;
    rater_representative: string | null;
  }) => {
    queryClient.invalidateQueries({
      queryKey: [
        QueryKey.IDENTITY_AVAILABLE_CREDIT,
        {
          rater,
          rater_representative,
        },
      ],
    });
  };

  const onProfileCICModify = ({
    targetProfile,
    connectedProfile,
    rater,
    profileProxy,
  }: {
    readonly targetProfile: ApiIdentity;
    readonly connectedProfile: ApiIdentity | null;
    readonly rater: string | null;
    readonly profileProxy: ApiProfileProxy | null;
  }) => {
    invalidateProfile(targetProfile);
    invalidateLogs();
    invalidateProfileRaters({
      profile: targetProfile,
      matter: RateMatter.NIC,
      given: false,
    });

    if (connectedProfile) {
      invalidateProfileRaters({
        profile: connectedProfile,
        matter: RateMatter.NIC,
        given: true,
      });
    }
    if (rater) {
      invalidateProfileRaterCICState({
        profile: targetProfile,
        rater: rater.toLowerCase(),
      });
    }
    if (profileProxy?.created_by?.handle && profileProxy.granted_to?.handle) {
      invalidateQueries({
        key: QueryKey.PROFILE,
        values: [
          profileProxy.created_by.handle,
          profileProxy.granted_to.handle,
        ],
      });
      invalidateQueries({
        key: QueryKey.PROFILE_RATERS,
        values: [
          {
            handleOrWallet: profileProxy.created_by?.handle,
            matter: RateMatter.NIC,
            given: false,
          },
          {
            handleOrWallet: profileProxy.granted_to?.handle,
            matter: RateMatter.NIC,
            given: false,
          },
        ],
      });
      invalidateQueries({
        key: QueryKey.PROFILE_PROFILE_PROXIES,
        values: [
          {
            handleOrWallet: profileProxy.created_by.handle,
          },
          {
            handleOrWallet: profileProxy.granted_to.handle,
          },
        ],
      });
    }
    const raterTarget =
      profileProxy?.created_by.handle ?? connectedProfile?.handle ?? null;
    const raterRepresentative = profileProxy
      ? connectedProfile?.handle ?? null
      : null;

    if (raterTarget) {
      invalidateIdentityAvailableCredit({
        rater: raterTarget,
        rater_representative: raterRepresentative,
      });
    }
  };

  const onProfileRepModify = ({
    targetProfile,
    connectedProfile,
    profileProxy,
  }: {
    readonly targetProfile: ApiIdentity;
    readonly connectedProfile: ApiIdentity | null;
    readonly profileProxy: ApiProfileProxy | null;
  }) => {
    invalidateProfile(targetProfile);
    invalidateProfileRepRatings(targetProfile);
    invalidateLogs();
    invalidateProfileRaters({
      profile: targetProfile,
      matter: RateMatter.REP,
      given: false,
    });

    if (connectedProfile) {
      invalidateProfileRaters({
        profile: connectedProfile,
        matter: RateMatter.REP,
        given: true,
      });
      invalidateQueries({
        key: QueryKey.PROFILE_REP_RATINGS,
        values: [
          {
            rater: connectedProfile.handle,
            handleOrWallet: targetProfile.handle,
          },
        ],
      });
    }

    if (profileProxy?.created_by?.handle && profileProxy.granted_to?.handle) {
      invalidateQueries({
        key: QueryKey.PROFILE,
        values: [
          profileProxy.created_by.handle,
          profileProxy.granted_to.handle,
        ],
      });
      invalidateQueries({
        key: QueryKey.PROFILE_RATERS,
        values: [
          {
            handleOrWallet: profileProxy.created_by.handle,
            matter: RateMatter.REP,
            given: false,
          },
          {
            handleOrWallet: profileProxy.granted_to.handle,
            matter: RateMatter.REP,
            given: false,
          },
        ],
      });
      invalidateQueries({
        key: QueryKey.PROFILE_REP_RATINGS,
        values: [
          {
            rater: profileProxy.created_by.handle,
            handleOrWallet: targetProfile.handle,
          },
          {
            rater: profileProxy.granted_to.handle,
            handleOrWallet: targetProfile.handle,
          },
        ],
      });
      invalidateQueries({
        key: QueryKey.PROFILE_PROFILE_PROXIES,
        values: [
          {
            handleOrWallet: profileProxy.created_by.handle,
          },
          {
            handleOrWallet: profileProxy.granted_to.handle,
          },
        ],
      });
    }

    const raterTarget =
      profileProxy?.created_by.handle ?? connectedProfile?.handle ?? null;
    const raterRepresentative = profileProxy
      ? connectedProfile?.handle ?? null
      : null;

    if (raterTarget) {
      invalidateIdentityAvailableCredit({
        rater: raterTarget,
        rater_representative: raterRepresentative,
      });
    }
  };

  const onProfileEdit = ({
    profile,
    previousProfile,
  }: {
    readonly profile: ApiIdentity;
    readonly previousProfile: ApiIdentity | null;
  }) => {
    setProfile(profile);
    invalidateLogs();

    if (previousProfile) {
      invalidateProfile(previousProfile);
    }
  };

  const onProfileStatementAdd = ({ profile }: { profile: ApiIdentity }) => {
    invalidateProfileCICStatements(profile);
    invalidateLogs();
  };

  const onProfileStatementRemove = ({ profile }: { profile: ApiIdentity }) => {
    invalidateProfileCICStatements(profile);
    invalidateLogs();
  };

  const initProfileActivityLogs = ({
    params,
    disableActiveGroup,
    data,
  }: {
    readonly params: ActivityLogParams;
    readonly disableActiveGroup: boolean;
    readonly data: CountlessPage<ProfileActivityLog>;
  }) => {
    queryClient.setQueryData(
      [
        QueryKey.PROFILE_LOGS,
        convertActivityLogParams({ params, disableActiveGroup }),
      ],
      data
    );
  };

  const initProfileRepPage = ({
    profile,
    repRates,
    repLogs,
    repGivenToUsers,
    repReceivedFromUsers,
    handleOrWallet,
  }: InitProfileRepPageParams) => {
    setProfile(profile);
    setRepRates({ data: repRates, handleOrWallet });
    initProfileActivityLogs({
      params: repLogs.params,
      data: repLogs.data,
      disableActiveGroup: true,
    });
    setProfileRaters(repGivenToUsers);
    setProfileRaters(repReceivedFromUsers);
  };

  const initProfileIdentityPage = ({
    profile,
    activityLogs,
    cicGivenToUsers,
    cicReceivedFromUsers,
  }: InitProfileIdentityPageParams) => {
    setProfile(profile);
    initProfileActivityLogs({
      params: activityLogs.params,
      data: activityLogs.data,
      disableActiveGroup: true,
    });
    setProfileRaters(cicGivenToUsers);
    setProfileRaters(cicReceivedFromUsers);
  };

  const initCommunityActivityPage = ({
    activityLogs,
  }: {
    activityLogs: InitProfileActivityLogsParams;
  }) => {
    initProfileActivityLogs({
      params: activityLogs.params,
      data: activityLogs.data,
      disableActiveGroup: false,
    });
  };

  const increaseFeedItemsDropRedropCount = ({
    drop,
  }: {
    readonly drop: ApiDrop;
  }): void => {
    queryClient.setQueryData(
      [QueryKey.FEED_ITEMS],
      (
        oldData:
          | {
              pages: TypedFeedItem[][];
            }
          | undefined
      ) => {
        if (!oldData?.pages.length) {
          return oldData;
        }
        const pages: TypedFeedItem[][] = JSON.parse(
          JSON.stringify(oldData.pages)
        );
        const quotedDrops = drop.parts
          .map((part) => part.quoted_drop)
          .filter((quotedDrop) => !!quotedDrop);
        if (quotedDrops.length) {
          const modifiedPages = pages.map((items) => {
            const modifiedItems = items.map((item) => {
              if (item.type === ApiFeedItemType.DropCreated) {
                const modifiedParts = item.item.parts.map((part) => {
                  const isQuoted = quotedDrops.find(
                    (qd) =>
                      qd &&
                      item.item.id === qd.drop_id &&
                      part.part_id === qd.drop_part_id
                  );

                  return part;
                });
                return {
                  ...item,
                  item: {
                    ...item.item,
                    parts: modifiedParts,
                  },
                };
              }
              if (item.type === ApiFeedItemType.DropReplied) {
                const modifiedParts = item.item.reply.parts.map((part) => {
                  const isQuoted = quotedDrops.find(
                    (qd) =>
                      qd &&
                      item.item.reply.id === qd.drop_id &&
                      part.part_id === qd.drop_part_id
                  );

                  return part;
                });
                return {
                  ...item,
                  item: {
                    ...item.item,
                    reply: {
                      ...item.item.reply,
                      parts: modifiedParts,
                    },
                  },
                };
              }
              return item;
            });
            return modifiedItems;
          });
          return {
            ...oldData,
            pages: modifiedPages,
          };
        }
        return {
          ...oldData,
          pages,
        };
      }
    );
  };

  const increaseDropsDropRedropCount = ({
    drop,
  }: {
    readonly drop: ApiDrop;
  }): void => {
    queryClient.setQueryData(
      [
        QueryKey.DROPS,
        {
          limit: `10`,
          context_profile: drop.author.handle,
          wave_id: drop.wave.id,
          include_replies: "true",
        },
      ],
      (
        oldData:
          | {
              pages: ApiDrop[][];
            }
          | undefined
      ) => {
        if (!oldData?.pages.length) {
          return oldData;
        }
        const pages: ApiDrop[][] = JSON.parse(JSON.stringify(oldData.pages));
        const quotedDrops = drop.parts
          .map((part) => part.quoted_drop)
          .filter((quotedDrop) => !!quotedDrop);
        if (quotedDrops.length) {
          const modifiedPages = pages.map((items) => {
            const modifiedItems = items.map((item) => {
              const modifiedParts = item.parts.map((part) => {
                const isQuoted = quotedDrops.find(
                  (qd) =>
                    qd &&
                    item.id === qd.drop_id &&
                    part.part_id === qd.drop_part_id
                );
                return part;
              });

              return {
                ...item,
                parts: modifiedParts,
              };
            });
            return modifiedItems;
          });
          return {
            ...oldData,
            pages: modifiedPages,
          };
        }
        return {
          ...oldData,
          pages,
        };
      }
    );
  };

  const addReplyToDropDiscussion = ({
    drop,
  }: {
    readonly drop: ApiDrop;
  }): void => {
    queryClient.setQueryData(
      [
        QueryKey.DROP_DISCUSSION,
        {
          drop_id: drop.reply_to?.drop_id,
          drop_part_id: drop.reply_to?.drop_part_id,
          sort_direction: "ASC",
        },
      ],
      (
        oldData: { pages: Page<ApiDrop>[]; pageParams: number[] } | undefined
      ): { pages: Page<ApiDrop>[]; pageParams: number[] } => {
        if (!oldData?.pages.length) {
          return {
            pageParams: [1],
            pages: [
              {
                count: 1,
                page: 1,
                next: false,
                data: [drop],
              },
            ],
          };
        }

        const pages: Page<ApiDrop>[] = JSON.parse(
          JSON.stringify(oldData.pages)
        );
        pages.at(-1)?.data.push(drop);

        return {
          ...oldData,
          pages,
        };
      }
    );
  };

  const increaseFeedItemsDropDiscussionCount = ({
    drop,
  }: {
    readonly drop: ApiDrop;
  }): void => {
    queryClient.setQueryData(
      [QueryKey.FEED_ITEMS],
      (
        oldData:
          | {
              pages: TypedFeedItem[][];
            }
          | undefined
      ) => {
        if (!oldData?.pages.length) {
          return oldData;
        }
        const pages: TypedFeedItem[][] = JSON.parse(
          JSON.stringify(oldData.pages)
        );
        const repliedDrop = drop.reply_to;
        if (repliedDrop) {
          const modifiedPages = pages.map((items) => {
            const modifiedItems = items.map((item) => {
              if (item.type === ApiFeedItemType.DropCreated) {
                const modifiedParts = item.item.parts.map((part) => {
                  const isReplied =
                    item.item.id === repliedDrop.drop_id &&
                    part.part_id === repliedDrop.drop_part_id;

                  return part;
                });
                return {
                  ...item,
                  item: {
                    ...item.item,
                    parts: modifiedParts,
                  },
                };
              }
              if (item.type === ApiFeedItemType.DropReplied) {
                const modifiedParts = item.item.reply.parts.map((part) => {
                  const isReplied =
                    item.item.reply.id === repliedDrop.drop_id &&
                    part.part_id === repliedDrop.drop_part_id;

                  return part;
                });
                return {
                  ...item,
                  item: {
                    ...item.item,
                    reply: {
                      ...item.item.reply,
                      parts: modifiedParts,
                    },
                  },
                };
              }
              return item;
            });
            return modifiedItems;
          });
          return {
            ...oldData,
            pages: modifiedPages,
          };
        }
        return {
          ...oldData,
          pages,
        };
      }
    );
  };

  const addOptimisticDrop = async ({
    drop,
  }: {
    readonly drop: ApiDrop;
  }): Promise<void> => {
    addDropToDrops(queryClient, { drop });
    increaseWavesOverviewDropsCount(queryClient, drop.wave.id);
    increaseFeedItemsDropRedropCount({ drop });
    increaseDropsDropRedropCount({ drop });
    if (drop.reply_to) {
      addReplyToDropDiscussion({ drop });
      increaseFeedItemsDropDiscussionCount({ drop });
    }
  };

  const waitAndInvalidateDrops = async (): Promise<void> => {
    await wait(500);
    invalidateDrops();
  };

  const onIdentityBulkRate = () => {
    queryClient.invalidateQueries({
      queryKey: [QueryKey.PROFILE_LOGS],
    });
    queryClient.invalidateQueries({
      queryKey: [QueryKey.PROFILE_RATERS],
    });
    queryClient.invalidateQueries({
      queryKey: [QueryKey.PROFILE_RATER_CIC_STATE],
    });
    queryClient.invalidateQueries({
      queryKey: [QueryKey.IDENTITY_AVAILABLE_CREDIT],
    });
    queryClient.invalidateQueries({
      queryKey: [QueryKey.PROFILE_PROFILE_PROXIES],
    });
    queryClient.invalidateQueries({
      queryKey: [QueryKey.PROFILE_PROXY],
    });
    queryClient.invalidateQueries({
      queryKey: [QueryKey.PROFILE_REP_RATINGS],
    });
    queryClient.invalidateQueries({
      queryKey: [QueryKey.COMMUNITY_MEMBERS_TOP],
    });
    queryClient.invalidateQueries({
      queryKey: [QueryKey.GROUP],
    });
    queryClient.invalidateQueries({
      queryKey: [QueryKey.GROUPS],
    });
    queryClient.invalidateQueries({
      queryKey: [QueryKey.PROFILE_PROFILE_PROXIES],
    });
  };

  const invalidateAllWaves = () => {
    queryClient.invalidateQueries({
      queryKey: [QueryKey.WAVES_OVERVIEW],
    });
    queryClient.invalidateQueries({
      queryKey: [QueryKey.WAVES_OVERVIEW_PUBLIC],
    });
    queryClient.invalidateQueries({
      queryKey: [QueryKey.WAVES],
    });
    queryClient.invalidateQueries({
      queryKey: [QueryKey.WAVES_PUBLIC],
    });
    queryClient.invalidateQueries({
      queryKey: [QueryKey.WAVE],
    });
  };

  const invalidateDrops = () => {
    queryClient.invalidateQueries({
      queryKey: [QueryKey.DROPS],
    });
    queryClient.invalidateQueries({
      queryKey: [QueryKey.DROPS_LEADERBOARD],
    });
    queryClient.invalidateQueries({
      queryKey: [QueryKey.DROP],
    });
    queryClient.invalidateQueries({
      queryKey: [QueryKey.PROFILE_DROPS],
    });
    queryClient.invalidateQueries({
      queryKey: [QueryKey.FEED_ITEMS],
    });
    queryClient.invalidateQueries({
      queryKey: [QueryKey.DROP_DISCUSSION],
    });
  };

  const onWaveCreated = () => invalidateAllWaves();

  const onWaveFollowChange = ({
    waveId,
    following,
  }: {
    readonly waveId: string;
    readonly following: boolean;
  }) => {
    toggleWaveFollowing({ waveId, following, queryClient });
    setTimeout(() => {
      invalidateAllWaves();
    }, 1000);
  };
  const onIdentityFollowChange = () => {
    queryClient.invalidateQueries({
      queryKey: [QueryKey.IDENTITY_FOLLOWING_ACTIONS],
    });
    queryClient.invalidateQueries({
      queryKey: [QueryKey.IDENTITY_FOLLOWERS],
    });
    queryClient.invalidateQueries({
      queryKey: [QueryKey.IDENTITY_NOTIFICATIONS],
    });
  };

  const invalidateAll = () => {
    queryClient.invalidateQueries();
  };

  const invalidateNotifications = () => {
    queryClient.invalidateQueries({
      queryKey: [QueryKey.IDENTITY_NOTIFICATIONS],
    });
  };

  useQueryKeyListener([QueryKey.FEED_ITEMS], () => {
    Cookies.set([QueryKey.FEED_ITEMS].toString(), `${Time.now().toMillis()}`);
  });

  useQueryKeyListener([QueryKey.IDENTITY_NOTIFICATIONS], () => {
    Cookies.set(
      [QueryKey.IDENTITY_NOTIFICATIONS].toString(),
      `${Time.now().toMillis()}`
    );
  });

  const value = useMemo(
    () => ({
      setProfile,
      setWave,
      setWavesOverviewPage,
      setWaveDrops,
      setProfileProxy,
      onProfileProxyModify,
      onProfileCICModify,
      onProfileRepModify,
      onProfileEdit,
      onProfileStatementAdd,
      onProfileStatementRemove,
      initProfileRepPage,
      initProfileIdentityPage,
      initCommunityActivityPage,
      onGroupRemoved,
      onGroupChanged,
      waitAndInvalidateDrops,
      addOptimisticDrop,
      onIdentityBulkRate,
      onGroupCreate,
      onWaveCreated,
      onWaveFollowChange,
      invalidateAll,
      onIdentityFollowChange,
      invalidateDrops,
      invalidateNotifications,
    }),
    [
      setProfile,
      setWave,
      setWavesOverviewPage,
      setWaveDrops,
      setProfileProxy,
      onProfileProxyModify,
      onProfileCICModify,
      onProfileRepModify,
      onProfileEdit,
      onProfileStatementAdd,
      onProfileStatementRemove,
      initProfileRepPage,
      initProfileIdentityPage,
      initCommunityActivityPage,
      onGroupRemoved,
      onGroupChanged,
      waitAndInvalidateDrops,
      addOptimisticDrop,
      onIdentityBulkRate,
      onGroupCreate,
      onWaveCreated,
      onWaveFollowChange,
      invalidateAll,
      onIdentityFollowChange,
      invalidateDrops,
      invalidateNotifications,
    ]
  );

  return (
    <ReactQueryWrapperContext.Provider value={value}>
      {children}
    </ReactQueryWrapperContext.Provider>
  );
}<|MERGE_RESOLUTION|>--- conflicted
+++ resolved
@@ -42,11 +42,8 @@
   PROFILE_REP_RATINGS = "PROFILE_REP_RATINGS",
   PROFILE_TRANSACTIONS = "PROFILE_TRANSACTIONS",
   PROFILE_DISTRIBUTIONS = "PROFILE_DISTRIBUTIONS",
-<<<<<<< HEAD
   TDH_GRANTS = "TDH_GRANTS",
   PROFILE_CONSOLIDATED_TDH = "PROFILE_CONSOLIDATED_TDH",
-=======
->>>>>>> be053198
   PROFILE_COLLECTED = "PROFILE_COLLECTED",
   PROFILE_DROPS = "PROFILE_DROPS",
   XTDH_STATS = "XTDH_STATS",
