import { createContext } from "react";
import { useQueryClient } from "@tanstack/react-query";
import {
  ApiProfileRepRatesState,
  IProfileAndConsolidations,
  ProfileActivityLog,
  ProfileActivityLogRatingEdit,
  RateMatter,
  RatingWithProfileInfoAndLevel,
} from "../../entities/IProfile";
import { UserPageRepPropsRepRates } from "../../pages/[user]/rep";
import { Page } from "../../helpers/Types";
import {
  ActivityLogParams,
  convertActivityLogParams,
} from "../profile-activity/ProfileActivityLogs";
import { ProfileRatersParams } from "../user/utils/raters-table/wrapper/ProfileRatersTableWrapper";
import { DropFull } from "../../entities/IDrop";

export enum QueryKey {
  PROFILE = "PROFILE",
  PROFILE_LOGS = "PROFILE_LOGS",
  PROFILE_RATER_CIC_STATE = "PROFILE_RATER_CIC_STATE",
  PROFILE_RATERS = "PROFILE_RATERS",
  PROFILE_CIC_STATEMENTS = "PROFILE_CIC_STATEMENTS",
  PROFILE_SEARCH = "PROFILE_SEARCH",
  PROFILE_REP_RATINGS = "PROFILE_REP_RATINGS",
  PROFILE_TRANSACTIONS = "PROFILE_TRANSACTIONS",
  PROFILE_DISTRIBUTIONS = "PROFILE_DISTRIBUTIONS",
  PROFILE_CONSOLIDATED_TDH = "PROFILE_CONSOLIDATED_TDH",
  PROFILE_COLLECTED = "PROFILE_COLLECTED",
  PROFILE_DROPS = "PROFILE_DROPS",
  PROFILE_AVAILABLE_DROP_REP = "PROFILE_AVAILABLE_DROP_REP",
  WALLET_TDH = "WALLET_TDH",
  WALLET_TDH_HISTORY = "WALLET_TDH_HISTORY",
  REP_CATEGORIES_SEARCH = "REP_CATEGORIES_SEARCH",
  MEMES_LITE = "MEMES_LITE",
  WALLET_CONSOLIDATIONS_CHECK = "WALLET_CONSOLIDATIONS_CHECK",
  WALLET_DELEGATIONS = "WALLET_DELEGATIONS",
  WALLET_MINTING_DELEGATIONS = "WALLET_MINTING_DELEGATIONS",
  COLLECTION_ALLOWLIST_PHASES = "COLLECTION_ALLOWLIST_PHASES",
  COLLECTION_ALLOWLIST_PROOFS = "COLLECTION_ALLOWLIST_PROOFS",
  NEXTGEN_COLLECTIONS = "NEXTGEN_COLLECTIONS",
  COMMUNITY_MEMBERS_TOP = "COMMUNITY_MEMBERS_TOP",
  COMMUNITY_DROPS = "COMMUNITY_DROPS",
  CURATION_FILTERS = "CURATION_FILTERS",
  CURATION_FILTER = "CURATION_FILTER",
  RESERVOIR_NFT = "RESERVOIR_NFT",
}

type QueryType<T, U, V, W> = [T, U, V, W];
export type ProfileQuery = QueryType<
  IProfileAndConsolidations,
  string,
  IProfileAndConsolidations,
  [QueryKey.PROFILE, string]
>;

export interface InitProfileActivityLogsParamsAndData {
  readonly data: Page<ProfileActivityLogRatingEdit>;
  readonly page: number;
  readonly pageSize: number;
  readonly logType: string;
  readonly matter: RateMatter | null;
  readonly includeIncoming: boolean;
}

export interface InitProfileRatersParamsAndData {
  readonly data: Page<RatingWithProfileInfoAndLevel>;
  readonly params: ProfileRatersParams;
}

export interface InitProfileActivityLogsParams {
  readonly params: ActivityLogParams;
  readonly data: Page<ProfileActivityLog>;
}

export interface InitProfileRepPageParams {
  readonly profile: IProfileAndConsolidations;
  readonly repRates: UserPageRepPropsRepRates;
  readonly repLogs: InitProfileActivityLogsParams;
  readonly repGivenToUsers: InitProfileRatersParamsAndData;
  readonly repReceivedFromUsers: InitProfileRatersParamsAndData;
  readonly handleOrWallet: string;
}

export interface InitProfileIdentityPageParams {
  readonly profile: IProfileAndConsolidations;
  readonly activityLogs: InitProfileActivityLogsParams;
  readonly cicGivenToUsers: InitProfileRatersParamsAndData;
  readonly cicReceivedFromUsers: InitProfileRatersParamsAndData;
}

type ReactQueryWrapperContextType = {
  setProfile: (profile: IProfileAndConsolidations) => void;
  onProfileCICModify: (params: {
    readonly targetProfile: IProfileAndConsolidations;
    readonly connectedProfile: IProfileAndConsolidations | null;
    readonly rater: string | null;
  }) => void;
  onProfileRepModify: ({
    targetProfile,
    connectedProfile,
  }: {
    readonly targetProfile: IProfileAndConsolidations;
    readonly connectedProfile: IProfileAndConsolidations | null;
  }) => void;
  onProfileEdit: ({
    profile,
    previousProfile,
  }: {
    readonly profile: IProfileAndConsolidations;
    readonly previousProfile: IProfileAndConsolidations | null;
  }) => void;
  onProfileStatementAdd: (params: {
    profile: IProfileAndConsolidations;
  }) => void;
  onProfileStatementRemove: (params: {
    profile: IProfileAndConsolidations;
  }) => void;
  initProfileRepPage: (params: InitProfileRepPageParams) => void;
  initProfileIdentityPage: (params: InitProfileIdentityPageParams) => void;
  initLandingPage: ({
    activityLogs,
  }: {
    activityLogs: InitProfileActivityLogsParams;
  }) => void;
  initCommunityActivityPage: ({
    activityLogs,
  }: {
    activityLogs: InitProfileActivityLogsParams;
  }) => void;
  onCurationFilterRemoved: ({
    filterId,
  }: {
    readonly filterId: string;
  }) => void;
  onCurationFilterChanged: ({
    filterId,
  }: {
    readonly filterId: string;
  }) => void;
  onDropCreate: (params: { profile: IProfileAndConsolidations }) => void;
  onDropChange: (params: {
    readonly drop: DropFull;
    readonly giverHandle: string | null;
  }) => void;
};

export const ReactQueryWrapperContext =
  createContext<ReactQueryWrapperContextType>({
    setProfile: () => {},
    onProfileCICModify: () => {},
    onProfileRepModify: () => {},
    onProfileEdit: () => {},
    onProfileStatementAdd: () => {},
    onProfileStatementRemove: () => {},
    initProfileRepPage: () => {},
    initProfileIdentityPage: () => {},
    initLandingPage: () => {},
    initCommunityActivityPage: () => {},
    onCurationFilterRemoved: () => {},
    onCurationFilterChanged: () => {},
    onDropCreate: () => {},
    onDropChange: () => {},
  });

export default function ReactQueryWrapper({
  children,
}: {
  readonly children: React.ReactNode;
}) {
  const queryClient = useQueryClient();

  const getHandlesFromProfile = (
    profile: IProfileAndConsolidations
  ): string[] => {
    const handles: string[] = [];
    if (profile.profile?.handle) {
      handles.push(profile.profile?.handle.toLowerCase());
    }

    profile.consolidation.wallets.forEach((wallet) => {
      if (wallet.wallet.ens) {
        handles.push(wallet.wallet.ens.toLowerCase());
      }
      handles.push(wallet.wallet.address.toLowerCase());
    });

    return handles;
  };

  const invalidateQueries = ({
    key,
    values,
  }: {
    key: QueryKey;
    values: (string | Record<string, any>)[];
  }) => {
    for (const value of values) {
      queryClient.invalidateQueries({
        queryKey: [key, value],
      });
    }
  };

  const invalidateProfile = (profile: IProfileAndConsolidations) => {
    const handles = getHandlesFromProfile(profile);
    invalidateQueries({ key: QueryKey.PROFILE, values: handles });
  };

  const invalidateLogs = () => {
    queryClient.invalidateQueries({
      queryKey: [QueryKey.PROFILE_LOGS],
    });
  };

  const setProfile = (profile: IProfileAndConsolidations) => {
    const handles = getHandlesFromProfile(profile);
    for (const handle of handles) {
      queryClient.setQueryData<IProfileAndConsolidations>(
        [QueryKey.PROFILE, handle],
        profile
      );
    }
  };

  const invalidateProfileRaterCICState = ({
    profile,
    rater,
  }: {
    profile: IProfileAndConsolidations;
    rater: string;
  }) => {
    const handles = getHandlesFromProfile(profile);
    invalidateQueries({
      key: QueryKey.PROFILE_RATER_CIC_STATE,
      values: handles.map((h) => ({
        handle: h,
        rater,
      })),
    });
  };

  const invalidateProfileCICStatements = (
    profile: IProfileAndConsolidations
  ) => {
    const handles = getHandlesFromProfile(profile);
    invalidateQueries({
      key: QueryKey.PROFILE_CIC_STATEMENTS,
      values: handles,
    });
  };

  const inValidateCurationFilter = ({
    filterId,
  }: {
    readonly filterId: string;
  }) => {
    queryClient.invalidateQueries({
      queryKey: [QueryKey.CURATION_FILTERS],
    });
    queryClient.invalidateQueries({
      queryKey: [QueryKey.CURATION_FILTER, filterId],
    });
    queryClient.invalidateQueries({
      queryKey: [QueryKey.PROFILE_LOGS, { curation_criteria_id: filterId }],
    });
    queryClient.invalidateQueries({
      queryKey: [
        QueryKey.COMMUNITY_MEMBERS_TOP,
        { curation_criteria_id: filterId },
      ],
    });
  };

  const onCurationFilterRemoved = ({
    filterId,
  }: {
    readonly filterId: string;
  }) => inValidateCurationFilter({ filterId });

  const onCurationFilterChanged = ({
    filterId,
  }: {
    readonly filterId: string;
  }) => inValidateCurationFilter({ filterId });

  const setRepRates = ({
    data,
    handleOrWallet,
  }: {
    data: UserPageRepPropsRepRates;
    handleOrWallet: string;
  }) => {
    const { ratings, rater } = data;
    const initialEmptyRepRates: ApiProfileRepRatesState = {
      total_rep_rating: ratings.total_rep_rating,
      number_of_raters: ratings.number_of_raters,
      total_rep_rating_by_rater: null,
      rep_rates_left_for_rater: null,
      rating_stats: ratings.rating_stats.map((rating) => ({
        category: rating.category,
        rating: rating.rating,
        contributor_count: rating.contributor_count,
        rater_contribution: 0,
      })),
    };
    queryClient.setQueryData(
      [
        QueryKey.PROFILE_REP_RATINGS,
        {
          handleOrWallet,
          rater: undefined,
        },
      ],
      initialEmptyRepRates
    );
    if (rater) {
      queryClient.setQueryData(
        [
          QueryKey.PROFILE_REP_RATINGS,
          {
            handleOrWallet: handleOrWallet,
            rater: rater.toLowerCase(),
          },
        ],
        ratings
      );
    }
  };

  const setProfileRaters = ({
    data,
    params,
  }: InitProfileRatersParamsAndData) => {
    const { page, pageSize, given, order, orderBy, handleOrWallet, matter } =
      params;

    queryClient.setQueryData(
      [
        QueryKey.PROFILE_RATERS,
        {
          handleOrWallet,
          matter,
          page: `${page}`,
          pageSize: `${pageSize}`,
          order,
          orderBy,
          given,
        },
      ],
      data
    );
  };

  const invalidateProfileRepRatings = (profile: IProfileAndConsolidations) => {
    const handles = getHandlesFromProfile(profile);
    invalidateQueries({
      key: QueryKey.PROFILE_REP_RATINGS,
      values: handles.map((h) => ({
        handleOrWallet: h,
      })),
    });
  };

  const invalidateProfileRaters = ({
    profile,
    matter,
    given,
  }: {
    profile: IProfileAndConsolidations;
    matter: RateMatter;
    given: boolean;
  }) => {
    const handles = getHandlesFromProfile(profile);
    invalidateQueries({
      key: QueryKey.PROFILE_RATERS,
      values: handles.map((h) => ({
        handleOrWallet: h,
        matter,
        given,
      })),
    });
  };

  const onProfileCICModify = ({
    targetProfile,
    connectedProfile,
    rater,
  }: {
    readonly targetProfile: IProfileAndConsolidations;
    readonly connectedProfile: IProfileAndConsolidations | null;
    readonly rater: string | null;
  }) => {
    invalidateProfile(targetProfile);
    invalidateLogs();
    invalidateProfileRaters({
      profile: targetProfile,
      matter: RateMatter.CIC,
      given: false,
    });

    if (connectedProfile) {
      invalidateProfileRaters({
        profile: connectedProfile,
        matter: RateMatter.CIC,
        given: true,
      });
    }
    if (rater) {
      invalidateProfileRaterCICState({
        profile: targetProfile,
        rater: rater.toLowerCase(),
      });
    }
  };

  const onProfileRepModify = ({
    targetProfile,
    connectedProfile,
  }: {
    targetProfile: IProfileAndConsolidations;
    connectedProfile: IProfileAndConsolidations | null;
  }) => {
    invalidateProfile(targetProfile);
    invalidateProfileRepRatings(targetProfile);
    invalidateLogs();
    invalidateProfileRaters({
      profile: targetProfile,
      matter: RateMatter.REP,
      given: false,
    });

    if (connectedProfile) {
      invalidateProfileRaters({
        profile: connectedProfile,
        matter: RateMatter.REP,
        given: true,
      });
    }
  };

  const onProfileEdit = ({
    profile,
    previousProfile,
  }: {
    readonly profile: IProfileAndConsolidations;
    readonly previousProfile: IProfileAndConsolidations | null;
  }) => {
    setProfile(profile);
    invalidateLogs();

    if (previousProfile) {
      invalidateProfile(previousProfile);
    }
  };

  const onProfileStatementAdd = ({
    profile,
  }: {
    profile: IProfileAndConsolidations;
  }) => {
    invalidateProfileCICStatements(profile);
    invalidateLogs();
  };

  const onProfileStatementRemove = ({
    profile,
  }: {
    profile: IProfileAndConsolidations;
  }) => {
    invalidateProfileCICStatements(profile);
    invalidateLogs();
  };

  const initProfileActivityLogs = ({
    params,
    disableActiveCurationFilter,
    data,
  }: {
    readonly params: ActivityLogParams;
    readonly disableActiveCurationFilter: boolean;
    readonly data: Page<ProfileActivityLog>;
  }) => {
    queryClient.setQueryData(
      [
        QueryKey.PROFILE_LOGS,
        convertActivityLogParams({ params, disableActiveCurationFilter }),
      ],
      data
    );
  };

  const initProfileRepPage = ({
    profile,
    repRates,
    repLogs,
    repGivenToUsers,
    repReceivedFromUsers,
    handleOrWallet,
  }: InitProfileRepPageParams) => {
    setProfile(profile);
    setRepRates({ data: repRates, handleOrWallet });
    initProfileActivityLogs({
      params: repLogs.params,
      data: repLogs.data,
      disableActiveCurationFilter: true,
    });
    setProfileRaters(repGivenToUsers);
    setProfileRaters(repReceivedFromUsers);
  };

  const initProfileIdentityPage = ({
    profile,
    activityLogs,
    cicGivenToUsers,
    cicReceivedFromUsers,
  }: InitProfileIdentityPageParams) => {
    setProfile(profile);
    initProfileActivityLogs({
      params: activityLogs.params,
      data: activityLogs.data,
      disableActiveCurationFilter: true,
    });
    setProfileRaters(cicGivenToUsers);
    setProfileRaters(cicReceivedFromUsers);
  };

  const initLandingPage = ({
    activityLogs,
  }: {
    activityLogs: InitProfileActivityLogsParams;
  }) => {
    initProfileActivityLogs({
      params: activityLogs.params,
      data: activityLogs.data,
      disableActiveCurationFilter: true,
    });
  };

  const initCommunityActivityPage = ({
    activityLogs,
  }: {
    activityLogs: InitProfileActivityLogsParams;
  }) => {
    initProfileActivityLogs({
      params: activityLogs.params,
      data: activityLogs.data,
      disableActiveCurationFilter: false,
    });
  };

  const onDropCreate = ({
    profile,
  }: {
    profile: IProfileAndConsolidations;
  }) => {
    const handles = getHandlesFromProfile(profile);
    invalidateQueries({
      key: QueryKey.PROFILE_DROPS,
      values: handles.map((handle) => ({ handleOrWallet: handle })),
    });
  };

  const dropChangeMutation = ({
    oldData,
    drop,
  }: {
    oldData:
      | {
          pages: DropFull[][];
        }
      | undefined;
    drop: DropFull;
  }) => {
    if (!oldData) {
      return oldData;
    }
    return {
      ...oldData,
      pages: oldData.pages.map((page) => {
        return page.map((d) => {
          if (d.id === drop.id) {
            return drop;
          }
          return d;
        });
      }),
    };
  };

  const onDropChange = ({
    drop,
    giverHandle,
  }: {
    readonly drop: DropFull;
    readonly giverHandle: string | null;
  }) => {
    queryClient.setQueryData(
      [
        QueryKey.PROFILE_DROPS,
<<<<<<< HEAD
        { handleOrWallet: drop.author.handle.toLowerCase() },
=======
        {
          handleOrWallet: drop.author.handle.toLowerCase(),
          inputProfile: giverHandle,
        },
>>>>>>> a15283a8
      ],
      (
        oldData:
          | {
              pages: DropFull[][];
            }
          | undefined
      ) => dropChangeMutation({ oldData, drop })
    );
    queryClient.setQueriesData(
      {
        queryKey: [QueryKey.COMMUNITY_DROPS],
      },
      (
        oldData:
          | {
              pages: DropFull[][];
            }
          | undefined
      ) => dropChangeMutation({ oldData, drop })
    );
    if (giverHandle) {
      queryClient.invalidateQueries({
        queryKey: [QueryKey.PROFILE_AVAILABLE_DROP_REP, giverHandle],
      });
    }
  };

  return (
    <ReactQueryWrapperContext.Provider
      value={{
        setProfile,
        onProfileCICModify,
        onProfileRepModify,
        onProfileEdit,
        onProfileStatementAdd,
        onProfileStatementRemove,
        initProfileRepPage,
        initProfileIdentityPage,
        initLandingPage,
        initCommunityActivityPage,
        onCurationFilterRemoved,
        onCurationFilterChanged,
        onDropCreate,
        onDropChange,
      }}
    >
      {children}
    </ReactQueryWrapperContext.Provider>
  );
}<|MERGE_RESOLUTION|>--- conflicted
+++ resolved
@@ -600,14 +600,10 @@
     queryClient.setQueryData(
       [
         QueryKey.PROFILE_DROPS,
-<<<<<<< HEAD
-        { handleOrWallet: drop.author.handle.toLowerCase() },
-=======
         {
           handleOrWallet: drop.author.handle.toLowerCase(),
           inputProfile: giverHandle,
         },
->>>>>>> a15283a8
       ],
       (
         oldData:
