--- conflicted
+++ resolved
@@ -15,11 +15,8 @@
   convertActivityLogParams,
 } from "../profile-activity/ProfileActivityLogs";
 import { ProfileRatersParams } from "../user/utils/raters-table/wrapper/ProfileRatersTableWrapper";
-<<<<<<< HEAD
 import { Drop } from "../../generated/models/Drop";
-=======
 import { ProfileProxy } from "../../generated/models/ProfileProxy";
->>>>>>> 42388778
 
 export enum QueryKey {
   PROFILE = "PROFILE",
@@ -819,6 +816,8 @@
   const value = useMemo(
     () => ({
       setProfile,
+      setProfileProxy,
+      onProfileProxyModify,
       onProfileCICModify,
       onProfileRepModify,
       onProfileEdit,
@@ -836,6 +835,8 @@
     }),
     [
       setProfile,
+      setProfileProxy,
+      onProfileProxyModify,
       onProfileCICModify,
       onProfileRepModify,
       onProfileEdit,
@@ -854,28 +855,7 @@
   );
 
   return (
-<<<<<<< HEAD
     <ReactQueryWrapperContext.Provider value={value}>
-=======
-    <ReactQueryWrapperContext.Provider
-      value={{
-        setProfile,
-        setProfileProxy,
-        onProfileProxyModify,
-        onProfileCICModify,
-        onProfileRepModify,
-        onProfileEdit,
-        onProfileStatementAdd,
-        onProfileStatementRemove,
-        initProfileRepPage,
-        initProfileIdentityPage,
-        initLandingPage,
-        initCommunityActivityPage,
-        onCurationFilterRemoved,
-        onCurationFilterChanged,
-      }}
-    >
->>>>>>> 42388778
       {children}
     </ReactQueryWrapperContext.Provider>
   );
