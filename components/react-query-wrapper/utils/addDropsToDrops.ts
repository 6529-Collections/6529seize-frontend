import { QueryClient } from "@tanstack/react-query";
import { ApiDrop } from "../../../generated/models/ApiDrop";
import { QueryKey } from "../ReactQueryWrapper";
<<<<<<< HEAD
import { WaveDropsFeed } from "../../../generated/models/WaveDropsFeed";
import { DropType } from "../../../generated/models/DropType";
=======
import { ApiWaveDropsFeed } from "../../../generated/models/ApiWaveDropsFeed";
import { ApiDropType } from "../../../generated/models/ApiDropType";
>>>>>>> 9892ae68

type DropsQueryData = {
  pages?: ApiWaveDropsFeed[];
};

type DropsQueryParams = {
  limit: number;
  waveId: string;
  dropId: string | null;
};

const getDropsQueryKey = (params: DropsQueryParams) =>
  [QueryKey.DROPS, params] as const;

const updateQueryData = (
  oldData: DropsQueryData | undefined,
  drop: ApiDrop
): DropsQueryData | undefined => {
  if (!oldData?.pages || oldData.pages.length === 0) {
    return oldData;
  }
  const pages: ApiWaveDropsFeed[] = JSON.parse(JSON.stringify(oldData.pages));
  if (pages[0]) {
    pages[0].drops.unshift({
      ...drop,
<<<<<<< HEAD
      drop_type: DropType.Chat,
=======
      drop_type: ApiDropType.Chat,
>>>>>>> 9892ae68
    });
    return { ...oldData, pages };
  }
  return oldData;
};

const updateDropsQuery = (
  queryClient: QueryClient,
  queryParams: DropsQueryParams,
  drop: ApiDrop
) => {
  const queryKey = getDropsQueryKey(queryParams);
  queryClient.cancelQueries({ queryKey });
  queryClient.setQueryData<DropsQueryData | undefined>(queryKey, (oldData) =>
    updateQueryData(oldData, drop)
  );
};

export const addDropToDrops = (
  queryClient: QueryClient,
  { drop }: { readonly drop: ApiDrop }
): void => {
  const baseQueryParams: Omit<DropsQueryParams, "dropId"> = {
    limit: 50,
    waveId: drop.wave.id,
  };
  updateDropsQuery(queryClient, { ...baseQueryParams, dropId: null }, drop);
};<|MERGE_RESOLUTION|>--- conflicted
+++ resolved
@@ -1,13 +1,8 @@
 import { QueryClient } from "@tanstack/react-query";
 import { ApiDrop } from "../../../generated/models/ApiDrop";
 import { QueryKey } from "../ReactQueryWrapper";
-<<<<<<< HEAD
-import { WaveDropsFeed } from "../../../generated/models/WaveDropsFeed";
-import { DropType } from "../../../generated/models/DropType";
-=======
 import { ApiWaveDropsFeed } from "../../../generated/models/ApiWaveDropsFeed";
 import { ApiDropType } from "../../../generated/models/ApiDropType";
->>>>>>> 9892ae68
 
 type DropsQueryData = {
   pages?: ApiWaveDropsFeed[];
@@ -33,11 +28,7 @@
   if (pages[0]) {
     pages[0].drops.unshift({
       ...drop,
-<<<<<<< HEAD
-      drop_type: DropType.Chat,
-=======
       drop_type: ApiDropType.Chat,
->>>>>>> 9892ae68
     });
     return { ...oldData, pages };
   }
