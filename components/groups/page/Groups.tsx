import { useContext, useEffect, useState } from "react";
import GroupCreate from "./create/GroupCreate";
import GroupsList from "./list/GroupsList";
import { AuthContext } from "../../auth/Auth";

enum GroupsViewMode {
  CREATE = "CREATE",
  VIEW = "VIEW",
}

export default function Groups() {
  const { connectedProfile, requestAuth } = useContext(AuthContext);
  const [viewMode, setViewMode] = useState(GroupsViewMode.VIEW);

  const onViewModeChange = async (mode: GroupsViewMode): Promise<void> => {
    if (mode === GroupsViewMode.CREATE) {
      const { success } = await requestAuth();
      if (!success) return;
    }

    setViewMode(mode);
  };

  const components: Record<GroupsViewMode, JSX.Element> = {
    [GroupsViewMode.VIEW]: <GroupsList />,
    [GroupsViewMode.CREATE]: (
      <GroupCreate onCompleted={() => onViewModeChange(GroupsViewMode.VIEW)} />
    ),
  };

  useEffect(() => {
    if (!connectedProfile?.profile?.handle) {
      onViewModeChange(GroupsViewMode.VIEW);
    }
  }, [connectedProfile]);

  return (
    <div>
<<<<<<< HEAD
      <div className="tw-mb-4 lg:tw-mb-8">
        <button
          type="button"
          className="tw-py-2 tw-px-2 -tw-ml-2 tw-flex tw-items-center tw-gap-x-2 tw-justify-center tw-text-sm tw-font-semibold tw-border-0 tw-rounded-lg tw-transition tw-duration-300 tw-ease-out tw-cursor-pointer tw-text-iron-400 tw-bg-transparent hover:tw-text-iron-50"
        >
          <svg
            className="tw-flex-shrink-0 tw-w-5 tw-h-5"
            viewBox="0 0 24 24"
            fill="none"
            aria-hidden="true"
            xmlns="http://www.w3.org/2000/svg"
          >
            <path
              d="M20 12H4M4 12L10 18M4 12L10 6"
              stroke="currentColor"
              strokeWidth="2"
              strokeLinecap="round"
              strokeLinejoin="round"
            ></path>
          </svg>
          <span>Back</span>
        </button>
      </div>
      <div className="tw-flex tw-items-center tw-justify-between tw-gap-x-3">
        <h1 className="tw-float-none">Groups</h1>

=======
      <div className="tw-flex tw-items-center tw-justify-between tw-gap-x-3">
        <div className="tw-space-y-8">
          {viewMode === GroupsViewMode.CREATE && (
            <button
              onClick={() => onViewModeChange(GroupsViewMode.VIEW)}
              type="button"
              className="tw-py-2 tw-px-2 -tw-ml-2 tw-flex tw-items-center tw-gap-x-2 tw-justify-center tw-text-sm tw-font-semibold tw-border-0 tw-rounded-lg tw-transition tw-duration-300 tw-ease-out tw-cursor-pointer tw-text-iron-400 tw-bg-transparent hover:tw-text-iron-50"
            >
              <svg
                className="tw-flex-shrink-0 tw-w-5 tw-h-5"
                viewBox="0 0 24 24"
                fill="none"
                aria-hidden="true"
                xmlns="http://www.w3.org/2000/svg"
              >
                <path
                  d="M20 12H4M4 12L10 18M4 12L10 6"
                  stroke="currentColor"
                  strokeWidth="2"
                  strokeLinecap="round"
                  strokeLinejoin="round"
                ></path>
              </svg>
              <span>Back</span>
            </button>
          )}
          <h1 className="tw-float-none">Groups</h1>
        </div>
>>>>>>> f71e4ed9
        {viewMode !== GroupsViewMode.CREATE &&
          !!connectedProfile?.profile?.handle && (
            <button
              type="button"
              onClick={() => onViewModeChange(GroupsViewMode.CREATE)}
              className="tw-inline-flex tw-items-center tw-border tw-border-solid tw-border-primary-500 tw-rounded-lg tw-bg-primary-500 tw-px-3.5 tw-py-2.5 tw-text-sm tw-font-semibold tw-text-white tw-shadow-sm hover:tw-bg-primary-600 hover:tw-border-primary-600 focus-visible:tw-outline focus-visible:tw-outline-2 focus-visible:tw-outline-offset-2 focus-visible:tw-outline-primary-600 tw-transition tw-duration-300 tw-ease-out"
            >
              <svg
                className="tw-size-5 tw-mr-2 -tw-ml-1 tw-flex-shrink-0"
                viewBox="0 0 24 24"
                fill="none"
                aria-hidden="true"
                xmlns="http://www.w3.org/2000/svg"
              >
                <path
                  d="M12 5V19M5 12H19"
                  stroke="currentColor"
                  strokeWidth="2"
                  strokeLinecap="round"
                  strokeLinejoin="round"
                />
              </svg>
              <span>Create New</span>
            </button>
          )}
      </div>

      {components[viewMode]}
    </div>
  );
}<|MERGE_RESOLUTION|>--- conflicted
+++ resolved
@@ -36,63 +36,35 @@
 
   return (
     <div>
-<<<<<<< HEAD
       <div className="tw-mb-4 lg:tw-mb-8">
-        <button
-          type="button"
-          className="tw-py-2 tw-px-2 -tw-ml-2 tw-flex tw-items-center tw-gap-x-2 tw-justify-center tw-text-sm tw-font-semibold tw-border-0 tw-rounded-lg tw-transition tw-duration-300 tw-ease-out tw-cursor-pointer tw-text-iron-400 tw-bg-transparent hover:tw-text-iron-50"
-        >
-          <svg
-            className="tw-flex-shrink-0 tw-w-5 tw-h-5"
-            viewBox="0 0 24 24"
-            fill="none"
-            aria-hidden="true"
-            xmlns="http://www.w3.org/2000/svg"
+        {viewMode === GroupsViewMode.CREATE && (
+          <button
+            onClick={() => onViewModeChange(GroupsViewMode.VIEW)}
+            type="button"
+            className="tw-py-2 tw-px-2 -tw-ml-2 tw-flex tw-items-center tw-gap-x-2 tw-justify-center tw-text-sm tw-font-semibold tw-border-0 tw-rounded-lg tw-transition tw-duration-300 tw-ease-out tw-cursor-pointer tw-text-iron-400 tw-bg-transparent hover:tw-text-iron-50"
           >
-            <path
-              d="M20 12H4M4 12L10 18M4 12L10 6"
-              stroke="currentColor"
-              strokeWidth="2"
-              strokeLinecap="round"
-              strokeLinejoin="round"
-            ></path>
-          </svg>
-          <span>Back</span>
-        </button>
+            <svg
+              className="tw-flex-shrink-0 tw-w-5 tw-h-5"
+              viewBox="0 0 24 24"
+              fill="none"
+              aria-hidden="true"
+              xmlns="http://www.w3.org/2000/svg"
+            >
+              <path
+                d="M20 12H4M4 12L10 18M4 12L10 6"
+                stroke="currentColor"
+                strokeWidth="2"
+                strokeLinecap="round"
+                strokeLinejoin="round"
+              ></path>
+            </svg>
+            <span>Back</span>
+          </button>
+        )}
       </div>
       <div className="tw-flex tw-items-center tw-justify-between tw-gap-x-3">
         <h1 className="tw-float-none">Groups</h1>
 
-=======
-      <div className="tw-flex tw-items-center tw-justify-between tw-gap-x-3">
-        <div className="tw-space-y-8">
-          {viewMode === GroupsViewMode.CREATE && (
-            <button
-              onClick={() => onViewModeChange(GroupsViewMode.VIEW)}
-              type="button"
-              className="tw-py-2 tw-px-2 -tw-ml-2 tw-flex tw-items-center tw-gap-x-2 tw-justify-center tw-text-sm tw-font-semibold tw-border-0 tw-rounded-lg tw-transition tw-duration-300 tw-ease-out tw-cursor-pointer tw-text-iron-400 tw-bg-transparent hover:tw-text-iron-50"
-            >
-              <svg
-                className="tw-flex-shrink-0 tw-w-5 tw-h-5"
-                viewBox="0 0 24 24"
-                fill="none"
-                aria-hidden="true"
-                xmlns="http://www.w3.org/2000/svg"
-              >
-                <path
-                  d="M20 12H4M4 12L10 18M4 12L10 6"
-                  stroke="currentColor"
-                  strokeWidth="2"
-                  strokeLinecap="round"
-                  strokeLinejoin="round"
-                ></path>
-              </svg>
-              <span>Back</span>
-            </button>
-          )}
-          <h1 className="tw-float-none">Groups</h1>
-        </div>
->>>>>>> f71e4ed9
         {viewMode !== GroupsViewMode.CREATE &&
           !!connectedProfile?.profile?.handle && (
             <button
