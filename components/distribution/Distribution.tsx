--- conflicted
+++ resolved
@@ -72,12 +72,8 @@
   }>({ sort: Sort.phase, sort_direction: SortDirection.DESC });
 
   function fetchDistribution() {
-<<<<<<< HEAD
-    const phasefilter = activePhase === "All" ? "" : `&phase=${activePhase}`;
-=======
     setFetching(true);
     const phasefilter = activePhase == "All" ? "" : `&phase=${activePhase}`;
->>>>>>> 1c3bb523
     const walletFilter =
       searchWallets.length === 0 ? "" : `&wallet=${searchWallets.join(",")}`;
     const distributionUrl = `${process.env.API_ENDPOINT}/api/distribution/${props.contract}/${nftId}?&page=${pageProps.page}&sort=${sort.sort}&sort_direction=${sort.sort_direction}${phasefilter}${walletFilter}`;
@@ -499,15 +495,6 @@
                         <a
                           href={`/${d.wallet}`}
                           target="_blank"
-<<<<<<< HEAD
-                          rel="noreferrer">
-                          {d.wallet === SIX529_MUSEUM
-                            ? "6529Museum"
-                            : d.display
-                            ? d.display
-                            : formatAddress(d.wallet)}
-                        </a>
-=======
                           rel="noreferrer"
                           dangerouslySetInnerHTML={{
                             __html: areEqualAddresses(d.wallet, SIX529_MUSEUM)
@@ -518,7 +505,6 @@
                               ? parseEmojis(d.display)
                               : formatAddress(d.wallet),
                           }}></a>
->>>>>>> 1c3bb523
                       </td>
                       {/* <td className="text-center">
                         {d.wallet_balance
