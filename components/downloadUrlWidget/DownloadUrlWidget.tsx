--- conflicted
+++ resolved
@@ -4,11 +4,6 @@
 import { API_AUTH_COOKIE, WALLET_AUTH_COOKIE } from "../../constants";
 import Cookies from "js-cookie";
 import { Spinner } from "../dotLoader/DotLoader";
-<<<<<<< HEAD
-import { useContext } from "react";
-import { AuthContext } from "../auth/Auth";
-=======
->>>>>>> 09630c1d
 import { Button, Modal } from "react-bootstrap";
 
 interface Props {
@@ -37,19 +32,6 @@
   }
 
   return (
-<<<<<<< HEAD
-    <>
-      <button
-        className={styles.downloadUrlWidget}
-        onClick={() => {
-          startDownload();
-        }}
-        disabled={isInProgress}>
-        {isInProgress ? <Spinner /> : <FontAwesomeIcon icon="download" />}
-        {isInProgress ? `Downloading` : props.preview}
-      </button>
-    </>
-=======
     <button
       className={styles.downloadUrlWidget}
       onClick={() => {
@@ -59,7 +41,6 @@
       {isInProgress ? <Spinner /> : <FontAwesomeIcon icon="download" />}
       {isInProgress ? `Downloading` : props.preview}
     </button>
->>>>>>> 09630c1d
   );
 }
 
