--- conflicted
+++ resolved
@@ -65,7 +65,6 @@
 
       {/* Only show overflow dropdown if there are overflow tabs */}
       {overflowTabs.length > 0 && (
-<<<<<<< HEAD
         <CompactMenu
           className="tw-relative"
           unstyledTrigger
@@ -101,59 +100,6 @@
                 </svg>
               </span>
             </>
-=======
-        <div ref={overflowRef} className="tw-relative">
-          <button
-            type="button"
-            aria-expanded={isOverflowOpen}
-            onClick={toggleOverflowMenu}
-            onKeyDown={handleOverflowKeyDown}
-            className={`tw-whitespace-nowrap tw-py-3 tw-flex tw-items-center tw-gap-0.5 tw-text-sm tw-font-medium tw-border-0 tw-bg-transparent tw-transition-all tw-duration-200 ${
-              isActiveInOverflow
-                ? "tw-text-white tw-border-b-2 tw-border-primary-300"
-                : "tw-text-iron-400 hover:tw-text-iron-200"
-            }`}>
-            {isActiveInOverflow
-              ? options.find((opt) => opt.key === activeKey)?.label
-              : "More"}
-            <span
-              className={`tw-ml-0.5 tw-inline-flex ${
-                isOverflowOpen ? "tw-rotate-180" : ""
-              } tw-transition-transform tw-duration-200`}>
-              <svg
-                aria-hidden="true"
-                width="10"
-                height="6"
-                viewBox="0 0 8 4"
-                fill="none"
-                xmlns="http://www.w3.org/2000/svg"
-                className="tw-opacity-70">
-                <path d="M4 4L0 0H8L4 4Z" fill="currentColor" />
-              </svg>
-            </span>
-          </button>
-
-          {/* Overflow dropdown */}
-          {isOverflowOpen && (
-            <div className="tw-absolute tw-right-0 tw-z-20 tw-mt-2 tw-w-36 tw-rounded-md tw-bg-iron-900 tw-ring-1 tw-ring-primary-400/20 tw-shadow-lg">
-              <div className="tw-py-1">
-                {overflowTabs.map((option) => (
-                  <button
-                    key={option.key}
-                    role="tab"
-                    aria-selected={activeKey === option.key}
-                    onClick={() => handleSelect(option.key)}
-                    className={`tw-block tw-w-full tw-px-4 tw-py-2 tw-text-left tw-text-sm tw-bg-transparent tw-border-0 tw-font-medium tw-transition-colors ${
-                      activeKey === option.key
-                        ? "tw-text-primary-300"
-                        : "tw-text-iron-300 hover:tw-bg-iron-800 hover:tw-text-iron-200"
-                    }`}>
-                    {option.label}
-                  </button>
-                ))}
-              </div>
-            </div>
->>>>>>> fd8b51e2
           )}
           items={overflowTabs.map((option) => ({
             id: option.key,
