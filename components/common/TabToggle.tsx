--- conflicted
+++ resolved
@@ -29,14 +29,10 @@
         <button
           key={option.key}
           onClick={() => onSelect(option.key)}
-<<<<<<< HEAD
-          className={`tw-whitespace-nowrap tw-px-2 tw-py-3 tw-text-sm tw-font-medium tw-border-b-2 tw-border-t-0 tw-border-x-0 tw-border-solid tw-bg-transparent tw-transition-all tw-duration-200 tw-relative ${
-=======
           role="tab"
           aria-selected={activeKey === option.key}
           aria-controls={option.panelId}
           className={`tw-whitespace-nowrap tw-px-2 tw-py-1 tw-text-sm tw-font-medium tw-border-b-2 tw-border-t-0 tw-border-x-0 tw-border-solid tw-bg-transparent tw-transition-all tw-duration-200 tw-relative ${
->>>>>>> 52984636
             fullWidth
               ? "tw-flex-1 tw-text-center tw-justify-center tw-flex"
               : ""
