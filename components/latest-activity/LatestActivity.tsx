--- conflicted
+++ resolved
@@ -1,39 +1,18 @@
 "use client";
 
-<<<<<<< HEAD
-import Link from "next/link";
 import { useEffect, useState } from "react";
-import { Col, Container, Dropdown, Row, Table } from "react-bootstrap";
-import { GRADIENT_CONTRACT, MEMES_CONTRACT } from "../../constants";
-import { DBResponse } from "../../entities/IDBResponse";
+import { Container, Row } from "react-bootstrap";
+import { NFT } from "../../entities/INFT";
 import { NextGenCollection } from "../../entities/INextgen";
-import { NFT } from "../../entities/INFT";
 import { Transaction } from "../../entities/ITransaction";
-import { areEqualAddresses, isNextgenContract } from "../../helpers/Helpers";
-import useIsMobileScreen from "../../hooks/isMobileScreen";
-import { fetchAllPages, fetchUrl } from "../../services/6529api";
-import { commonApiFetch } from "../../services/api/common-api";
-import DotLoader from "../dotLoader/DotLoader";
-import { NEXTGEN_CHAIN_ID, NEXTGEN_CORE } from "../nextGen/nextgen_contracts";
-import { normalizeNextgenTokenID } from "../nextGen/nextgen_helpers";
-import Pagination from "../pagination/Pagination";
-import styles from "./LatestActivity.module.scss";
-import LatestActivityRow from "./LatestActivityRow";
-=======
-import { useState, useEffect } from "react";
-import { Container, Row } from "react-bootstrap";
-import Pagination from "../pagination/Pagination";
 import useIsMobileScreen from "../../hooks/isMobileScreen";
 import { useActivityData } from "../../hooks/useActivityData";
 import { useActivityFilters } from "../../hooks/useActivityFilters";
 import { useNFTCollections } from "../../hooks/useNFTCollections";
-import { Transaction } from "../../entities/ITransaction";
-import { NFT } from "../../entities/INFT";
-import { NextGenCollection } from "../../entities/INextgen";
+import Pagination from "../pagination/Pagination";
 import ActivityFilters from "./ActivityFilters";
 import ActivityHeader from "./ActivityHeader";
 import ActivityTable from "./ActivityTable";
->>>>>>> 2d925794
 
 interface Props {
   page: number;
@@ -46,34 +25,32 @@
   initialNextgenCollections?: NextGenCollection[];
 }
 
-
 export default function LatestActivity(props: Readonly<Props>) {
   const isMobile = useIsMobileScreen();
-  
-  const { typeFilter, selectedContract, setTypeFilter, setSelectedContract } = useActivityFilters();
-  
-  const {
-    activity,
-    totalResults,
-    fetching,
-    page,
-    setPage,
-  } = useActivityData(
-    props.page, 
-    props.pageSize, 
-    typeFilter, 
+
+  const { typeFilter, selectedContract, setTypeFilter, setSelectedContract } =
+    useActivityFilters();
+
+  const { activity, totalResults, fetching, page, setPage } = useActivityData(
+    props.page,
+    props.pageSize,
+    typeFilter,
     selectedContract,
-    props.initialActivity && props.initialTotalResults !== undefined ? {
-      activity: props.initialActivity,
-      totalResults: props.initialTotalResults,
-    } : undefined
+    props.initialActivity && props.initialTotalResults !== undefined
+      ? {
+          activity: props.initialActivity,
+          totalResults: props.initialTotalResults,
+        }
+      : undefined
   );
 
   const { nfts, nextgenCollections } = useNFTCollections(
-    props.initialNfts && props.initialNextgenCollections ? {
-      nfts: props.initialNfts,
-      nextgenCollections: props.initialNextgenCollections,
-    } : undefined
+    props.initialNfts && props.initialNextgenCollections
+      ? {
+          nfts: props.initialNfts,
+          nextgenCollections: props.initialNextgenCollections,
+        }
+      : undefined
   );
 
   const [showViewAll, setShowViewAll] = useState(false);
@@ -85,112 +62,18 @@
   return (
     <Container className={`no-padding pt-4`}>
       <Row className="d-flex align-items-center">
-<<<<<<< HEAD
-        <Col
-          sm={12}
-          md={6}
-          className="d-flex align-items-center justify-content-between">
-          <span className="d-flex flex-wrap align-items-center gap-3">
-            <h1>
-              <span className="font-lightest">NFT</span> Activity{" "}
-            </h1>
-            {showViewAll ? (
-              <Link href={`/nft-activity`} className="tw-no-underline">
-                <span className="tw-whitespace-nowrap tw-text-sm tw-font-bold tw-border-b-[3px] tw-border-current hover:tw-text-[#bbb] max-[800px]:tw-text-[12px]">
-                  View All
-                </span>
-              </Link>
-            ) : (
-              fetching && <DotLoader />
-            )}
-          </span>
-        </Col>
-        <Col
-          sm={12}
-          md={6}
-          className={`d-flex align-items-center gap-4 ${
-            isMobile ? "justify-content-center" : "justify-content-end"
-          }`}>
-          <Dropdown className={styles.filterDropdown} drop={"down-centered"}>
-            <Dropdown.Toggle>Collection: {selectedContract}</Dropdown.Toggle>
-            <Dropdown.Menu>
-              {Object.values(ContractFilter).map((contract) => (
-                <Dropdown.Item
-                  key={contract}
-                  onClick={() => {
-                    setPage(1);
-                    setSelectedContract(contract);
-                  }}>
-                  {contract}
-                </Dropdown.Item>
-              ))}
-            </Dropdown.Menu>
-          </Dropdown>
-          <Dropdown className={styles.filterDropdown} drop={"down-centered"}>
-            <Dropdown.Toggle>Filter: {typeFilter}</Dropdown.Toggle>
-            <Dropdown.Menu>
-              {Object.values(TypeFilter).map((filter) => (
-                <Dropdown.Item
-                  key={filter}
-                  onClick={() => {
-                    setPage(1);
-                    setTypeFilter(filter);
-                  }}>
-                  {filter}
-                </Dropdown.Item>
-              ))}
-            </Dropdown.Menu>
-          </Dropdown>
-        </Col>
-      </Row>
-      {fetching && showViewAll && <DotLoader />}
-      <Row className={`pt-3 ${styles.scrollContainer}`}>
-        <Col>
-          <Table bordered={false} className={styles.activityTable}>
-            <tbody>
-              {activity &&
-                nfts &&
-                activity.map((tr) => {
-                  let nft = undefined;
-                  let nextgenCollection = undefined;
-                  if (isNextgenContract(tr.contract)) {
-                    const normalized = normalizeNextgenTokenID(tr.token_id);
-                    nextgenCollection = nextgenCollections.find(
-                      (c) => c.id === normalized.collection_id
-                    );
-                  } else {
-                    nft = nfts.find(
-                      (n) =>
-                        n.id === tr.token_id &&
-                        areEqualAddresses(n.contract, tr.contract)
-                    );
-                  }
-
-                  return (
-                    <LatestActivityRow
-                      nft={nft}
-                      nextgen_collection={nextgenCollection}
-                      tr={tr}
-                      key={`${tr.from_address}-${tr.to_address}-${tr.transaction}-${tr.token_id}`}
-                    />
-                  );
-                })}
-            </tbody>
-          </Table>
-        </Col>
-=======
-        <ActivityHeader 
-          showViewAll={showViewAll} 
-          fetching={fetching} 
-        />
+        <ActivityHeader showViewAll={showViewAll} fetching={fetching} />
         <ActivityFilters
           typeFilter={typeFilter}
           selectedContract={selectedContract}
-          onTypeFilterChange={(filter) => setTypeFilter(filter, () => setPage(1))}
-          onContractFilterChange={(contract) => setSelectedContract(contract, () => setPage(1))}
+          onTypeFilterChange={(filter) =>
+            setTypeFilter(filter, () => setPage(1))
+          }
+          onContractFilterChange={(contract) =>
+            setSelectedContract(contract, () => setPage(1))
+          }
           isMobile={isMobile}
         />
->>>>>>> 2d925794
       </Row>
       <ActivityTable
         activity={activity}
