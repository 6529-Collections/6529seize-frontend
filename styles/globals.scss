--- conflicted
+++ resolved
@@ -267,7 +267,6 @@
   text-decoration: none;
 }
 
-<<<<<<< HEAD
 .cursor-pointer {
   cursor: pointer;
 }
@@ -308,7 +307,7 @@
 .red {
   background-color: red;
 }
-=======
+
 .decoration-hover-underline {
   text-decoration: none;
 
@@ -317,7 +316,6 @@
   }
 }
 
->>>>>>> 53f932d6
 .scale-hover {
   img {
     transition: transform 0.3s ease;
