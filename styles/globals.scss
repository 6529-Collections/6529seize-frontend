@import "./variables.scss";
@import "react-toggle/style.css";

@tailwind base;
@tailwind components;
@tailwind utilities;

#seize-web3-network-switch {
  display: none;
}

body {
  background: $bg-color-1;
  background-color: $bg-color-2 !important;
  color: $font-color !important;
  font-size: $font-size !important;
  font-family: $main-font !important;
  overflow: auto;
}

textarea,
select,
input,
button {
  color: $font-color;
}

textarea:not(.tailwind-scope textarea),
select:not(.tailwind-scope select),
input:not(.tailwind-scope input),
button:not(.tailwind-scope button),
video:not(.tailwind-scope video),
svg:not(.tailwind-scope svg) {
  font-size: $font-size;
  outline: 0 !important;
  box-shadow: none !important;
}

a {
  outline: 0 !important;
  text-decoration: underline;
  color: $font-color;
}

a:hover {
  color: darken($color: $font-color, $amount: $darken-percentage);
}

@media only screen and (max-width: 1200px) {
  body,
  button:not(.tailwind-scope button),
  textarea,
  select,
  input,
  button:not(.tailwind-scope button),
  video,
  select {
    font-size: $font-smaller !important;
  }
}

@media only screen and (max-width: 800px) {
  body,
  button:not(.tailwind-scope button),
  textarea,
  select,
  input:not(.tailwind-scope input),
  button:not(.tailwind-scope button),
  video,
  select {
    font-size: $font-smallest !important;
  }
}

* {
  &:before,
  &:after {
    position: absolute;
    content: "";
  }
}

b {
  font-weight: 600;
}

h1 {
<<<<<<< HEAD
  font-family: $square-font !important;
=======
>>>>>>> ba8ae1d3
  font-size: 48px;
  font-weight: 700;
  float: left;
  color: $font-color;
}

h2 {
  font-size: 32px;
  font-weight: 700;
  float: left;
  color: $font-color;
}

h3 {
  font-size: 28px;
  font-weight: 700;
  float: left;
  color: $font-color;
}

h4 {
  font-size: 24px;
  font-weight: 700;
  float: left;
  color: $font-color;
}

h5 {
  font-size: 20px;
  font-weight: 700;
  float: left;
  color: $font-color;
}

@media only screen and (max-width: 800px) {
  h1 {
    font-family: $square-font !important;
    font-size: 26px;
    float: left;
  }

  h2 {
    font-size: 22px;
    font-weight: bold;
    float: left;
  }

  h3 {
    font-size: 18px;
    font-weight: bold;
    float: left;
  }

  h4 {
    font-size: 18px;
    font-weight: bold;
    float: left;
  }

  h5 {
    font-size: 16px;
    font-weight: bold;
    float: left;
    color: $font-color-h;
  }
}

.text-right {
  text-align: right;
}

.no-padding {
  padding: 0;
}

#walletconnect-wrapper {
  color: black !important;

  a {
    color: black !important;
  }

  input {
    color: black !important;
  }
}

.-cbwsdk-try-extension-cta {
  background-color: #0052ff !important;
  padding: 10px !important;
}

#footer {
  background-color: $bg-color-1;
  padding: 1rem;
  line-height: 18px;

  img {
    height: 18px;
    vertical-align: bottom;
  }

  @media only screen and (max-width: 800px) {
    img {
      height: 14px;
      vertical-align: middle;
    }
  }

  a {
    padding-top: 8px;
    padding-bottom: 8px;
    text-decoration: none;
    white-space: nowrap;
  }

  a:hover {
    opacity: 0.75;
  }
}

.twitter-share-button {
  background-color: #1d9bf0 !important;
  height: 30px;
  box-sizing: border-box;
  padding: 1px 12px 1px 6px !important;
  border-radius: 9999px;
  font-size: smaller !important;

  &:hover {
    background-color: #0c7abf !important;
  }
}

.font-color {
  color: $font-color;
}

.font-color-h {
  color: $font-color-h;
}

.indented {
  margin-left: 5%;
}

.font-smaller {
  font-size: smaller;
}

.font-larger {
  font-size: larger;
}

.font-bolder {
  font-weight: bold;
}

.font-lighter {
  font-weight: 200;
}

.no-wrap {
  white-space: nowrap;
}

.icon-black {
  background-color: $very-dark-grey;
  color: white;
  display: block;
  height: 30px;
  width: 30px;
  text-align: center;
  border-radius: 15px;
}

.icon-white {
  background-color: white;
  color: $very-dark-grey;
  display: block;
  height: 30px;
  width: 30px;
  text-align: center;
  border-radius: 15px;
}

.decoration-none {
  text-decoration: none;
}

.decoration-hover-underline {
  text-decoration: none;

  &:hover {
    text-decoration: underline;
  }
}

.scale-hover {
  img {
    transition: transform 0.3s ease;

    &:hover {
      transform: scale(1.02);
    }
  }
}

.seize-btn {
  border-radius: 0 !important;
  border: 0 !important;
  padding-left: 20px;
  padding-right: 20px;
<<<<<<< HEAD
  font-weight: bolder;
=======
  font-weight: bold;
>>>>>>> ba8ae1d3
}

.seize-btn-link {
  border-radius: 0 !important;
  padding-left: 20px;
  padding-right: 20px;
  background-color: transparent !important;
  border: transparent !important;
  text-decoration: underline;
  color: $font-color !important;

  &:hover {
    color: $font-color-h !important;
  }
}

.btn-white {
  background-color: white !important;
  color: black !important;

  &:hover {
    background-color: $off-white !important;
  }
}

.btn-black {
  background-color: black !important;
  color: white !important;

  &:hover {
    background-color: $dark-grey !important;
  }
}

.btn-green {
  background-color: $green;
  color: white !important;

  &:hover {
    background-color: lighten($color: $green, $amount: 5);
  }
}

.btn-block {
  width: 100%;
}

.cursor-pointer {
  cursor: pointer;
}

.edit-profile {
  opacity: 0;
  transition: visibility 0s, opacity 0.3s ease-out;
}

.edit-profile:hover {
  visibility: visible;
  opacity: 1;
}

.unselectable {
  -webkit-user-select: none;
  -moz-user-select: none;
  -ms-user-select: none;
  user-select: none;

  &:focus {
    outline: none !important;
  }
}

.btn-link {
  background: none;
  color: inherit;
  border: none;
  padding: 0;
  font: inherit;
  cursor: pointer;
  outline: inherit;

  &:hover {
    color: inherit;
  }
<<<<<<< HEAD
=======
}
.horizontal-menu-hide-scrollbar {
  -ms-overflow-style: none; /* IE and Edge */
  scrollbar-width: none; /* Firefox */
}

.horizontal-menu-hide-scrollbar::-webkit-scrollbar {
  display: none; /* Chrome, Safari, Opera*/
}

.horizontal-menu-scrollable-x {
  -webkit-overflow-scrolling: touch; /* For momentum scroll on iOS */
>>>>>>> ba8ae1d3
}<|MERGE_RESOLUTION|>--- conflicted
+++ resolved
@@ -85,10 +85,6 @@
 }
 
 h1 {
-<<<<<<< HEAD
-  font-family: $square-font !important;
-=======
->>>>>>> ba8ae1d3
   font-size: 48px;
   font-weight: 700;
   float: left;
@@ -302,11 +298,7 @@
   border: 0 !important;
   padding-left: 20px;
   padding-right: 20px;
-<<<<<<< HEAD
-  font-weight: bolder;
-=======
   font-weight: bold;
->>>>>>> ba8ae1d3
 }
 
 .seize-btn-link {
@@ -391,8 +383,6 @@
   &:hover {
     color: inherit;
   }
-<<<<<<< HEAD
-=======
 }
 .horizontal-menu-hide-scrollbar {
   -ms-overflow-style: none; /* IE and Edge */
@@ -405,5 +395,4 @@
 
 .horizontal-menu-scrollable-x {
   -webkit-overflow-scrolling: touch; /* For momentum scroll on iOS */
->>>>>>> ba8ae1d3
 }