@import "./variables.scss";
@import "react-toggle/style.css";

@tailwind base;
@tailwind components;
@tailwind utilities;

// add the code bellow
@layer utilities {
  /* Hide scrollbar for Chrome, Safari and Opera */
  .no-scrollbar::-webkit-scrollbar {
    display: none;
  }
  /* Hide scrollbar for IE, Edge and Firefox */
  .no-scrollbar {
    -ms-overflow-style: none; /* IE and Edge */
    scrollbar-width: none; /* Firefox */
  }
}

#seize-web3-network-switch {
  display: none;
}

body {
  background: $bg-color-1;
  background-color: $bg-color-2 !important;
  color: $font-color !important;
  font-size: $font-size !important;
  font-family: $main-font !important;
  overflow: auto;
}

textarea,
select,
input,
button {
  color: $font-color;
}

textarea:not(.tailwind-scope textarea),
select:not(.tailwind-scope select),
input:not(.tailwind-scope input),
button:not(.tailwind-scope button),
video:not(.tailwind-scope video),
svg:not(.tailwind-scope svg) {
  font-size: $font-size;
  outline: 0 !important;
  box-shadow: none !important;
}

a {
  outline: 0 !important;
  text-decoration: underline;
  color: $font-color;
}

a:hover {
  color: darken($color: $font-color, $amount: $darken-percentage);
}

@media only screen and (max-width: 1200px) {
  body,
  button:not(.tailwind-scope button),
  textarea:not(.tailwind-scope textarea),
  select,
  input:not(.tailwind-scope input),
  button:not(.tailwind-scope button),
  video,
  select {
    font-size: $font-smaller !important;
  }
}

@media only screen and (max-width: 800px) {
  body,
  button:not(.tailwind-scope button),
  textarea:not(.tailwind-scope textarea),
  select,
  input:not(.tailwind-scope input),
  button:not(.tailwind-scope button),
  video,
  select {
    font-size: $font-smallest !important;
  }
}

* {
  &:before,
  &:after {
    position: absolute;
    content: "";
  }
}

b:not(.tailwind-scope b) {
  font-weight: 600;
}

h1:not(.tailwind-scope h1) {
  font-size: 48px;
  font-weight: 700;
  float: left;
  color: $font-color;
}

h2:not(.tailwind-scope h2) {
  font-size: 36px;
  font-weight: 700;
  float: left;
  color: $font-color;
}

h3:not(.tailwind-scope h3) {
  font-size: 28px;
  font-weight: 700;
  float: left;
  color: $font-color;
}

h4:not(.tailwind-scope h4) {
  font-size: 24px;
  font-weight: 700;
  float: left;
  color: $font-color;
}

h5:not(.tailwind-scope h5) {
  font-size: 20px;
  font-weight: 700;
  float: left;
  color: $font-color;
}

@media only screen and (max-width: 800px) {
  h1:not(.tailwind-scope h1) {
    font-size: 26px;
    float: left;
  }

  h2:not(.tailwind-scope h2) {
    font-size: 22px;
    font-weight: bold;
    float: left;
  }

  h3:not(.tailwind-scope h3) {
    font-size: 18px;
    font-weight: bold;
    float: left;
  }

  h4:not(.tailwind-scope h4) {
    font-size: 18px;
    font-weight: bold;
    float: left;
  }

  h5:not(.tailwind-scope h5) {
    font-size: 16px;
    font-weight: bold;
    float: left;
    color: $font-color-h;
  }
}

.text-right {
  text-align: right;
}

.no-padding {
  padding: 0;
}

#walletconnect-wrapper {
  color: black !important;

  a {
    color: black !important;
  }

  input {
    color: black !important;
  }
}

.-cbwsdk-try-extension-cta {
  background-color: #0052ff !important;
  padding: 10px !important;
}

#footer {
  font-size: $font-smaller;
  background-color: $bg-color-1;
  padding: 2rem;
  line-height: 18px;

  img {
    height: 18px;
    vertical-align: bottom;
  }

  @media only screen and (max-width: 800px) {
    img {
      height: 14px;
      vertical-align: middle;
    }
  }

  a {
    padding-top: 8px;
    padding-bottom: 8px;
    text-decoration: none;
    white-space: nowrap;
  }

  a:hover {
    opacity: 0.75;
  }
}

.twitter-share-button {
  background-color: #1d9bf0 !important;
  height: 30px;
  box-sizing: border-box;
  padding: 1px 12px 1px 6px !important;
  border-radius: 9999px;
  font-size: smaller !important;

  &:hover {
    background-color: #0c7abf !important;
  }
}

.font-color {
  color: $font-color;
}

.font-color-h {
  color: $font-color-h;
}

.font-color-silver {
  color: $silver;
}

.indented {
  margin-left: 5%;
}

.font-smaller {
  font-size: smaller;
}

.font-larger {
  font-size: larger;
}

.font-bolder {
  font-weight: bold;
}

.font-lighter {
  font-weight: 200;
}

.font-lightest {
  font-weight: 100;
}

.no-wrap {
  white-space: nowrap;
  min-width: fit-content;
}

.icon-black {
  background-color: $very-dark-grey;
  color: white;
  display: block;
  height: 30px;
  width: 30px;
  text-align: center;
  border-radius: 15px;
}

.icon-white {
  background-color: white;
  color: $very-dark-grey;
  display: block;
  height: 30px;
  width: 30px;
  text-align: center;
  border-radius: 15px;
}

.decoration-none {
  text-decoration: none;
}

.decoration-underline {
  text-decoration: underline;
}

.decoration-hover-underline {
  text-decoration: none;

  &:hover {
    text-decoration: underline;
  }
}

.scale-hover {
  img {
    transition: transform 0.3s ease;

    &:hover {
      transform: scale(1.02);
    }
  }
}

.seize-btn {
  border-radius: 0 !important;
  border: 0 !important;
  padding-left: 20px;
  padding-right: 20px;
  font-weight: bold;
}

.seize-btn-link {
  border-radius: 0 !important;
  padding-left: 20px;
  padding-right: 20px;
  background-color: transparent !important;
  border: transparent !important;
  text-decoration: underline;
  color: $font-color !important;

  &:hover {
    color: $font-color-h !important;
  }
}

.btn-white {
  background-color: white !important;
  color: black !important;

  &:hover {
    background-color: $off-white !important;
  }
}

.btn-black {
  background-color: black !important;
  color: white !important;

  &:hover {
    background-color: $dark-grey !important;
  }
}

.btn-green {
  background-color: $green;
  color: white !important;

  &:hover {
    background-color: lighten($color: $green, $amount: 5);
  }
}

.btn-block {
  width: 100%;
}

.cursor-pointer {
  cursor: pointer;
}

.edit-profile {
  opacity: 0;
  transition: visibility 0s, opacity 0.3s ease-out;
}

.edit-profile:hover {
  visibility: visible;
  opacity: 1;
}

.unselectable {
  -webkit-user-select: none;
  -moz-user-select: none;
  -ms-user-select: none;
  user-select: none;

  &:focus {
    outline: none !important;
  }
}

.btn-link {
  background: none;
  color: inherit;
  border: none;
  padding: 0;
  font: inherit;
  cursor: pointer;
  outline: inherit;

  &:hover,
  &:focus,
  &:active {
    color: $font-color-h !important;
    background-color: inherit !important;
  }
}
.horizontal-menu-hide-scrollbar {
  -ms-overflow-style: none; /* IE and Edge */
  scrollbar-width: none; /* Firefox */
}

.horizontal-menu-hide-scrollbar::-webkit-scrollbar {
  display: none; /* Chrome, Safari, Opera*/
}

.horizontal-menu-scrollable-x {
  -webkit-overflow-scrolling: touch; /* For momentum scroll on iOS */
}

.table-scroll-container {
  -ms-overflow-style: none; /* Internet Explorer 10+ */
  scrollbar-width: none; /* Firefox */
  overflow-x: auto;

  &::-webkit-scrollbar {
    display: none; /* Safari and Chrome */
  }
}

.react-toggle--checked .react-toggle-thumb,
.react-toggle--focus .react-toggle-thumb {
  box-shadow: none;
}

<<<<<<< HEAD
@media(hover: hover) and (pointer: fine) {
  .icon:hover {
    color: #ffffff;
  }
}

pre code {
  word-break: break-word;
}

.word-break {
  word-break: break-word;
=======
.react-toggle--disabled {
  opacity: 0.75;
>>>>>>> 5d0e9a79
}<|MERGE_RESOLUTION|>--- conflicted
+++ resolved
@@ -441,7 +441,6 @@
   box-shadow: none;
 }
 
-<<<<<<< HEAD
 @media(hover: hover) and (pointer: fine) {
   .icon:hover {
     color: #ffffff;
@@ -454,8 +453,7 @@
 
 .word-break {
   word-break: break-word;
-=======
+}
 .react-toggle--disabled {
   opacity: 0.75;
->>>>>>> 5d0e9a79
 }