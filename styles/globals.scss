--- conflicted
+++ resolved
@@ -441,13 +441,12 @@
   box-shadow: none;
 }
 
-<<<<<<< HEAD
-@media(hover: hover) and (pointer: fine) {
+@media (hover: hover) and (pointer: fine) {
   .icon:hover {
     color: #ffffff;
   }
-=======
+}
+
 .react-toggle--disabled {
   opacity: 0.75;
->>>>>>> 9b30560c
 }