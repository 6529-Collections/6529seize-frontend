@import "./variables.scss";
@import "react-toggle/style.css";

@tailwind base;
@tailwind components;
@tailwind utilities;

// add the code bellow
@layer utilities {
  /* Hide scrollbar for Chrome, Safari and Opera */
  .no-scrollbar::-webkit-scrollbar {
    display: none;
  }
  /* Hide scrollbar for IE, Edge and Firefox */
  .no-scrollbar {
    -ms-overflow-style: none; /* IE and Edge */
    scrollbar-width: none; /* Firefox */
  }
}

#seize-web3-network-switch {
  display: none;
}

body {
  background: $bg-color-1;
  background-color: $bg-color-2 !important;
  color: $font-color !important;
  font-size: $font-size !important;
  font-family: $main-font !important;
  overflow: auto;

  &.capacitor-native footer {
    padding-bottom: 100px !important;
  }
}

textarea,
select,
input,
button {
  color: $font-color;
}

textarea:not(.tailwind-scope textarea),
select:not(.tailwind-scope select),
input:not(.tailwind-scope input),
button:not(.tailwind-scope button),
video:not(.tailwind-scope video),
svg:not(.tailwind-scope svg) {
  font-size: $font-size;
  outline: 0 !important;
  box-shadow: none !important;
}

code {
  color: #25e4eb;
}

a {
  outline: 0 !important;
  text-decoration: underline;
  color: $font-color;
}

a:hover {
  color: darken($color: $font-color, $amount: $darken-percentage);
}

@media only screen and (max-width: 1200px) {
  body,
  button:not(.tailwind-scope button),
  textarea:not(.tailwind-scope textarea),
  select,
  input:not(.tailwind-scope input),
  button:not(.tailwind-scope button),
  video,
  select {
    font-size: $font-smaller !important;
  }
}

@media only screen and (max-width: 800px) {
  body,
  button:not(.tailwind-scope button),
  textarea:not(.tailwind-scope textarea),
  select,
  input:not(.tailwind-scope input),
  button:not(.tailwind-scope button),
  video,
  select {
    font-size: $font-smallest !important;
  }
}

* {
  &:before,
  &:after {
    position: absolute;
    content: "";
  }
}

b:not(.tailwind-scope b) {
  font-weight: 600;
}

h1 {
  font-size: 48px;
  font-weight: 700;
  color: $font-color;
}

h2:not(.tailwind-scope h2) {
  font-size: 36px;
  font-weight: 700;
  color: $font-color;
}

h3:not(.tailwind-scope h3) {
  font-size: 28px;
  font-weight: 700;
  color: $font-color;
}

h4:not(.tailwind-scope h4) {
  font-size: 24px;
  font-weight: 700;
  color: $font-color;
}

h5:not(.tailwind-scope h5) {
  font-size: 20px;
  font-weight: 700;
  color: $font-color;
}

@media only screen and (max-width: 800px) {
  h1:not(.tailwind-scope h1) {
    font-size: 26px;
  }

  h2:not(.tailwind-scope h2) {
    font-size: 22px;
    font-weight: bold;
  }

  h3:not(.tailwind-scope h3) {
    font-size: 18px;
    font-weight: bold;
  }

  h4:not(.tailwind-scope h4) {
    font-size: 18px;
    font-weight: bold;
  }

  h5:not(.tailwind-scope h5) {
    font-size: 16px;
    font-weight: bold;
  }
}

.text-right {
  text-align: right;
}

.no-padding {
  padding: 0;
}

#walletconnect-wrapper {
  color: black !important;

  a {
    color: black !important;
  }

  input {
    color: black !important;
  }
}

.-cbwsdk-try-extension-cta {
  background-color: #0052ff !important;
  padding: 10px !important;
}

#footer {
  font-size: $font-smaller;
  background-color: $bg-color-1;
  padding: 2rem;
  line-height: 18px;

  img {
    height: 18px;
    vertical-align: bottom;
  }

  @media only screen and (max-width: 800px) {
    img {
      height: 14px;
      vertical-align: middle;
    }
  }

  a {
    padding-top: 8px;
    padding-bottom: 8px;
    text-decoration: none;
    white-space: nowrap;
  }

  a:hover {
    opacity: 0.75;
  }
}

.twitter-share-button {
  background-color: #1d9bf0 !important;
  height: 30px;
  box-sizing: border-box;
  padding: 1px 12px 1px 6px !important;
  border-radius: 9999px;
  font-size: smaller !important;

  &:hover {
    background-color: #0c7abf !important;
  }
}

.font-color {
  color: $font-color;
}

.font-color-h {
  color: $font-color-h;
}

.font-color-silver {
  color: $silver;
}

.font-color-blue {
  color: #0d6efd;
}

.font-color-green {
  color: #28a745;
}

.font-color-red {
  color: #dc3545;
}

.font-color-hover {
  &:hover {
    color: $font-color;
  }
}

.indented {
  margin-left: 5%;
}

.font-smaller {
  font-size: smaller;
}

.font-larger {
  font-size: larger;
}

.font-bolder {
  font-weight: bold;
}

.font-lighter {
  font-weight: 200;
}

.font-lightest {
  font-weight: 100;
}

.no-wrap {
  white-space: nowrap;
  min-width: fit-content;
}

.icon-black {
  background-color: $very-dark-grey;
  color: white;
  display: block;
  height: 30px;
  width: 30px;
  text-align: center;
  border-radius: 15px;
}

.icon-white {
  background-color: white;
  color: $very-dark-grey;
  display: block;
  height: 30px;
  width: 30px;
  text-align: center;
  border-radius: 15px;
}

.decoration-none {
  text-decoration: none;
}

.decoration-underline {
  text-decoration: underline;
}

.decoration-hover-underline {
  text-decoration: none;

  &:hover {
    text-decoration: underline;
  }
}

.scale-hover {
  img {
    transition: transform 0.3s ease;

    &:hover {
      transform: scale(1.02);
    }
  }
}

.seize-btn {
  border-radius: 0 !important;
  border: 0 !important;
  padding-left: 20px;
  padding-right: 20px;
  font-weight: bold;
}

.seize-btn-link {
  border-radius: 0 !important;
  padding-left: 20px;
  padding-right: 20px;
  background-color: transparent !important;
  border: transparent !important;
  text-decoration: underline;
  color: $font-color !important;

  &:hover {
    color: $font-color-h !important;
  }
}

.btn-white {
  background-color: white !important;
  color: black !important;

  &:hover {
    background-color: $off-white !important;
  }
}

.btn-black {
  background-color: black !important;
  color: white !important;

  &:hover {
    background-color: $dark-grey !important;
  }
}

.btn-green {
  background-color: $green;
  color: white !important;

  &:hover {
    background-color: lighten($color: $green, $amount: 5);
  }
}

.btn-block {
  width: 100%;
}

.cursor-pointer {
  cursor: pointer;
}

.edit-profile {
  opacity: 0;
  transition: visibility 0s, opacity 0.3s ease-out;
}

.edit-profile:hover {
  visibility: visible;
  opacity: 1;
}

.unselectable {
  -webkit-user-select: none;
  -moz-user-select: none;
  -ms-user-select: none;
  user-select: none;

  &:focus {
    outline: none !important;
  }
}

.btn-link {
  background: none;
  color: inherit;
  border: none;
  padding: 0;
  font: inherit;
  cursor: pointer;
  outline: inherit;

  &:hover,
  &:focus,
  &:active {
    background-color: inherit !important;
  }

  &:hover {
    color: $font-color-h !important;
  }
}

.scrollbar-width {
  scrollbar-width: thin;
}

.horizontal-menu-hide-scrollbar {
  -ms-overflow-style: none; /* IE and Edge */
  scrollbar-width: none; /* Firefox */
}

.horizontal-menu-hide-scrollbar::-webkit-scrollbar {
  display: none; /* Chrome, Safari, Opera*/
}

.horizontal-menu-scrollable-x {
  -webkit-overflow-scrolling: touch; /* For momentum scroll on iOS */
}

.table-scroll-container {
  -ms-overflow-style: none; /* Internet Explorer 10+ */
  scrollbar-width: none; /* Firefox */
  overflow-x: auto;

  &::-webkit-scrollbar {
    display: none; /* Safari and Chrome */
  }
}

.react-toggle--checked .react-toggle-thumb,
.react-toggle--focus .react-toggle-thumb {
  box-shadow: none;
}

@media (hover: hover) and (pointer: fine) {
  .icon:hover {
    color: #ffffff;
  }
}

@media (hover: none) and (pointer: coarse) {
  .touch-visible {
    display: block !important;
  }
}

pre code {
  word-break: break-word;
}

.word-break {
  word-break: break-word;
}
.react-toggle--disabled {
  opacity: 0.75;
}

@-moz-document url-prefix() {
  .firefox-svg {
    opacity: 0.3 !important;
  }
}

.float-left {
  float: left;
}

.inset-safe-area {
  margin-top: env(safe-area-inset-top);
}

.seize-card {
  padding: 20px;
  border: 1px solid transparent;
  box-shadow: 0px 0px 10px rgba(0, 0, 0, 0.5);
  transition: transform 0.3s ease;

  &:hover {
    transform: scale(1.01);
    border: 1px solid $dark-grey;
    cursor: pointer;
  }
<<<<<<< HEAD
=======
}

.header-wp {
  @media (max-width: 1000px) {
    .container {
      width: 850px !important;
    }
  }

  @media (max-width: 1100px) {
    .container {
      width: 950px !important;
    }
  }

  @media (min-width: 1200px) {
    .container {
      width: 1050px !important;
    }
  }

  @media (min-width: 1300px) {
    .container {
      width: 1150px !important;
    }
  }

  @media (min-width: 1400px) {
    .container {
      width: 1250px !important;
    }
  }

  @media (min-width: 1500px) {
    .container {
      width: 1280px !important;
    }
  }
>>>>>>> eaabd398
}<|MERGE_RESOLUTION|>--- conflicted
+++ resolved
@@ -512,8 +512,6 @@
     border: 1px solid $dark-grey;
     cursor: pointer;
   }
-<<<<<<< HEAD
-=======
 }
 
 .header-wp {
@@ -552,5 +550,4 @@
       width: 1280px !important;
     }
   }
->>>>>>> eaabd398
 }