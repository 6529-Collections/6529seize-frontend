@import "./variables.scss";
@import "react-toggle/style.css";

@tailwind base;
@tailwind components;
@tailwind utilities;

// add the code bellow
@layer utilities {
  /* Hide scrollbar for Chrome, Safari and Opera */
  .no-scrollbar::-webkit-scrollbar {
    display: none;
  }
  /* Hide scrollbar for IE, Edge and Firefox */
  .no-scrollbar {
    -ms-overflow-style: none; /* IE and Edge */
    scrollbar-width: none; /* Firefox */
  }
}

#seize-web3-network-switch {
  display: none;
}

body {
  background: $bg-color-1;
  background-color: $bg-color-2 !important;
  color: $font-color !important;
  font-size: $font-size !important;
  font-family: $main-font !important;
  overflow: auto;
}

textarea,
select,
input,
button {
  color: $font-color;
}

textarea:not(.tailwind-scope textarea),
select:not(.tailwind-scope select),
input:not(.tailwind-scope input),
button:not(.tailwind-scope button),
video:not(.tailwind-scope video),
svg:not(.tailwind-scope svg) {
  font-size: $font-size;
  outline: 0 !important;
  box-shadow: none !important;
}

a {
  outline: 0 !important;
  text-decoration: underline;
  color: $font-color;
}

a:hover {
  color: darken($color: $font-color, $amount: $darken-percentage);
}

@media only screen and (max-width: 1200px) {
  body,
  button:not(.tailwind-scope button),
  textarea:not(.tailwind-scope textarea),
  select,
  input:not(.tailwind-scope input),
  button:not(.tailwind-scope button),
  video,
  select {
    font-size: $font-smaller !important;
  }
}

@media only screen and (max-width: 800px) {
  body,
  button:not(.tailwind-scope button),
  textarea:not(.tailwind-scope textarea),
  select,
  input:not(.tailwind-scope input),
  button:not(.tailwind-scope button),
  video,
  select {
    font-size: $font-smallest !important;
  }
}

* {
  &:before,
  &:after {
    position: absolute;
    content: "";
  }
}

b:not(.tailwind-scope b) {
  font-weight: 600;
}

h1:not(.tailwind-scope h1) {
  font-size: 48px;
  font-weight: 700;
  float: left;
  color: $font-color;
}

h2:not(.tailwind-scope h2) {
  font-size: 36px;
  font-weight: 700;
  float: left;
  color: $font-color;
}

h3:not(.tailwind-scope h3) {
  font-size: 28px;
  font-weight: 700;
  float: left;
  color: $font-color;
}

h4:not(.tailwind-scope h4) {
  font-size: 24px;
  font-weight: 700;
  float: left;
  color: $font-color;
}

h5:not(.tailwind-scope h5) {
  font-size: 20px;
  font-weight: 700;
  float: left;
  color: $font-color;
}

@media only screen and (max-width: 800px) {
  h1:not(.tailwind-scope h1) {
    font-size: 26px;
    float: left;
  }

  h2:not(.tailwind-scope h2) {
    font-size: 22px;
    font-weight: bold;
    float: left;
  }

  h3:not(.tailwind-scope h3) {
    font-size: 18px;
    font-weight: bold;
    float: left;
  }

  h4:not(.tailwind-scope h4) {
    font-size: 18px;
    font-weight: bold;
    float: left;
  }

  h5:not(.tailwind-scope h5) {
    font-size: 16px;
    font-weight: bold;
    float: left;
    color: $font-color-h;
  }
}

.text-right {
  text-align: right;
}

.no-padding {
  padding: 0;
}

#walletconnect-wrapper {
  color: black !important;

  a {
    color: black !important;
  }

  input {
    color: black !important;
  }
}

.-cbwsdk-try-extension-cta {
  background-color: #0052ff !important;
  padding: 10px !important;
}

#footer {
  font-size: $font-smaller;
  background-color: $bg-color-1;
  padding: 2rem;
  line-height: 18px;

  img {
    height: 18px;
    vertical-align: bottom;
  }

  @media only screen and (max-width: 800px) {
    img {
      height: 14px;
      vertical-align: middle;
    }
  }

  a {
    padding-top: 8px;
    padding-bottom: 8px;
    text-decoration: none;
    white-space: nowrap;
  }

  a:hover {
    opacity: 0.75;
  }
}

.twitter-share-button {
  background-color: #1d9bf0 !important;
  height: 30px;
  box-sizing: border-box;
  padding: 1px 12px 1px 6px !important;
  border-radius: 9999px;
  font-size: smaller !important;

  &:hover {
    background-color: #0c7abf !important;
  }
}

.font-color {
  color: $font-color;
}

.font-color-h {
  color: $font-color-h;
}

.font-color-silver {
  color: $silver;
}

.indented {
  margin-left: 5%;
}

.font-smaller {
  font-size: smaller;
}

.font-larger {
  font-size: larger;
}

.font-bolder {
  font-weight: bold;
}

.font-lighter {
  font-weight: 200;
}

.font-lightest {
  font-weight: 100;
}

.no-wrap {
  white-space: nowrap;
  min-width: fit-content;
}

.icon-black {
  background-color: $very-dark-grey;
  color: white;
  display: block;
  height: 30px;
  width: 30px;
  text-align: center;
  border-radius: 15px;
}

.icon-white {
  background-color: white;
  color: $very-dark-grey;
  display: block;
  height: 30px;
  width: 30px;
  text-align: center;
  border-radius: 15px;
}

.decoration-none {
  text-decoration: none;
}

.decoration-underline {
  text-decoration: underline;
}

.decoration-hover-underline {
  text-decoration: none;

  &:hover {
    text-decoration: underline;
  }
}

.scale-hover {
  img {
    transition: transform 0.3s ease;

    &:hover {
      transform: scale(1.02);
    }
  }
}

.seize-btn {
  border-radius: 0 !important;
  border: 0 !important;
  padding-left: 20px;
  padding-right: 20px;
  font-weight: bold;
}

.seize-btn-link {
  border-radius: 0 !important;
  padding-left: 20px;
  padding-right: 20px;
  background-color: transparent !important;
  border: transparent !important;
  text-decoration: underline;
  color: $font-color !important;

  &:hover {
    color: $font-color-h !important;
  }
}

.btn-white {
  background-color: white !important;
  color: black !important;

  &:hover {
    background-color: $off-white !important;
  }
}

.btn-black {
  background-color: black !important;
  color: white !important;

  &:hover {
    background-color: $dark-grey !important;
  }
}

.btn-green {
  background-color: $green;
  color: white !important;

  &:hover {
    background-color: lighten($color: $green, $amount: 5);
  }
}

.btn-block {
  width: 100%;
}

.cursor-pointer {
  cursor: pointer;
}

.edit-profile {
  opacity: 0;
  transition: visibility 0s, opacity 0.3s ease-out;
}

.edit-profile:hover {
  visibility: visible;
  opacity: 1;
}

.unselectable {
  -webkit-user-select: none;
  -moz-user-select: none;
  -ms-user-select: none;
  user-select: none;

  &:focus {
    outline: none !important;
  }
}

.btn-link {
  background: none;
  color: inherit;
  border: none;
  padding: 0;
  font: inherit;
  cursor: pointer;
  outline: inherit;

  &:hover,
  &:focus,
  &:active {
    color: $font-color-h !important;
    background-color: inherit !important;
  }
}
.horizontal-menu-hide-scrollbar {
  -ms-overflow-style: none; /* IE and Edge */
  scrollbar-width: none; /* Firefox */
}

.horizontal-menu-hide-scrollbar::-webkit-scrollbar {
  display: none; /* Chrome, Safari, Opera*/
}

.horizontal-menu-scrollable-x {
  -webkit-overflow-scrolling: touch; /* For momentum scroll on iOS */
}

.table-scroll-container {
  -ms-overflow-style: none; /* Internet Explorer 10+ */
  scrollbar-width: none; /* Firefox */
  overflow-x: auto;

  &::-webkit-scrollbar {
    display: none; /* Safari and Chrome */
  }
}

.react-toggle--checked .react-toggle-thumb,
.react-toggle--focus .react-toggle-thumb {
  box-shadow: none;
}

<<<<<<< HEAD
@media (hover: hover) and (pointer: fine) {
  .icon:hover {
    color: #ffffff;
  }
}

=======
>>>>>>> 85aa497b
.react-toggle--disabled {
  opacity: 0.75;
}<|MERGE_RESOLUTION|>--- conflicted
+++ resolved
@@ -441,15 +441,6 @@
   box-shadow: none;
 }
 
-<<<<<<< HEAD
-@media (hover: hover) and (pointer: fine) {
-  .icon:hover {
-    color: #ffffff;
-  }
-}
-
-=======
->>>>>>> 85aa497b
 .react-toggle--disabled {
   opacity: 0.75;
 }