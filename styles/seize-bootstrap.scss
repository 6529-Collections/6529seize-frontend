--- conflicted
+++ resolved
@@ -152,7 +152,6 @@
   color: $lightest-grey;
 }
 
-<<<<<<< HEAD
 table:not(#allowlist-tool table),
 thead:not(#allowlist-tool thead),
 tbody:not(#allowlist-tool tbody),
@@ -161,16 +160,6 @@
 td:not(#allowlist-tool td),
 th:not(#allowlist-tool th) {
   color: $font-color !important;
-=======
-table,
-thead,
-tbody,
-tfoot,
-tr,
-td,
-th {
-  color: $font-color;
->>>>>>> 1e76b40a
   border: none !important;
 }
 
