--- conflicted
+++ resolved
@@ -1,9 +1,5 @@
-<<<<<<< HEAD
 import { goerli, mainnet, sepolia } from "wagmi/chains";
-=======
 import { Network } from "alchemy-sdk";
-import { mainnet } from "wagmi/chains";
->>>>>>> 30536ebe
 
 export const PROJECT_NAME = "6529SEIZE";
 export const CW_PROJECT_ID = "0ba285cc179045bec37f7c9b9e7f9fbf";
@@ -19,7 +15,11 @@
 export const SIX529_MUSEUM = "0xc6400A5584db71e41B0E5dFbdC769b54B91256CD";
 export const PIRAVLOS_TEST = "0x2ec4a2BCd4f33c7c9AaFaB7Cfa865ec15508bf62";
 export const MANIFOLD = "0x3A3548e060Be10c2614d0a4Cb0c03CC9093fD799";
-<<<<<<< HEAD
+
+export const ALCHEMY_CONFIG = {
+  apiKey: process.env.ALCHEMY_API_KEY,
+  network: Network.ETH_MAINNET,
+};
 
 export const NEXT_GEN_CONTRACT: {
   chain_id: number;
@@ -31,11 +31,6 @@
   // contract: "0x3148c619708821d3a6554bdbcb7593c61659b183",
   chain_id: goerli.id,
   contract: "0x56A80F508c77cE23bb9A9EF7E26c505c9c6C4A3f",
-=======
-export const ALCHEMY_CONFIG = {
-  apiKey: process.env.ALCHEMY_API_KEY,
-  network: Network.ETH_MAINNET,
->>>>>>> 30536ebe
 };
 export const DELEGATION_CONTRACT: {
   chain_id: number;
