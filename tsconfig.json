{
  "compilerOptions": {
<<<<<<< HEAD
    // ==========================================================================
    // Language & Environment
    // ==========================================================================
    "target": "ES2022",
    "lib": ["DOM", "DOM.Iterable", "ESNext"],
    "jsx": "react-jsx",

    // ==========================================================================
    // Modules
    // ==========================================================================
    "module": "ESNext",
    "moduleResolution": "bundler",
    "resolveJsonModule": true,
    "isolatedModules": true,
    "esModuleInterop": true,
=======
    "target": "es5",
    "lib": [
      "dom",
      "dom.iterable",
      "esnext"
    ],
>>>>>>> 1985b45c
    "allowJs": true,

    // ==========================================================================
    // Strict Type-Checking (Production Grade)
    // ==========================================================================
    "strict": true,
    "noUncheckedIndexedAccess": true,
    "noImplicitReturns": true,
    "noFallthroughCasesInSwitch": true,
    "noImplicitOverride": true,
    "exactOptionalPropertyTypes": true,
<<<<<<< HEAD
    "noPropertyAccessFromIndexSignature": true,

    // ==========================================================================
    // Code Quality
    // ==========================================================================
    "noUnusedLocals": true,
    "noUnusedParameters": true,
    "forceConsistentCasingInFileNames": true,
    "skipLibCheck": true,

    // ==========================================================================
    // Emit
    // ==========================================================================
=======
    "noUncheckedIndexedAccess": true,
    "noUnusedParameters": true,
    "noUnusedLocals": true,
>>>>>>> 1985b45c
    "noEmit": true,
    "incremental": true,
<<<<<<< HEAD

    // ==========================================================================
    // Path Aliases
    // ==========================================================================
    "baseUrl": ".",
    "paths": {
      "@/*": ["./*"]
    },

    // ==========================================================================
    // Next.js & Testing
    // ==========================================================================
    "types": ["@testing-library/jest-dom"],
=======
    "types": [
      "@testing-library/jest-dom"
    ],
>>>>>>> 1985b45c
    "plugins": [
      {
        "name": "next"
      }
<<<<<<< HEAD
    ]
=======
    ],
    "paths": {
      "@/*": [
        "./*"
      ]
    }
>>>>>>> 1985b45c
  },
  "include": [
    "next-env.d.ts",
    "**/*.ts",
    "**/*.tsx",
    ".next/types/**/*.ts",
    ".next/dev/types/**/*.ts"
  ],
  "exclude": [
    "node_modules",
    "tests",
    "__tests__",
    "e2e",
    "**/__mocks__/**",
    "generated/**"
  ]
}<|MERGE_RESOLUTION|>--- conflicted
+++ resolved
@@ -1,13 +1,15 @@
 {
   "compilerOptions": {
-<<<<<<< HEAD
     // ==========================================================================
     // Language & Environment
     // ==========================================================================
     "target": "ES2022",
-    "lib": ["DOM", "DOM.Iterable", "ESNext"],
+    "lib": [
+      "DOM",
+      "DOM.Iterable",
+      "ESNext"
+    ],
     "jsx": "react-jsx",
-
     // ==========================================================================
     // Modules
     // ==========================================================================
@@ -16,16 +18,7 @@
     "resolveJsonModule": true,
     "isolatedModules": true,
     "esModuleInterop": true,
-=======
-    "target": "es5",
-    "lib": [
-      "dom",
-      "dom.iterable",
-      "esnext"
-    ],
->>>>>>> 1985b45c
     "allowJs": true,
-
     // ==========================================================================
     // Strict Type-Checking (Production Grade)
     // ==========================================================================
@@ -35,9 +28,7 @@
     "noFallthroughCasesInSwitch": true,
     "noImplicitOverride": true,
     "exactOptionalPropertyTypes": true,
-<<<<<<< HEAD
     "noPropertyAccessFromIndexSignature": true,
-
     // ==========================================================================
     // Code Quality
     // ==========================================================================
@@ -45,50 +36,31 @@
     "noUnusedParameters": true,
     "forceConsistentCasingInFileNames": true,
     "skipLibCheck": true,
-
     // ==========================================================================
     // Emit
     // ==========================================================================
-=======
-    "noUncheckedIndexedAccess": true,
-    "noUnusedParameters": true,
-    "noUnusedLocals": true,
->>>>>>> 1985b45c
     "noEmit": true,
     "incremental": true,
-<<<<<<< HEAD
-
     // ==========================================================================
     // Path Aliases
     // ==========================================================================
     "baseUrl": ".",
     "paths": {
-      "@/*": ["./*"]
+      "@/*": [
+        "./*"
+      ]
     },
-
     // ==========================================================================
     // Next.js & Testing
     // ==========================================================================
-    "types": ["@testing-library/jest-dom"],
-=======
     "types": [
       "@testing-library/jest-dom"
     ],
->>>>>>> 1985b45c
     "plugins": [
       {
         "name": "next"
       }
-<<<<<<< HEAD
     ]
-=======
-    ],
-    "paths": {
-      "@/*": [
-        "./*"
-      ]
-    }
->>>>>>> 1985b45c
   },
   "include": [
     "next-env.d.ts",
