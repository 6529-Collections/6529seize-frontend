import { STATEMENT_GROUP, STATEMENT_TYPE } from "../helpers/Types";

export interface IProfileWallet {
  readonly address: string;
  readonly ens?: string;
}

export interface IProfileConsolidation {
  readonly wallet: IProfileWallet;
  readonly tdh: number;
}

export interface AggregatedCicRating {
  cic_rating: number;
  contributor_count: number;
}

export interface IProfileAndConsolidations {
  readonly profile: IProfile | null;
  readonly consolidation: {
    readonly wallets: IProfileConsolidation[];
    readonly tdh: number;
    readonly consolidation_key: string | null;
    readonly consolidation_display: string | null;
  };
  readonly level: number;
  readonly cic: AggregatedCicRating;
  readonly rep: number;
  readonly balance: number;
}

export enum PROFILE_CLASSIFICATION {
  GOVERNMENT_NAME = "GOVERNMENT_NAME",
  PSEUDONYM = "PSEUDONYM",
  ORGANIZATION = "ORGANIZATION",
  AI = "AI",
  BOT = "BOT",
  PARODY = "PARODY",
}

export const CLASSIFICATIONS: Record<
  PROFILE_CLASSIFICATION,
  { title: string }
> = {
  [PROFILE_CLASSIFICATION.GOVERNMENT_NAME]: { title: "Government Name" },
  [PROFILE_CLASSIFICATION.PSEUDONYM]: { title: "Pseudonym" },
  [PROFILE_CLASSIFICATION.ORGANIZATION]: { title: "Organization" },
  [PROFILE_CLASSIFICATION.AI]: { title: "AI" },
  [PROFILE_CLASSIFICATION.BOT]: { title: "Bot" },
  [PROFILE_CLASSIFICATION.PARODY]: { title: "Parody" },
};

export interface IProfile {
  readonly normalised_handle: string;
  readonly handle: string;
  readonly primary_wallet: string;
  readonly created_at: Date;
  readonly created_by_wallet: string;
  readonly classification: PROFILE_CLASSIFICATION | null;
  readonly updated_at?: Date | undefined;
  readonly updated_by_wallet?: string | undefined;
  readonly pfp_url?: string | undefined;
  readonly banner_1?: string | undefined;
  readonly banner_2?: string | undefined;
  readonly website?: string | undefined;
}

export enum CICType {
  INACCURATE = "INACCURATE",
  UNKNOWN = "UNKNOWN",
  PROBABLY_ACCURATE = "PROBABLY_ACCURATE",
  ACCURATE = "ACCURATE",
  HIGHLY_ACCURATE = "HIGHLY_ACCURATE",
}

export const CIC_TO_TEXT: Record<CICType, string> = {
  [CICType.INACCURATE]: "Inaccurate",
  [CICType.UNKNOWN]: "Not Enough Ratings Yet",
  [CICType.PROBABLY_ACCURATE]: "Probably Accurate",
  [CICType.ACCURATE]: "Accurate",
  [CICType.HIGHLY_ACCURATE]: "Highly Accurate",
};

export interface ApiProfileRaterCicState {
  readonly cic_rating_by_rater: number | null;
  readonly cic_ratings_left_to_give_by_rater: number | null;
}

export interface CicStatement {
  id: string;
  profile_id: string;
  statement_group: STATEMENT_GROUP;
  statement_type: STATEMENT_TYPE;
  statement_comment: string | null;
  statement_value: string;
  crated_at: Date;
  updated_at: Date | null;
}

export enum ProfileActivityLogType {
  RATING_EDIT = "RATING_EDIT",
  HANDLE_EDIT = "HANDLE_EDIT",
  PRIMARY_WALLET_EDIT = "PRIMARY_WALLET_EDIT",
  CLASSIFICATION_EDIT = "CLASSIFICATION_EDIT",
  SOCIALS_EDIT = "SOCIALS_EDIT",
  CONTACTS_EDIT = "CONTACTS_EDIT",
  NFT_ACCOUNTS_EDIT = "NFT_ACCOUNTS_EDIT",
  SOCIAL_VERIFICATION_POST_EDIT = "SOCIAL_VERIFICATION_POST_EDIT",
  BANNER_1_EDIT = "BANNER_1_EDIT",
  BANNER_2_EDIT = "BANNER_2_EDIT",
  PFP_EDIT = "PFP_EDIT",
  PROFILE_ARCHIVED = "PROFILE_ARCHIVED",
  GENERAL_CIC_STATEMENT_EDIT = "GENERAL_CIC_STATEMENT_EDIT",
  DROP_COMMENT = "DROP_COMMENT",
  DROP_REP_EDIT = "DROP_REP_EDIT",
  DROP_CREATED = "DROP_CREATED",
}

export const PROFILE_ACTIVITY_TYPE_TO_TEXT: Record<
  ProfileActivityLogType,
  string
> = {
  [ProfileActivityLogType.RATING_EDIT]: "Rating",
  [ProfileActivityLogType.HANDLE_EDIT]: "Handle",
  [ProfileActivityLogType.PRIMARY_WALLET_EDIT]: "Primary Wallet",
  [ProfileActivityLogType.CLASSIFICATION_EDIT]: "Classification",
  [ProfileActivityLogType.SOCIALS_EDIT]: "Social Media Account",
  [ProfileActivityLogType.NFT_ACCOUNTS_EDIT]: "NFT Account",
  [ProfileActivityLogType.CONTACTS_EDIT]: "Contact",
  [ProfileActivityLogType.SOCIAL_VERIFICATION_POST_EDIT]:
    "Social Media Verification Post",
  [ProfileActivityLogType.BANNER_1_EDIT]: "Banner 1",
  [ProfileActivityLogType.BANNER_2_EDIT]: "Banner 2",
  [ProfileActivityLogType.PFP_EDIT]: "Profile Picture",
  [ProfileActivityLogType.PROFILE_ARCHIVED]: "Profile Archived",
  [ProfileActivityLogType.GENERAL_CIC_STATEMENT_EDIT]: "About",
<<<<<<< HEAD
  // TODO: Implement these
=======
>>>>>>> b71cb250
  [ProfileActivityLogType.DROP_COMMENT]: "Drop Comment",
  [ProfileActivityLogType.DROP_REP_EDIT]: "Drop Rep",
  [ProfileActivityLogType.DROP_CREATED]: "Drop Created",
};

export interface ProfileActivityLogBase {
  readonly id: string;
  readonly profile_id: string;
  readonly target_id: string | null;
  readonly created_at: Date;
  readonly profile_handle: string;
  readonly target_profile_handle: string | null;
}

export enum ProfileActivityLogRatingEditContentChangeReason {
  USER_EDIT = "USER_EDIT",
  LOST_TDH = "LOST_TDH",
}

export interface ProfileActivityLogRatingEdit extends ProfileActivityLogBase {
  readonly type: ProfileActivityLogType.RATING_EDIT;
  readonly contents: {
    change_reason: ProfileActivityLogRatingEditContentChangeReason;
    new_rating: number;
    old_rating: number;
    rating_category: string;
    rating_matter: RateMatter;
  };
}

export interface ProfileActivityLogHandleEdit extends ProfileActivityLogBase {
  readonly type: ProfileActivityLogType.HANDLE_EDIT;
  readonly contents: {
    new_value: string;
    old_value: string;
  };
}

export interface ProfileActivityLogPrimaryWalletEdit
  extends ProfileActivityLogBase {
  readonly type: ProfileActivityLogType.PRIMARY_WALLET_EDIT;
  readonly contents: {
    new_value: string;
    old_value: string;
  };
}

export interface ProfileActivityLogClassificationEdit
  extends ProfileActivityLogBase {
  readonly type: ProfileActivityLogType.CLASSIFICATION_EDIT;
  readonly contents: {
    new_value: PROFILE_CLASSIFICATION;
    old_value: PROFILE_CLASSIFICATION;
  };
}

export interface ProfileActivityLogBanner1Edit extends ProfileActivityLogBase {
  readonly type: ProfileActivityLogType.BANNER_1_EDIT;
  readonly contents: {
    new_value: string;
    old_value: string;
  };
}

export interface ProfileActivityLogBanner2Edit extends ProfileActivityLogBase {
  readonly type: ProfileActivityLogType.BANNER_2_EDIT;
  readonly contents: {
    new_value: string;
    old_value: string;
  };
}

export interface ProfileActivityLogPfpEdit extends ProfileActivityLogBase {
  readonly type: ProfileActivityLogType.PFP_EDIT;
  readonly contents: {
    new_value: string;
    old_value: string;
  };
}

export enum ProfileActivityLogSocialsEditContentAction {
  ADD = "ADD",
  DELETE = "DELETE",
}

export const PROFILE_ACTIVITY_LOG_ACTION_STR: Record<
  ProfileActivityLogSocialsEditContentAction,
  string
> = {
  [ProfileActivityLogSocialsEditContentAction.ADD]: "added",
  [ProfileActivityLogSocialsEditContentAction.DELETE]: "removed",
};

export interface ProfileActivityLogSocialsEdit extends ProfileActivityLogBase {
  readonly type: ProfileActivityLogType.SOCIALS_EDIT;
  readonly contents: {
    action: ProfileActivityLogSocialsEditContentAction;
    statement: CicStatement;
  };
}

export interface ProfileActivityLogNftAccountsEdit
  extends ProfileActivityLogBase {
  readonly type: ProfileActivityLogType.NFT_ACCOUNTS_EDIT;
  readonly contents: {
    action: ProfileActivityLogSocialsEditContentAction;
    statement: CicStatement;
  };
}

export interface ProfileActivityLogContactsEdit extends ProfileActivityLogBase {
  readonly type: ProfileActivityLogType.CONTACTS_EDIT;
  readonly contents: {
    action: ProfileActivityLogSocialsEditContentAction;
    statement: CicStatement;
  };
}

export interface ProfileActivityLogSocialVerificationPostEdit
  extends ProfileActivityLogBase {
  readonly type: ProfileActivityLogType.SOCIAL_VERIFICATION_POST_EDIT;
  readonly contents: {
    action: ProfileActivityLogSocialsEditContentAction;
    statement: CicStatement;
  };
}

export interface ProfileActivityLogArchived extends ProfileActivityLogBase {
  readonly type: ProfileActivityLogType.PROFILE_ARCHIVED;
  readonly contents: {
    readonly handle: string;
    readonly reason: string;
  };
}

export interface ProfileActivityLogGeneralCicStatementEdit
  extends ProfileActivityLogBase {
  readonly type: ProfileActivityLogType.GENERAL_CIC_STATEMENT_EDIT;
  readonly contents: {
    readonly statement: CicStatement;
  };
}

export interface ProfileActivityLogDropComment extends ProfileActivityLogBase {
  readonly type: ProfileActivityLogType.DROP_COMMENT;
  readonly contents: {
    readonly content: string;
  };
}

export interface ProfileActivityLogDropRepEdit extends ProfileActivityLogBase {
  readonly type: ProfileActivityLogType.DROP_REP_EDIT;
  readonly contents: {
    readonly change_reason: string;
    readonly new_rating: number;
    readonly old_rating: number;
    readonly rating_category: string;
    readonly rating_matter: RateMatter.DROP_REP;
  };
}

export interface ProfileActivityLogDropCreated extends ProfileActivityLogBase {
  readonly type: ProfileActivityLogType.DROP_CREATED;
  readonly contents: {
    readonly drop_id: string;
  };
}

<<<<<<< HEAD


=======
>>>>>>> b71cb250
export type ProfileActivityLog =
  | ProfileActivityLogRatingEdit
  | ProfileActivityLogHandleEdit
  | ProfileActivityLogPrimaryWalletEdit
  | ProfileActivityLogClassificationEdit
  | ProfileActivityLogSocialsEdit
  | ProfileActivityLogContactsEdit
  | ProfileActivityLogSocialVerificationPostEdit
  | ProfileActivityLogBanner1Edit
  | ProfileActivityLogBanner2Edit
  | ProfileActivityLogPfpEdit
  | ProfileActivityLogArchived
  | ProfileActivityLogGeneralCicStatementEdit
  | ProfileActivityLogNftAccountsEdit
  | ProfileActivityLogDropComment
  | ProfileActivityLogDropRepEdit
  | ProfileActivityLogDropCreated;

export enum RateMatter {
  CIC = "CIC",
  REP = "REP",
  DROP_REP = "DROP_REP",
}

export interface ProfilesMatterRating {
  readonly rater_handle: string;
  readonly matter: RateMatter;
  readonly matter_category: string;
  readonly rating: number;
  readonly rater_cic_rating: number;
  readonly rater_tdh: number;
  readonly last_modified: Date;
}

export interface CommunityMemberMinimal {
  readonly profile_id: string;
  readonly handle: string | null;
  readonly normalised_handle: string | null;
  readonly primary_wallet: string | null;
  readonly display: string | null;
  readonly tdh: number;
  readonly level: number;
  readonly cic_rating: number;
  readonly wallet: string;
  readonly pfp: string | null;
}

export interface RatingStats {
  readonly category: string;
  readonly rating: number;
  readonly contributor_count: number;
  readonly rater_contribution: number;
}

export interface ApiProfileRepRatesState {
  readonly total_rep_rating: number;
  readonly total_rep_rating_by_rater: number | null;
  readonly rep_rates_left_for_rater: number | null;
  readonly number_of_raters: number;
  readonly rating_stats: RatingStats[];
}

export interface RatingWithProfileInfo {
  handle: string;
  tdh: number;
  rating: number;
  cic: number;
  last_modified: Date;
}

export type RatingWithProfileInfoAndLevel = RatingWithProfileInfo & {
  level: number;
};

export interface ApiCreateOrUpdateProfileRequest {
  readonly handle: string;
  readonly primary_wallet: string;
  readonly classification: PROFILE_CLASSIFICATION;
  pfp_url?: string;
  banner_1?: string;
  banner_2?: string;
}

export interface WalletConsolidationState {
  readonly created_at: Date;
  readonly block: number;
  readonly wallet1: string;
  readonly wallet2: string;
  readonly confirmed: 0 | 1;
  readonly wallet1_display: string | null;
  readonly wallet2_display: string | null;
}

export type ApiCreateOrUpdateProfileCicStatement = Omit<
  CicStatement,
  "id" | "crated_at" | "updated_at" | "profile_id"
>;

export enum CollectedCollectionType {
  MEMES = "MEMES",
  NEXTGEN = "NEXTGEN",
  GRADIENTS = "GRADIENTS",
  MEMELAB = "MEMELAB",
}

export enum CollectionSeized {
  SEIZED = "SEIZED",
  NOT_SEIZED = "NOT_SEIZED",
}

export enum CollectionSort {
  TOKEN_ID = "TOKEN_ID",
  TDH = "TDH",
  RANK = "RANK",
}

export interface CollectedCard {
  readonly collection: CollectedCollectionType;
  readonly token_id: number;
  readonly token_name: string;
  readonly img: string;
  readonly tdh: number | null;
  readonly rank: number | null;
  readonly seized_count: number | null;
  readonly szn: number | null;
}

export interface WalletDelegation {
  readonly created_at: Date;
  readonly block: number;
  readonly from_address: string;
  readonly to_address: string;
  readonly collection: string; //"0x8888888888888888888888888888888888888888" = any collection
  readonly use_case: number;
  readonly expiry: number;
  readonly all_tokens: number;
  readonly token_id: number;
  readonly from_display: string | null;
  readonly to_display: string | null;
}

export interface CommunityMemberOverview {
  readonly display: string;
  readonly detail_view_key: string;
  readonly level: number;
  readonly tdh: number;
  readonly rep: number;
  readonly cic: number;
  readonly pfp: string | null;
  readonly last_activity: number | null;
}

export interface ProfileMinimal {
  readonly id: string;
  readonly handle: string;
  readonly pfp: string | null;
  readonly cic: number;
  readonly rep: number;
  readonly tdh: number;
  readonly level: number;
}

export interface ProfileAvailableDropRepResponse {
  readonly available_tdh_for_rep: number;
}

export enum ProfileConnectedStatus {
  NOT_CONNECTED = "NOT_CONNECTED",
  NO_PROFILE = "NO_PROFILE",
  HAVE_PROFILE = "HAVE_PROFILE",
}<|MERGE_RESOLUTION|>--- conflicted
+++ resolved
@@ -134,10 +134,6 @@
   [ProfileActivityLogType.PFP_EDIT]: "Profile Picture",
   [ProfileActivityLogType.PROFILE_ARCHIVED]: "Profile Archived",
   [ProfileActivityLogType.GENERAL_CIC_STATEMENT_EDIT]: "About",
-<<<<<<< HEAD
-  // TODO: Implement these
-=======
->>>>>>> b71cb250
   [ProfileActivityLogType.DROP_COMMENT]: "Drop Comment",
   [ProfileActivityLogType.DROP_REP_EDIT]: "Drop Rep",
   [ProfileActivityLogType.DROP_CREATED]: "Drop Created",
@@ -306,11 +302,6 @@
   };
 }
 
-<<<<<<< HEAD
-
-
-=======
->>>>>>> b71cb250
 export type ProfileActivityLog =
   | ProfileActivityLogRatingEdit
   | ProfileActivityLogHandleEdit
