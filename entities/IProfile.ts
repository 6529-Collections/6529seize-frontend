import { AcceptActionRequestActionEnum } from "../generated/models/AcceptActionRequest";
import { ProfileProxyActionType } from "../generated/models/ProfileProxyActionType";
import { STATEMENT_GROUP, STATEMENT_TYPE } from "../helpers/Types";

export interface IProfileWallet {
  readonly address: string;
  readonly ens?: string;
}

export interface IProfileConsolidation {
  readonly wallet: IProfileWallet;
  readonly tdh: number;
}

export interface AggregatedCicRating {
  cic_rating: number;
  contributor_count: number;
}

export interface IProfileAndConsolidations {
  readonly profile: IProfile | null;
  readonly consolidation: {
    readonly wallets: IProfileConsolidation[];
    readonly tdh: number;
    readonly consolidation_key: string | null;
    readonly consolidation_display: string | null;
  };
  readonly level: number;
  readonly cic: AggregatedCicRating;
  readonly rep: number;
  readonly balance: number;
  readonly input_identity: string;
}

export enum PROFILE_CLASSIFICATION {
  GOVERNMENT_NAME = "GOVERNMENT_NAME",
  PSEUDONYM = "PSEUDONYM",
  ORGANIZATION = "ORGANIZATION",
  AI = "AI",
  BOT = "BOT",
  PARODY = "PARODY",
}

export const CLASSIFICATIONS: Record<
  PROFILE_CLASSIFICATION,
  { title: string }
> = {
  [PROFILE_CLASSIFICATION.GOVERNMENT_NAME]: { title: "Government Name" },
  [PROFILE_CLASSIFICATION.PSEUDONYM]: { title: "Pseudonym" },
  [PROFILE_CLASSIFICATION.ORGANIZATION]: { title: "Organization" },
  [PROFILE_CLASSIFICATION.AI]: { title: "AI" },
  [PROFILE_CLASSIFICATION.BOT]: { title: "Bot" },
  [PROFILE_CLASSIFICATION.PARODY]: { title: "Parody" },
};

export interface IProfile {
  readonly external_id: string;
  readonly normalised_handle: string;
  readonly handle: string;
  readonly primary_wallet: string;
  readonly created_at: Date;
  readonly created_by_wallet: string;
  readonly classification: PROFILE_CLASSIFICATION | null;
  readonly updated_at?: Date | undefined;
  readonly updated_by_wallet?: string | undefined;
  readonly pfp_url?: string | undefined;
  readonly banner_1?: string | undefined;
  readonly banner_2?: string | undefined;
  readonly website?: string | undefined;
}

export enum CICType {
  INACCURATE = "INACCURATE",
  UNKNOWN = "UNKNOWN",
  PROBABLY_ACCURATE = "PROBABLY_ACCURATE",
  ACCURATE = "ACCURATE",
  HIGHLY_ACCURATE = "HIGHLY_ACCURATE",
}

export const CIC_TO_TEXT: Record<CICType, string> = {
  [CICType.INACCURATE]: "Inaccurate",
  [CICType.UNKNOWN]: "Not Enough Ratings Yet",
  [CICType.PROBABLY_ACCURATE]: "Probably Accurate",
  [CICType.ACCURATE]: "Accurate",
  [CICType.HIGHLY_ACCURATE]: "Highly Accurate",
};

export interface ApiProfileRaterCicState {
  readonly cic_rating_by_rater: number | null;
  readonly cic_ratings_left_to_give_by_rater: number | null;
}

export interface CicStatement {
  id: string;
  profile_id: string;
  statement_group: STATEMENT_GROUP;
  statement_type: STATEMENT_TYPE;
  statement_comment: string | null;
  statement_value: string;
  crated_at: Date;
  updated_at: Date | null;
}

export enum ProfileActivityLogType {
  RATING_EDIT = "RATING_EDIT",
  HANDLE_EDIT = "HANDLE_EDIT",
  CLASSIFICATION_EDIT = "CLASSIFICATION_EDIT",
  SOCIALS_EDIT = "SOCIALS_EDIT",
  CONTACTS_EDIT = "CONTACTS_EDIT",
  SOCIAL_VERIFICATION_POST_EDIT = "SOCIAL_VERIFICATION_POST_EDIT",
  NFT_ACCOUNTS_EDIT = "NFT_ACCOUNTS_EDIT",
  GENERAL_CIC_STATEMENT_EDIT = "GENERAL_CIC_STATEMENT_EDIT",
  BANNER_1_EDIT = "BANNER_1_EDIT",
  BANNER_2_EDIT = "BANNER_2_EDIT",
  PFP_EDIT = "PFP_EDIT",
  PROFILE_ARCHIVED = "PROFILE_ARCHIVED",
  PROXY_CREATED = "PROXY_CREATED",
  PROXY_ACTION_CREATED = "PROXY_ACTION_CREATED",
  PROXY_ACTION_STATE_CHANGED = "PROXY_ACTION_STATE_CHANGED",
  PROXY_ACTION_CHANGED = "PROXY_ACTION_CHANGED",
  DROP_COMMENT = "DROP_COMMENT",
  DROP_RATING_EDIT = "DROP_RATING_EDIT",
  DROP_CREATED = "DROP_CREATED",
  PROXY_DROP_RATING_EDIT = "PROXY_DROP_RATING_EDIT",
}

export const PROFILE_ACTIVITY_TYPE_TO_TEXT: Record<
  ProfileActivityLogType,
  string
> = {
  [ProfileActivityLogType.RATING_EDIT]: "Rating",
  [ProfileActivityLogType.HANDLE_EDIT]: "Handle",
  [ProfileActivityLogType.CLASSIFICATION_EDIT]: "Classification",
  [ProfileActivityLogType.SOCIALS_EDIT]: "Social Media Account",
  [ProfileActivityLogType.NFT_ACCOUNTS_EDIT]: "NFT Account",
  [ProfileActivityLogType.CONTACTS_EDIT]: "Contact",
  [ProfileActivityLogType.SOCIAL_VERIFICATION_POST_EDIT]:
    "Social Media Verification Post",
  [ProfileActivityLogType.BANNER_1_EDIT]: "Banner 1",
  [ProfileActivityLogType.BANNER_2_EDIT]: "Banner 2",
  [ProfileActivityLogType.PFP_EDIT]: "Profile Picture",
  [ProfileActivityLogType.PROFILE_ARCHIVED]: "Profile Archived",
  [ProfileActivityLogType.GENERAL_CIC_STATEMENT_EDIT]: "About",
  [ProfileActivityLogType.PROXY_CREATED]: "Proxy Created",
  [ProfileActivityLogType.PROXY_ACTION_CREATED]: "Proxy Action Created",
  [ProfileActivityLogType.PROXY_ACTION_STATE_CHANGED]:
    "Proxy Action State Changed",
  [ProfileActivityLogType.PROXY_ACTION_CHANGED]: "Proxy Action Changed",
  [ProfileActivityLogType.DROP_COMMENT]: "Drop Comment",
  [ProfileActivityLogType.DROP_RATING_EDIT]: "Drop Rating",
  [ProfileActivityLogType.DROP_CREATED]: "Drop Created",
  [ProfileActivityLogType.PROXY_DROP_RATING_EDIT]: "Proxy Drop Rating",
};

export interface ProfileActivityLogBase {
  readonly id: string;
  readonly profile_id: string;
  readonly target_id: string | null;
  readonly created_at: Date;
  readonly profile_handle: string;
  readonly target_profile_handle: string | null;
  readonly proxy_handle: string | null;
  readonly proxy_id: string | null;
}

export enum ProfileActivityLogRatingEditContentChangeReason {
  USER_EDIT = "USER_EDIT",
  LOST_TDH = "LOST_TDH",
}

export interface ProfileActivityLogRatingEdit extends ProfileActivityLogBase {
  readonly type: ProfileActivityLogType.RATING_EDIT;
  readonly contents: {
    readonly change_reason: ProfileActivityLogRatingEditContentChangeReason;
    readonly new_rating: number;
    readonly old_rating: number;
    readonly rating_category: string;
    readonly rating_matter: RateMatter;
  };
}

export interface ProfileActivityLogHandleEdit extends ProfileActivityLogBase {
  readonly type: ProfileActivityLogType.HANDLE_EDIT;
  readonly contents: {
    new_value: string;
    old_value: string;
  };
}

export interface ProfileActivityLogClassificationEdit
  extends ProfileActivityLogBase {
  readonly type: ProfileActivityLogType.CLASSIFICATION_EDIT;
  readonly contents: {
    new_value: PROFILE_CLASSIFICATION;
    old_value: PROFILE_CLASSIFICATION;
  };
}

export interface ProfileActivityLogBanner1Edit extends ProfileActivityLogBase {
  readonly type: ProfileActivityLogType.BANNER_1_EDIT;
  readonly contents: {
    new_value: string;
    old_value: string;
  };
}

export interface ProfileActivityLogBanner2Edit extends ProfileActivityLogBase {
  readonly type: ProfileActivityLogType.BANNER_2_EDIT;
  readonly contents: {
    new_value: string;
    old_value: string;
  };
}

export interface ProfileActivityLogPfpEdit extends ProfileActivityLogBase {
  readonly type: ProfileActivityLogType.PFP_EDIT;
  readonly contents: {
    new_value: string;
    old_value: string;
  };
}

export enum ProfileActivityLogSocialsEditContentAction {
  ADD = "ADD",
  DELETE = "DELETE",
}

export const PROFILE_ACTIVITY_LOG_ACTION_STR: Record<
  ProfileActivityLogSocialsEditContentAction,
  string
> = {
  [ProfileActivityLogSocialsEditContentAction.ADD]: "added",
  [ProfileActivityLogSocialsEditContentAction.DELETE]: "removed",
};

export interface ProfileActivityLogSocialsEdit extends ProfileActivityLogBase {
  readonly type: ProfileActivityLogType.SOCIALS_EDIT;
  readonly contents: {
    action: ProfileActivityLogSocialsEditContentAction;
    statement: CicStatement;
  };
}

export interface ProfileActivityLogNftAccountsEdit
  extends ProfileActivityLogBase {
  readonly type: ProfileActivityLogType.NFT_ACCOUNTS_EDIT;
  readonly contents: {
    action: ProfileActivityLogSocialsEditContentAction;
    statement: CicStatement;
  };
}

export interface ProfileActivityLogContactsEdit extends ProfileActivityLogBase {
  readonly type: ProfileActivityLogType.CONTACTS_EDIT;
  readonly contents: {
    action: ProfileActivityLogSocialsEditContentAction;
    statement: CicStatement;
  };
}

export interface ProfileActivityLogSocialVerificationPostEdit
  extends ProfileActivityLogBase {
  readonly type: ProfileActivityLogType.SOCIAL_VERIFICATION_POST_EDIT;
  readonly contents: {
    action: ProfileActivityLogSocialsEditContentAction;
    statement: CicStatement;
  };
}

export interface ProfileActivityLogArchived extends ProfileActivityLogBase {
  readonly type: ProfileActivityLogType.PROFILE_ARCHIVED;
  readonly contents: {
    readonly handle: string;
    readonly reason: string;
  };
}

export interface ProfileActivityLogGeneralCicStatementEdit
  extends ProfileActivityLogBase {
  readonly type: ProfileActivityLogType.GENERAL_CIC_STATEMENT_EDIT;
  readonly contents: {
    readonly statement: CicStatement;
  };
}

export interface ProfileActivityLogProxyCreated extends ProfileActivityLogBase {
  readonly type: ProfileActivityLogType.PROXY_CREATED;
  readonly contents: {};
}

export interface ProfileActivityLogProxyActionCreated
  extends ProfileActivityLogBase {
  readonly type: ProfileActivityLogType.PROXY_ACTION_CREATED;
  readonly contents: {
    readonly action_id: string;
    readonly proxy_id: string;
    readonly type: ProfileProxyActionType;
  };
}

export interface ProfileActivityLogProxyActionStateChanged
  extends ProfileActivityLogBase {
  readonly type: ProfileActivityLogType.PROXY_ACTION_STATE_CHANGED;
  readonly contents: {
    readonly action_id: string;
    readonly proxy_id: string;
    readonly state_change_type: AcceptActionRequestActionEnum;
    readonly type: ProfileProxyActionType;
  };
}

export interface ProfileActivityLogProxyActionChanged
  extends ProfileActivityLogBase {
  readonly type: ProfileActivityLogType.PROXY_ACTION_CHANGED;
  readonly contents: {
    readonly action_id: string;
    readonly end_time?: number | null;
    readonly credit_amount?: number;
    readonly proxy_id: string;
    readonly type: ProfileProxyActionType;
  };
}

export interface ProfileActivityLogDropComment extends ProfileActivityLogBase {
  readonly type: ProfileActivityLogType.DROP_COMMENT;
  readonly contents: {};
}

export interface ProfileActivityLogDropRatingEdit
  extends ProfileActivityLogBase {
  readonly type: ProfileActivityLogType.DROP_RATING_EDIT;
  readonly contents: {};
}

export interface ProfileActivityLogDropCreated extends ProfileActivityLogBase {
  readonly type: ProfileActivityLogType.DROP_CREATED;
  readonly contents: {};
}

export interface ProfileActivityLogProxyDropRatingEdit
  extends ProfileActivityLogBase {
  readonly type: ProfileActivityLogType.PROXY_DROP_RATING_EDIT;
  readonly contents: {};
}

export type ProfileActivityLog =
  | ProfileActivityLogRatingEdit
  | ProfileActivityLogHandleEdit
  | ProfileActivityLogClassificationEdit
  | ProfileActivityLogSocialsEdit
  | ProfileActivityLogContactsEdit
  | ProfileActivityLogSocialVerificationPostEdit
  | ProfileActivityLogBanner1Edit
  | ProfileActivityLogBanner2Edit
  | ProfileActivityLogPfpEdit
  | ProfileActivityLogArchived
  | ProfileActivityLogGeneralCicStatementEdit
  | ProfileActivityLogNftAccountsEdit
  | ProfileActivityLogProxyCreated
  | ProfileActivityLogProxyActionCreated
  | ProfileActivityLogProxyActionStateChanged
  | ProfileActivityLogProxyActionChanged
  | ProfileActivityLogDropComment
  | ProfileActivityLogDropRatingEdit
  | ProfileActivityLogDropCreated
  | ProfileActivityLogProxyDropRatingEdit;

export enum RateMatter {
  CIC = "CIC",
  REP = "REP",
  DROP_REP = "DROP_REP",
}

export interface ProfilesMatterRating {
  readonly rater_handle: string;
  readonly matter: RateMatter;
  readonly matter_category: string;
  readonly rating: number;
  readonly rater_cic_rating: number;
  readonly rater_tdh: number;
  readonly last_modified: Date;
}

export interface CommunityMemberMinimal {
  readonly profile_id: string | null;
  readonly handle: string | null;
  readonly normalised_handle: string | null;
  readonly primary_wallet: string | null;
  readonly display: string | null;
  readonly tdh: number;
  readonly level: number;
  readonly cic_rating: number;
  readonly wallet: string;
  readonly pfp: string | null;
}

export interface RatingStats {
  readonly category: string;
  readonly rating: number;
  readonly contributor_count: number;
  readonly rater_contribution: number;
}

export interface ApiProfileRepRatesState {
  readonly total_rep_rating: number;
  readonly total_rep_rating_by_rater: number | null;
  readonly rep_rates_left_for_rater: number | null;
  readonly number_of_raters: number;
  readonly rating_stats: RatingStats[];
}

export interface RatingWithProfileInfo {
  handle: string;
  tdh: number;
  rating: number;
  cic: number;
  last_modified: Date;
}

export type RatingWithProfileInfoAndLevel = RatingWithProfileInfo & {
  level: number;
};

export interface ApiCreateOrUpdateProfileRequest {
  readonly handle: string;
  readonly classification: PROFILE_CLASSIFICATION;
  pfp_url?: string;
  banner_1?: string;
  banner_2?: string;
}

export interface WalletConsolidationState {
  readonly created_at: Date;
  readonly block: number;
  readonly wallet1: string;
  readonly wallet2: string;
  readonly confirmed: 0 | 1;
  readonly wallet1_display: string | null;
  readonly wallet2_display: string | null;
}

export type ApiCreateOrUpdateProfileCicStatement = Omit<
  CicStatement,
  "id" | "crated_at" | "updated_at" | "profile_id"
>;

export enum CollectedCollectionType {
  MEMES = "MEMES",
  NEXTGEN = "NEXTGEN",
  GRADIENTS = "GRADIENTS",
  MEMELAB = "MEMELAB",
}

export enum CollectionSeized {
  SEIZED = "SEIZED",
  NOT_SEIZED = "NOT_SEIZED",
}

export enum CollectionSort {
  TOKEN_ID = "TOKEN_ID",
  TDH = "TDH",
  RANK = "RANK",
}

export interface CollectedCard {
  readonly collection: CollectedCollectionType;
  readonly token_id: number;
  readonly token_name: string;
  readonly img: string;
  readonly tdh: number | null;
  readonly rank: number | null;
  readonly seized_count: number | null;
  readonly szn: number | null;
}

export interface WalletDelegation {
  readonly created_at: Date;
  readonly block: number;
  readonly from_address: string;
  readonly to_address: string;
  readonly collection: string; //"0x8888888888888888888888888888888888888888" = any collection
  readonly use_case: number;
  readonly expiry: number;
  readonly all_tokens: number;
  readonly token_id: number;
  readonly from_display: string | null;
  readonly to_display: string | null;
}

export interface CommunityMemberOverview {
  readonly display: string;
  readonly detail_view_key: string;
  readonly level: number;
  readonly tdh: number;
  readonly rep: number;
  readonly cic: number;
  readonly pfp: string | null;
  readonly last_activity: number | null;
<<<<<<< HEAD
}

export interface ProfileMinimal {
  readonly id: string;
  readonly handle: string;
  readonly pfp: string | null;
  readonly cic: number;
  readonly rep: number;
  readonly tdh: number;
  readonly level: number;
}

export interface ProfileAvailableDropRateResponse {
  readonly available_credit_for_rating: number;
}

export enum ProfileConnectedStatus {
  NOT_CONNECTED = "NOT_CONNECTED",
  NO_PROFILE = "NO_PROFILE",
  HAVE_PROFILE = "HAVE_PROFILE",
=======
  readonly wallet: string;
>>>>>>> eb2653d4
}<|MERGE_RESOLUTION|>--- conflicted
+++ resolved
@@ -496,7 +496,7 @@
   readonly cic: number;
   readonly pfp: string | null;
   readonly last_activity: number | null;
-<<<<<<< HEAD
+  readonly wallet: string;
 }
 
 export interface ProfileMinimal {
@@ -517,7 +517,4 @@
   NOT_CONNECTED = "NOT_CONNECTED",
   NO_PROFILE = "NO_PROFILE",
   HAVE_PROFILE = "HAVE_PROFILE",
-=======
-  readonly wallet: string;
->>>>>>> eb2653d4
 }