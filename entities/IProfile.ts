--- conflicted
+++ resolved
@@ -363,7 +363,34 @@
   "id" | "crated_at" | "updated_at" | "profile_id"
 >;
 
-<<<<<<< HEAD
+export enum CollectedCollectionType {
+  MEMES = "MEMES",
+  GRADIENTS = "GRADIENTS",
+  MEMELAB = "MEMELAB",
+}
+
+export enum CollectionSeized {
+  SEIZED = "SEIZED",
+  NOT_SEIZED = "NOT_SEIZED",
+}
+
+export enum CollectionSort {
+  TOKEN_ID = "TOKEN_ID",
+  TDH = "TDH",
+  RANK = "RANK",
+}
+
+export interface CollectedCard {
+  readonly collection: CollectedCollectionType;
+  readonly token_id: number;
+  readonly token_name: string;
+  readonly img: string;
+  readonly tdh: number | null;
+  readonly rank: number | null;
+  readonly seized_count: number | null;
+  readonly szn: number | null;
+}
+
 export interface WalletDelegation {
   readonly created_at: Date;
   readonly block: number;
@@ -376,32 +403,4 @@
   readonly token_id: number;
   readonly from_display: string | null;
   readonly to_display: string | null;
-=======
-export enum CollectedCollectionType {
-  MEMES = "MEMES",
-  GRADIENTS = "GRADIENTS",
-  MEMELAB = "MEMELAB",
-}
-
-export enum CollectionSeized {
-  SEIZED = "SEIZED",
-  NOT_SEIZED = "NOT_SEIZED",
-}
-
-export enum CollectionSort {
-  TOKEN_ID = "TOKEN_ID",
-  TDH = "TDH",
-  RANK = "RANK",
-}
-
-export interface CollectedCard {
-  readonly collection: CollectedCollectionType;
-  readonly token_id: number;
-  readonly token_name: string;
-  readonly img: string;
-  readonly tdh: number | null;
-  readonly rank: number | null;
-  readonly seized_count: number | null;
-  readonly szn: number | null;
->>>>>>> ba8ae1d3
 }