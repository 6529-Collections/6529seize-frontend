import { AcceptActionRequestActionEnum } from "../generated/models/AcceptActionRequest";
import { ProfileProxyActionType } from "../generated/models/ProfileProxyActionType";
import { STATEMENT_GROUP, STATEMENT_TYPE } from "../helpers/Types";

export interface IProfileWallet {
  readonly address: string;
  readonly ens?: string;
}

export interface IProfileConsolidation {
  readonly wallet: IProfileWallet;
  readonly tdh: number;
}

export interface AggregatedCicRating {
  cic_rating: number;
  contributor_count: number;
}

export interface IProfileAndConsolidations {
  readonly profile: IProfile | null;
  readonly consolidation: {
    readonly wallets: IProfileConsolidation[];
    readonly tdh: number;
    readonly consolidation_key: string | null;
    readonly consolidation_display: string | null;
  };
  readonly level: number;
  readonly cic: AggregatedCicRating;
  readonly rep: number;
  readonly balance: number;
}

export enum PROFILE_CLASSIFICATION {
  GOVERNMENT_NAME = "GOVERNMENT_NAME",
  PSEUDONYM = "PSEUDONYM",
  ORGANIZATION = "ORGANIZATION",
  AI = "AI",
  BOT = "BOT",
  PARODY = "PARODY",
}

export const CLASSIFICATIONS: Record<
  PROFILE_CLASSIFICATION,
  { title: string }
> = {
  [PROFILE_CLASSIFICATION.GOVERNMENT_NAME]: { title: "Government Name" },
  [PROFILE_CLASSIFICATION.PSEUDONYM]: { title: "Pseudonym" },
  [PROFILE_CLASSIFICATION.ORGANIZATION]: { title: "Organization" },
  [PROFILE_CLASSIFICATION.AI]: { title: "AI" },
  [PROFILE_CLASSIFICATION.BOT]: { title: "Bot" },
  [PROFILE_CLASSIFICATION.PARODY]: { title: "Parody" },
};

export interface IProfile {
  readonly external_id: string;
  readonly normalised_handle: string;
  readonly handle: string;
  readonly primary_wallet: string;
  readonly created_at: Date;
  readonly created_by_wallet: string;
  readonly classification: PROFILE_CLASSIFICATION | null;
  readonly updated_at?: Date | undefined;
  readonly updated_by_wallet?: string | undefined;
  readonly pfp_url?: string | undefined;
  readonly banner_1?: string | undefined;
  readonly banner_2?: string | undefined;
  readonly website?: string | undefined;
}

export enum CICType {
  INACCURATE = "INACCURATE",
  UNKNOWN = "UNKNOWN",
  PROBABLY_ACCURATE = "PROBABLY_ACCURATE",
  ACCURATE = "ACCURATE",
  HIGHLY_ACCURATE = "HIGHLY_ACCURATE",
}

export const CIC_TO_TEXT: Record<CICType, string> = {
  [CICType.INACCURATE]: "Inaccurate",
  [CICType.UNKNOWN]: "Not Enough Ratings Yet",
  [CICType.PROBABLY_ACCURATE]: "Probably Accurate",
  [CICType.ACCURATE]: "Accurate",
  [CICType.HIGHLY_ACCURATE]: "Highly Accurate",
};

export interface ApiProfileRaterCicState {
  readonly cic_rating_by_rater: number | null;
  readonly cic_ratings_left_to_give_by_rater: number | null;
}

export interface CicStatement {
  id: string;
  profile_id: string;
  statement_group: STATEMENT_GROUP;
  statement_type: STATEMENT_TYPE;
  statement_comment: string | null;
  statement_value: string;
  crated_at: Date;
  updated_at: Date | null;
}

export enum ProfileActivityLogType {
  RATING_EDIT = "RATING_EDIT",
  HANDLE_EDIT = "HANDLE_EDIT",
  CLASSIFICATION_EDIT = "CLASSIFICATION_EDIT",
  SOCIALS_EDIT = "SOCIALS_EDIT",
  CONTACTS_EDIT = "CONTACTS_EDIT",
  SOCIAL_VERIFICATION_POST_EDIT = "SOCIAL_VERIFICATION_POST_EDIT",
  NFT_ACCOUNTS_EDIT = "NFT_ACCOUNTS_EDIT",
  GENERAL_CIC_STATEMENT_EDIT = "GENERAL_CIC_STATEMENT_EDIT",
  BANNER_1_EDIT = "BANNER_1_EDIT",
  BANNER_2_EDIT = "BANNER_2_EDIT",
  PFP_EDIT = "PFP_EDIT",
  PROFILE_ARCHIVED = "PROFILE_ARCHIVED",
<<<<<<< HEAD
  GENERAL_CIC_STATEMENT_EDIT = "GENERAL_CIC_STATEMENT_EDIT",
  DROP_COMMENT = "DROP_COMMENT",
  DROP_REP_EDIT = "DROP_REP_EDIT",
=======
  PROXY_CREATED = "PROXY_CREATED",
  PROXY_ACTION_CREATED = "PROXY_ACTION_CREATED",
  PROXY_ACTION_STATE_CHANGED = "PROXY_ACTION_STATE_CHANGED",
  PROXY_ACTION_CHANGED = "PROXY_ACTION_CHANGED",
  DROP_COMMENT = "DROP_COMMENT",
  DROP_RATING_EDIT = "DROP_RATING_EDIT",
>>>>>>> 42388778
  DROP_CREATED = "DROP_CREATED",
}

export const PROFILE_ACTIVITY_TYPE_TO_TEXT: Record<
  ProfileActivityLogType,
  string
> = {
  [ProfileActivityLogType.RATING_EDIT]: "Rating",
  [ProfileActivityLogType.HANDLE_EDIT]: "Handle",
  [ProfileActivityLogType.CLASSIFICATION_EDIT]: "Classification",
  [ProfileActivityLogType.SOCIALS_EDIT]: "Social Media Account",
  [ProfileActivityLogType.NFT_ACCOUNTS_EDIT]: "NFT Account",
  [ProfileActivityLogType.CONTACTS_EDIT]: "Contact",
  [ProfileActivityLogType.SOCIAL_VERIFICATION_POST_EDIT]:
    "Social Media Verification Post",
  [ProfileActivityLogType.BANNER_1_EDIT]: "Banner 1",
  [ProfileActivityLogType.BANNER_2_EDIT]: "Banner 2",
  [ProfileActivityLogType.PFP_EDIT]: "Profile Picture",
  [ProfileActivityLogType.PROFILE_ARCHIVED]: "Profile Archived",
  [ProfileActivityLogType.GENERAL_CIC_STATEMENT_EDIT]: "About",
<<<<<<< HEAD
  [ProfileActivityLogType.DROP_COMMENT]: "Drop Comment",
  [ProfileActivityLogType.DROP_REP_EDIT]: "Drop Rep",
=======
  [ProfileActivityLogType.PROXY_CREATED]: "Proxy Created",
  [ProfileActivityLogType.PROXY_ACTION_CREATED]: "Proxy Action Created",
  [ProfileActivityLogType.PROXY_ACTION_STATE_CHANGED]:
    "Proxy Action State Changed",
  [ProfileActivityLogType.PROXY_ACTION_CHANGED]: "Proxy Action Changed",
  [ProfileActivityLogType.DROP_COMMENT]: "Drop Comment",
  [ProfileActivityLogType.DROP_RATING_EDIT]: "Drop Rating",
>>>>>>> 42388778
  [ProfileActivityLogType.DROP_CREATED]: "Drop Created",
};

export interface ProfileActivityLogBase {
  readonly id: string;
  readonly profile_id: string;
  readonly target_id: string | null;
  readonly created_at: Date;
  readonly profile_handle: string;
  readonly target_profile_handle: string | null;
}

export enum ProfileActivityLogRatingEditContentChangeReason {
  USER_EDIT = "USER_EDIT",
  LOST_TDH = "LOST_TDH",
}

export interface ProfileActivityLogRatingEdit extends ProfileActivityLogBase {
  readonly type: ProfileActivityLogType.RATING_EDIT;
  readonly contents: {
    readonly change_reason: ProfileActivityLogRatingEditContentChangeReason;
    readonly new_rating: number;
    readonly old_rating: number;
    readonly rating_category: string;
    readonly rating_matter: RateMatter;
    readonly proxy_handle?: string;
    readonly proxy_id?: string;
  };
}

export interface ProfileActivityLogHandleEdit extends ProfileActivityLogBase {
  readonly type: ProfileActivityLogType.HANDLE_EDIT;
  readonly contents: {
    new_value: string;
    old_value: string;
  };
}

export interface ProfileActivityLogClassificationEdit
  extends ProfileActivityLogBase {
  readonly type: ProfileActivityLogType.CLASSIFICATION_EDIT;
  readonly contents: {
    new_value: PROFILE_CLASSIFICATION;
    old_value: PROFILE_CLASSIFICATION;
  };
}

export interface ProfileActivityLogBanner1Edit extends ProfileActivityLogBase {
  readonly type: ProfileActivityLogType.BANNER_1_EDIT;
  readonly contents: {
    new_value: string;
    old_value: string;
  };
}

export interface ProfileActivityLogBanner2Edit extends ProfileActivityLogBase {
  readonly type: ProfileActivityLogType.BANNER_2_EDIT;
  readonly contents: {
    new_value: string;
    old_value: string;
  };
}

export interface ProfileActivityLogPfpEdit extends ProfileActivityLogBase {
  readonly type: ProfileActivityLogType.PFP_EDIT;
  readonly contents: {
    new_value: string;
    old_value: string;
  };
}

export enum ProfileActivityLogSocialsEditContentAction {
  ADD = "ADD",
  DELETE = "DELETE",
}

export const PROFILE_ACTIVITY_LOG_ACTION_STR: Record<
  ProfileActivityLogSocialsEditContentAction,
  string
> = {
  [ProfileActivityLogSocialsEditContentAction.ADD]: "added",
  [ProfileActivityLogSocialsEditContentAction.DELETE]: "removed",
};

export interface ProfileActivityLogSocialsEdit extends ProfileActivityLogBase {
  readonly type: ProfileActivityLogType.SOCIALS_EDIT;
  readonly contents: {
    action: ProfileActivityLogSocialsEditContentAction;
    statement: CicStatement;
  };
}

export interface ProfileActivityLogNftAccountsEdit
  extends ProfileActivityLogBase {
  readonly type: ProfileActivityLogType.NFT_ACCOUNTS_EDIT;
  readonly contents: {
    action: ProfileActivityLogSocialsEditContentAction;
    statement: CicStatement;
  };
}

export interface ProfileActivityLogContactsEdit extends ProfileActivityLogBase {
  readonly type: ProfileActivityLogType.CONTACTS_EDIT;
  readonly contents: {
    action: ProfileActivityLogSocialsEditContentAction;
    statement: CicStatement;
  };
}

export interface ProfileActivityLogSocialVerificationPostEdit
  extends ProfileActivityLogBase {
  readonly type: ProfileActivityLogType.SOCIAL_VERIFICATION_POST_EDIT;
  readonly contents: {
    action: ProfileActivityLogSocialsEditContentAction;
    statement: CicStatement;
  };
}

export interface ProfileActivityLogArchived extends ProfileActivityLogBase {
  readonly type: ProfileActivityLogType.PROFILE_ARCHIVED;
  readonly contents: {
    readonly handle: string;
    readonly reason: string;
  };
}

export interface ProfileActivityLogGeneralCicStatementEdit
  extends ProfileActivityLogBase {
  readonly type: ProfileActivityLogType.GENERAL_CIC_STATEMENT_EDIT;
  readonly contents: {
    readonly statement: CicStatement;
  };
}

<<<<<<< HEAD
export interface ProfileActivityLogDropComment extends ProfileActivityLogBase {
  readonly type: ProfileActivityLogType.DROP_COMMENT;
  readonly contents: {
    readonly content: string;
  };
}

export interface ProfileActivityLogDropRepEdit extends ProfileActivityLogBase {
  readonly type: ProfileActivityLogType.DROP_REP_EDIT;
  readonly contents: {
    readonly change_reason: string;
    readonly new_rating: number;
    readonly old_rating: number;
    readonly rating_category: string;
    readonly rating_matter: RateMatter.DROP_REP;
  };
}

export interface ProfileActivityLogDropCreated extends ProfileActivityLogBase {
  readonly type: ProfileActivityLogType.DROP_CREATED;
  readonly contents: {
    readonly drop_id: string;
  };
}

=======
export interface ProfileActivityLogProxyCreated extends ProfileActivityLogBase {
  readonly type: ProfileActivityLogType.PROXY_CREATED;
  readonly contents: {};
}

export interface ProfileActivityLogProxyActionCreated
  extends ProfileActivityLogBase {
  readonly type: ProfileActivityLogType.PROXY_ACTION_CREATED;
  readonly contents: {
    readonly action_id: string;
    readonly proxy_id: string;
    readonly type: ProfileProxyActionType;
  };
}

export interface ProfileActivityLogProxyActionStateChanged
  extends ProfileActivityLogBase {
  readonly type: ProfileActivityLogType.PROXY_ACTION_STATE_CHANGED;
  readonly contents: {
    readonly action_id: string;
    readonly proxy_id: string;
    readonly state_change_type: AcceptActionRequestActionEnum;
    readonly type: ProfileProxyActionType;
  };
}

export interface ProfileActivityLogProxyActionChanged
  extends ProfileActivityLogBase {
  readonly type: ProfileActivityLogType.PROXY_ACTION_CHANGED;
  readonly contents: {
    readonly action_id: string;
    readonly end_time?: number | null;
    readonly credit_amount?: number;
    readonly proxy_id: string;
    readonly type: ProfileProxyActionType;
  };
}

export interface ProfileActivityLogDropComment extends ProfileActivityLogBase {
  readonly type: ProfileActivityLogType.DROP_COMMENT;
  readonly contents: {};
}

export interface ProfileActivityLogDropRatingEdit
  extends ProfileActivityLogBase {
  readonly type: ProfileActivityLogType.DROP_RATING_EDIT;
  readonly contents: {};
}

export interface ProfileActivityLogDropCreated extends ProfileActivityLogBase {
  readonly type: ProfileActivityLogType.DROP_CREATED;
  readonly contents: {};
}

>>>>>>> 42388778
export type ProfileActivityLog =
  | ProfileActivityLogRatingEdit
  | ProfileActivityLogHandleEdit
  | ProfileActivityLogClassificationEdit
  | ProfileActivityLogSocialsEdit
  | ProfileActivityLogContactsEdit
  | ProfileActivityLogSocialVerificationPostEdit
  | ProfileActivityLogBanner1Edit
  | ProfileActivityLogBanner2Edit
  | ProfileActivityLogPfpEdit
  | ProfileActivityLogArchived
  | ProfileActivityLogGeneralCicStatementEdit
  | ProfileActivityLogNftAccountsEdit
<<<<<<< HEAD
  | ProfileActivityLogDropComment
  | ProfileActivityLogDropRepEdit
=======
  | ProfileActivityLogProxyCreated
  | ProfileActivityLogProxyActionCreated
  | ProfileActivityLogProxyActionStateChanged
  | ProfileActivityLogProxyActionChanged
  | ProfileActivityLogDropComment
  | ProfileActivityLogDropRatingEdit
>>>>>>> 42388778
  | ProfileActivityLogDropCreated;

export enum RateMatter {
  CIC = "CIC",
  REP = "REP",
  DROP_REP = "DROP_REP",
}

export interface ProfilesMatterRating {
  readonly rater_handle: string;
  readonly matter: RateMatter;
  readonly matter_category: string;
  readonly rating: number;
  readonly rater_cic_rating: number;
  readonly rater_tdh: number;
  readonly last_modified: Date;
}

export interface CommunityMemberMinimal {
<<<<<<< HEAD
  readonly profile_id: string;
=======
  readonly profile_id: string | null;
>>>>>>> 42388778
  readonly handle: string | null;
  readonly normalised_handle: string | null;
  readonly primary_wallet: string | null;
  readonly display: string | null;
  readonly tdh: number;
  readonly level: number;
  readonly cic_rating: number;
  readonly wallet: string;
  readonly pfp: string | null;
}

export interface RatingStats {
  readonly category: string;
  readonly rating: number;
  readonly contributor_count: number;
  readonly rater_contribution: number;
}

export interface ApiProfileRepRatesState {
  readonly total_rep_rating: number;
  readonly total_rep_rating_by_rater: number | null;
  readonly rep_rates_left_for_rater: number | null;
  readonly number_of_raters: number;
  readonly rating_stats: RatingStats[];
}

export interface RatingWithProfileInfo {
  handle: string;
  tdh: number;
  rating: number;
  cic: number;
  last_modified: Date;
}

export type RatingWithProfileInfoAndLevel = RatingWithProfileInfo & {
  level: number;
};

export interface ApiCreateOrUpdateProfileRequest {
  readonly handle: string;
  readonly classification: PROFILE_CLASSIFICATION;
  pfp_url?: string;
  banner_1?: string;
  banner_2?: string;
}

export interface WalletConsolidationState {
  readonly created_at: Date;
  readonly block: number;
  readonly wallet1: string;
  readonly wallet2: string;
  readonly confirmed: 0 | 1;
  readonly wallet1_display: string | null;
  readonly wallet2_display: string | null;
}

export type ApiCreateOrUpdateProfileCicStatement = Omit<
  CicStatement,
  "id" | "crated_at" | "updated_at" | "profile_id"
>;

export enum CollectedCollectionType {
  MEMES = "MEMES",
  NEXTGEN = "NEXTGEN",
  GRADIENTS = "GRADIENTS",
  MEMELAB = "MEMELAB",
}

export enum CollectionSeized {
  SEIZED = "SEIZED",
  NOT_SEIZED = "NOT_SEIZED",
}

export enum CollectionSort {
  TOKEN_ID = "TOKEN_ID",
  TDH = "TDH",
  RANK = "RANK",
}

export interface CollectedCard {
  readonly collection: CollectedCollectionType;
  readonly token_id: number;
  readonly token_name: string;
  readonly img: string;
  readonly tdh: number | null;
  readonly rank: number | null;
  readonly seized_count: number | null;
  readonly szn: number | null;
}

export interface WalletDelegation {
  readonly created_at: Date;
  readonly block: number;
  readonly from_address: string;
  readonly to_address: string;
  readonly collection: string; //"0x8888888888888888888888888888888888888888" = any collection
  readonly use_case: number;
  readonly expiry: number;
  readonly all_tokens: number;
  readonly token_id: number;
  readonly from_display: string | null;
  readonly to_display: string | null;
}

export interface CommunityMemberOverview {
  readonly display: string;
  readonly detail_view_key: string;
  readonly level: number;
  readonly tdh: number;
  readonly rep: number;
  readonly cic: number;
  readonly pfp: string | null;
  readonly last_activity: number | null;
}

export interface ProfileMinimal {
  readonly id: string;
  readonly handle: string;
  readonly pfp: string | null;
  readonly cic: number;
  readonly rep: number;
  readonly tdh: number;
  readonly level: number;
}

export interface ProfileAvailableDropRateResponse {
  readonly available_credit_for_rating: number;
}

export enum ProfileConnectedStatus {
  NOT_CONNECTED = "NOT_CONNECTED",
  NO_PROFILE = "NO_PROFILE",
  HAVE_PROFILE = "HAVE_PROFILE",
}<|MERGE_RESOLUTION|>--- conflicted
+++ resolved
@@ -113,18 +113,12 @@
   BANNER_2_EDIT = "BANNER_2_EDIT",
   PFP_EDIT = "PFP_EDIT",
   PROFILE_ARCHIVED = "PROFILE_ARCHIVED",
-<<<<<<< HEAD
-  GENERAL_CIC_STATEMENT_EDIT = "GENERAL_CIC_STATEMENT_EDIT",
-  DROP_COMMENT = "DROP_COMMENT",
-  DROP_REP_EDIT = "DROP_REP_EDIT",
-=======
   PROXY_CREATED = "PROXY_CREATED",
   PROXY_ACTION_CREATED = "PROXY_ACTION_CREATED",
   PROXY_ACTION_STATE_CHANGED = "PROXY_ACTION_STATE_CHANGED",
   PROXY_ACTION_CHANGED = "PROXY_ACTION_CHANGED",
   DROP_COMMENT = "DROP_COMMENT",
   DROP_RATING_EDIT = "DROP_RATING_EDIT",
->>>>>>> 42388778
   DROP_CREATED = "DROP_CREATED",
 }
 
@@ -145,10 +139,6 @@
   [ProfileActivityLogType.PFP_EDIT]: "Profile Picture",
   [ProfileActivityLogType.PROFILE_ARCHIVED]: "Profile Archived",
   [ProfileActivityLogType.GENERAL_CIC_STATEMENT_EDIT]: "About",
-<<<<<<< HEAD
-  [ProfileActivityLogType.DROP_COMMENT]: "Drop Comment",
-  [ProfileActivityLogType.DROP_REP_EDIT]: "Drop Rep",
-=======
   [ProfileActivityLogType.PROXY_CREATED]: "Proxy Created",
   [ProfileActivityLogType.PROXY_ACTION_CREATED]: "Proxy Action Created",
   [ProfileActivityLogType.PROXY_ACTION_STATE_CHANGED]:
@@ -156,7 +146,6 @@
   [ProfileActivityLogType.PROXY_ACTION_CHANGED]: "Proxy Action Changed",
   [ProfileActivityLogType.DROP_COMMENT]: "Drop Comment",
   [ProfileActivityLogType.DROP_RATING_EDIT]: "Drop Rating",
->>>>>>> 42388778
   [ProfileActivityLogType.DROP_CREATED]: "Drop Created",
 };
 
@@ -291,33 +280,6 @@
   };
 }
 
-<<<<<<< HEAD
-export interface ProfileActivityLogDropComment extends ProfileActivityLogBase {
-  readonly type: ProfileActivityLogType.DROP_COMMENT;
-  readonly contents: {
-    readonly content: string;
-  };
-}
-
-export interface ProfileActivityLogDropRepEdit extends ProfileActivityLogBase {
-  readonly type: ProfileActivityLogType.DROP_REP_EDIT;
-  readonly contents: {
-    readonly change_reason: string;
-    readonly new_rating: number;
-    readonly old_rating: number;
-    readonly rating_category: string;
-    readonly rating_matter: RateMatter.DROP_REP;
-  };
-}
-
-export interface ProfileActivityLogDropCreated extends ProfileActivityLogBase {
-  readonly type: ProfileActivityLogType.DROP_CREATED;
-  readonly contents: {
-    readonly drop_id: string;
-  };
-}
-
-=======
 export interface ProfileActivityLogProxyCreated extends ProfileActivityLogBase {
   readonly type: ProfileActivityLogType.PROXY_CREATED;
   readonly contents: {};
@@ -372,7 +334,6 @@
   readonly contents: {};
 }
 
->>>>>>> 42388778
 export type ProfileActivityLog =
   | ProfileActivityLogRatingEdit
   | ProfileActivityLogHandleEdit
@@ -386,17 +347,12 @@
   | ProfileActivityLogArchived
   | ProfileActivityLogGeneralCicStatementEdit
   | ProfileActivityLogNftAccountsEdit
-<<<<<<< HEAD
-  | ProfileActivityLogDropComment
-  | ProfileActivityLogDropRepEdit
-=======
   | ProfileActivityLogProxyCreated
   | ProfileActivityLogProxyActionCreated
   | ProfileActivityLogProxyActionStateChanged
   | ProfileActivityLogProxyActionChanged
   | ProfileActivityLogDropComment
   | ProfileActivityLogDropRatingEdit
->>>>>>> 42388778
   | ProfileActivityLogDropCreated;
 
 export enum RateMatter {
@@ -416,11 +372,7 @@
 }
 
 export interface CommunityMemberMinimal {
-<<<<<<< HEAD
-  readonly profile_id: string;
-=======
   readonly profile_id: string | null;
->>>>>>> 42388778
   readonly handle: string | null;
   readonly normalised_handle: string | null;
   readonly primary_wallet: string | null;
