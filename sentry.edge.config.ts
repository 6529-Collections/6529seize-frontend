--- conflicted
+++ resolved
@@ -14,13 +14,8 @@
   dsn,
   enabled: Boolean(dsn),
 
-<<<<<<< HEAD
   // Define how likely traces are sampled.
-  tracesSampleRate: 1,
-=======
-  // Define how likely traces are sampled. Adjust this value in production, or use tracesSampler for greater control.
   tracesSampleRate: 0.1,
->>>>>>> 47278a57
 
   // Enable logs to be sent to Sentry
   enableLogs: true,
