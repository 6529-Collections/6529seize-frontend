--- conflicted
+++ resolved
@@ -84,9 +84,6 @@
 
 # Claude folder
 claude.md
-<<<<<<< HEAD
 .claude/commands/
 test.html
-=======
-.claude/
->>>>>>> 761821d0
+.claude/