# See https://help.github.com/articles/ignoring-files/ for more about ignoring files.

# dependencies
/node_modules
/.pnp
.pnp.js

# testing
/coverage
/test-results/
/playwright-report/
/playwright/.cache/
/storageState.json
/playwright/.auth/
storageState.json
/trace.zip

# next.js
/.next/
/out/

# production
/build

# misc
.DS_Store
*.pem

# debug
npm-debug.log*
yarn-debug.log*
yarn-error.log*
.pnpm-debug.log*

# local env files
.env*.local

# vercel
.vercel

# typescript
*.tsbuildinfo
next-env.d.ts

.env.*
!.env.sample

/analyze
/.idea/

# sitemap
public/robots.txt
public/sitemap.xml
public/sitemap-*.xml

public/emoji-list.json

# Added by Claude Task Master
# Logs
logs
*.log
dev-debug.log
# Dependency directories
node_modules/
# Environment variables
.env
# Editor directories and files
.idea
.vscode
*.suo
*.ntvs*
*.njsproj
*.sln
*.sw?
# OS specific
# Task files
tasks.json
tasks/ 
.coverage-progress.json

# Jest
jest-failed-tests.txt
jest-results.json

<<<<<<< HEAD
# Claude configuration
=======
# Claude Code project configuration
>>>>>>> 973344d1
claude.md
CLAUDE.md<|MERGE_RESOLUTION|>--- conflicted
+++ resolved
@@ -82,10 +82,7 @@
 jest-failed-tests.txt
 jest-results.json
 
-<<<<<<< HEAD
-# Claude configuration
-=======
 # Claude Code project configuration
->>>>>>> 973344d1
 claude.md
-CLAUDE.md+CLAUDE.md
+.claude/