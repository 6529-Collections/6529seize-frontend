--- conflicted
+++ resolved
@@ -607,8 +607,7 @@
   if (router.route.includes("[user]")) {
     return router.route.replace("[user]", handleOrWallet);
   }
-<<<<<<< HEAD
-  return `${handleOrWallet}/${USER_PAGE_TAB_META[defaultPath].route}`;
+  return `/${handleOrWallet}/${USER_PAGE_TAB_META[defaultPath].route}`;
 };
 
 export function isNullAddress(address: string) {
@@ -619,8 +618,4 @@
     return true;
   }
   return false;
-}
-=======
-  return `/${handleOrWallet}/${USER_PAGE_TAB_META[defaultPath].route}`;
-};
->>>>>>> 2b5528eb
+}