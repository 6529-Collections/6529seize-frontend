import { mainnet, sepolia, goerli } from "wagmi/chains";
import {
  GRADIENT_CONTRACT,
  MEMELAB_CONTRACT,
  MEMES_CONTRACT,
  NULL_ADDRESS,
  NULL_DEAD_ADDRESS,
  ROYALTIES_PERCENTAGE,
} from "../constants";
import { BaseNFT, VolumeType } from "../entities/INFT";
import { DateIntervalsSelection } from "../enums";
import { CICType, IProfileAndConsolidations } from "../entities/IProfile";
import { NextRouter } from "next/router";
import {
  USER_PAGE_TAB_META,
  UserPageTabType,
} from "../components/user/layout/UserPageTabs";
import {
  NEXTGEN_CHAIN_ID,
  NEXTGEN_CORE,
} from "../components/nextGen/nextgen_contracts";

export function formatAddress(address: string) {
  if (
    !address ||
    !isValidEthAddress(address) ||
    address.endsWith(".eth") ||
    address.includes(" ")
  ) {
    return address;
  }
  if (address.length > 11) {
    return `${address.substring(0, 6)}...${address.substring(
      address.length - 4
    )}`;
  }
  return address;
}

export function isMemesContract(contract: string) {
  return contract.toUpperCase() === MEMES_CONTRACT.toUpperCase();
}

export function isGradientsContract(contract: string) {
  return contract.toUpperCase() === GRADIENT_CONTRACT.toUpperCase();
}

export function isNextgenContract(contract: string) {
  return areEqualAddresses(contract, NEXTGEN_CORE[NEXTGEN_CHAIN_ID]);
}

export function isMemeLabContract(contract: string) {
  return contract.toUpperCase() === MEMELAB_CONTRACT.toUpperCase();
}

export const fetchMeta = async (uri: string) => {
  try {
    new URL(uri);
    const response = await fetch(uri);
    return await response.json();
  } catch {
    return null;
  }
};

export const fetchBlockTimestamp = async (provider: any, block: number) => {
  const blockEvent = await provider.getBlock(block);
  return blockEvent.timestamp * 1000;
};

export function getDaysDiff(t1: number, t2: number, floor = true) {
  const diff = t1 - t2;
  if (floor) {
    return Math.floor(diff / (1000 * 3600 * 24));
  }
  return Math.ceil(diff / (1000 * 3600 * 24));
}

export function fromGWEI(from: number) {
  return from / 1e18;
}

export function numberWithCommasFromString(x: any) {
  x = x.toString();
  if (!x || isNaN(parseFloat(x))) return x;
  if (x.includes(" ") || x.includes(",")) return x;
  const cleanedInput = x.replace(/[^\d.-]/g, "");
  if (!/^-?\d+(\.\d+)?$/.test(cleanedInput)) return x;
  const num = parseFloat(cleanedInput);
  if (isNaN(num)) return x;
  return numberWithCommas(num);
}

export function numberWithCommas(x: number | undefined) {
  if (!x || x === null || isNaN(x)) return "-";
  if (x === 0) return "-";

  const isNegative = x < 0;
  x = Math.abs(x);
  const parts = x.toString().split(".");
  let integerPart = parts[0];
  let formattedInteger = "";
  while (integerPart.length > 3) {
    formattedInteger = "," + integerPart.slice(-3) + formattedInteger;
    integerPart = integerPart.slice(0, -3);
  }
  formattedInteger = integerPart + formattedInteger;
  formattedInteger =
    formattedInteger + (parts.length > 1 ? "." + parts[1] : "");
  return isNegative ? `-${formattedInteger}` : formattedInteger;
}

export function formatNumberWithCommas(x: number) {
  if (x === null || isNaN(x)) return "-";
  const parts = x.toString().split(".");
  let integerPart = parts[0];
  const isNegative = integerPart.startsWith("-");
  if (isNegative) {
    integerPart = integerPart.slice(1);
  }
  let formattedInteger = "";
  while (integerPart.length > 3) {
    formattedInteger = "," + integerPart.slice(-3) + formattedInteger;
    integerPart = integerPart.slice(0, -3);
  }
  formattedInteger = integerPart + formattedInteger;
  const formattedNumber =
    formattedInteger + (parts.length > 1 ? "." + parts[1] : "");
  return isNegative ? `-${formattedNumber}` : formattedNumber;
}

export function formatNumberWithCommasOrDash(x: number): string {
  if (x === null || isNaN(x) || x === 0) return "-";
  return formatNumberWithCommas(x);
}

export function getDateDisplay(date: Date) {
  const secondsAgo = (new Date().getTime() - date.getTime()) / 1000;
  if (60 > secondsAgo) {
    return `${Math.round(secondsAgo)} seconds ago`;
  }
  if (60 * 60 > secondsAgo) {
    const minutes = Math.round(secondsAgo / 60);
    return `${minutes} minute${minutes > 1 ? "s" : ""} ago`;
  }
  if (60 * 60 * 24 > secondsAgo) {
    const hours = Math.floor(secondsAgo / (60 * 60));
    const minutes = secondsAgo % (60 * 60);
    return `${hours} hr${hours > 1 ? "s" : ""} ${
      minutes > 0 ? `${Math.floor(minutes / 60)} mins` : ""
    } ago`;
  }
  const days = Math.round(secondsAgo / (60 * 60 * 24));
  if (2 > days) {
    return `${Math.round(secondsAgo / (60 * 60))} hours ago`;
  }
  return `${days} days ago`;
}

export function areEqualAddresses(w1: any, w2: any) {
  if (w1 && w2) {
    return w1.toUpperCase() === w2.toUpperCase();
  }
  return false;
}

export const fullScreenSupported = () => {
  const doc: any = document;
  const el: any = doc.body;
  const check =
    el.requestFullscreen !== "undefined" ||
    el.mozRequestFullScreen !== "undefined" ||
    el.webkitRequestFullscreen !== "undefined" ||
    el.msRequestFullscreen !== "undefined" ||
    doc.exitFullscreen !== "undefined" ||
    doc.mozCancelFullScreen !== "undefined" ||
    doc.webkitExitFullscreen !== "undefined";

  return check;
};

export function enterArtFullScreen(elementId: string) {
  const element: any = document.getElementById(elementId);

  if (!element) return;

  if (element.requestFullscreen) {
    element.requestFullscreen();
  } else if (element.mozRequestFullScreen) {
    element.mozRequestFullScreen();
  } else if (element.webkitRequestFullscreen) {
    element.webkitRequestFullscreen();
  } else if (element.msRequestFullscreen) {
    element.msRequestFullscreen();
  }
}

export function nextTdh() {
  const now = new Date();
  const utcMidnight = new Date(now).setUTCHours(24, 0, 0, 0);

  let diffMS = utcMidnight / 1000 - now.getTime() / 1000;
  let diffHr = Math.floor(diffMS / 3600);
  diffMS = diffMS - diffHr * 3600;
  let diffMi = Math.floor(diffMS / 60);
  diffMS = diffMS - diffMi * 60;
  let diffS = Math.floor(diffMS);
  let result = diffHr < 10 ? "0" + diffHr : diffHr;
  result += ":" + (diffMi < 10 ? "0" + diffMi : diffMi);
  result += ":" + (diffS < 10 ? "0" + diffS : diffS);
  return result.toString();
}

export function splitArtists(artists: string) {
  const a = artists
    .split(" / ")
    .join(",")
    .split(", ")
    .join(",")
    .split(" and ")
    .join(",");
  return a;
}

export function removeProtocol(link: string) {
  if (!link) {
    return link;
  }

  return link.replace(/(^\w+:|^)\/\//, "");
}

export function addProtocol(link: string) {
  if (!link || link.startsWith("http")) {
    return link;
  }
  return `https://${link}`;
}

export function getValuesForVolumeType(
  volumeType: VolumeType | undefined,
  a: BaseNFT
) {
  switch (volumeType) {
    case VolumeType.ALL_TIME:
      return a.total_volume;
    case VolumeType.DAYS_30:
      return a.total_volume_last_1_month;
    case VolumeType.DAYS_7:
      return a.total_volume_last_7_days;
    case VolumeType.HOURS_24:
      return a.total_volume_last_24_hours;
  }

  return 0;
}

export const isValidEthAddress = (address: string) =>
  /^0x[0-9a-fA-F]{40}$/.test(address);

export function getTransactionLink(chain_id: number, hash: string) {
  switch (chain_id) {
    case sepolia.id:
      return `https://sepolia.etherscan.io/tx/${hash}`;
    case goerli.id:
      return `https://goerli.etherscan.io/tx/${hash}`;
    default:
      return `https://etherscan.io/tx/${hash}`;
  }
}

export async function getContentTypeFromURL(url: string) {
  try {
    const response = await fetch(url, { method: "HEAD" });
    const contentType = response.headers.get("Content-Type");
    return contentType;
  } catch (error) {
    console.error("Error retrieving content type:", error);
    return null;
  }
}

export function parseIpfsUrl(url: string) {
  if (!url) {
    return url;
  }
  if (url.startsWith("ipfs")) {
    return `https://ipfs.io/ipfs/${url.split("://")[1]}`;
  }
  return url;
}

export function parseIpfsUrlToGateway(url: string) {
  if (!url) {
    return url;
  }
  if (url.startsWith("ipfs")) {
    return `https://cf-ipfs.com/ipfs/${url.split("://")[1]}`;
  }
  return url;
}

export function isEmptyObject(obj: any) {
  return Object.keys(obj).length === 0 && obj.constructor === Object;
}

export function isUrl(s: string) {
  const pattern = /^(https?:\/\/)?([\w-]+\.)+[\w-]+(\/[\w- ./?%&=]*)?$/i;
  return pattern.test(s);
}

export function isIPFS(s: string) {
  return s.startsWith("ipfs://");
}

export function containsEmojis(s: string) {
  const regex = /U\+([\dA-Fa-f]{1,6})/g;
  return regex.test(s);
}

export function parseEmojis(s: string) {
  const regex = /U\+([\dA-Fa-f]{1,6})/g;
  return s.replace(regex, (_, hexValue) => {
    return `&#x${hexValue};`;
  });
}

export function printMintDate(date: Date) {
  const mintDate = new Date(date);
  return `
      ${mintDate.toLocaleString("default", {
        day: "numeric",
        month: "short",
        year: "numeric",
      })} 
      (${getDateDisplay(mintDate)})
    `;
}

export function getRandomColor() {
  const r = Math.floor(Math.random() * 256)
    .toString(16)
    .padStart(2, "0");
  const g = Math.floor(Math.random() * 256)
    .toString(16)
    .padStart(2, "0");
  const b = Math.floor(Math.random() * 256)
    .toString(16)
    .padStart(2, "0");

  return `#${r}${g}${b}`;
}

export const scrollToDiv = (divRef: any, block: "start" | "end") => {
  if (divRef.current) {
    divRef.current.scrollIntoView({ behavior: "smooth", block });
  }
};

export const isDivInViewport = (divRef: any) => {
  if (divRef.current) {
    const rect = divRef.current.getBoundingClientRect();
    return (
      rect.top >= 0 &&
      rect.left >= 0 &&
      rect.bottom <= window.innerHeight &&
      rect.right <= window.innerWidth
    );
  }
  return false;
};

export function capitalizeEveryWord(input: string): string {
  return input
    .toLocaleLowerCase()
    .replace(/^(.)|\s+(.)/g, (match: string) => match.toUpperCase());
}

export function getNetworkName(chainId: number) {
  if (chainId === mainnet.id) {
    return "Etherium Mainnet";
  } else if (chainId === sepolia.id) {
    return "Sepolia Testnet";
  } else if (chainId === goerli.id) {
    return "Goerli Testnet";
  } else {
    return `Network ID ${chainId}`;
  }
}

export function createArray(startNum: number, endNum: number) {
  let result = [];

  if (startNum <= endNum) {
    for (let i = startNum; i <= endNum; i++) {
      result.push(i);
    }
  } else {
    result.push(0);
  }

  return result;
}
export const formatNumber = (num: number): string => {
  // For numbers less than 1000, return the number as is
  if (num < 1000) {
    return num.toString();
  }

  // For numbers between 1000 and 100,000, format with commas
  if (num < 100000) {
    return num.toLocaleString();
  }

  // For numbers 100,000 and above, format as 'K' for thousands
  if (num < 1000000) {
    return parseFloat((num / 1000).toFixed(1)).toString() + "K";
  }

  // For numbers 1 million and above, format as 'M' for millions
  return parseFloat((num / 1000000).toFixed(2)).toString() + "M";
};

export function displayDecimal(value: number, places: number): string {
  if (0 >= value) {
    return "-";
  }

  const valueAsString = value.toString();
  const decimalPlaceIndex = valueAsString.indexOf(".");

  if (decimalPlaceIndex !== -1 && value < 0.01) {
    const exponent = Math.ceil(-Math.log10(value));
    return Number(value.toFixed(exponent)).toString();
  }

  if (value >= 0.01) {
    return Number(value.toFixed(2)).toLocaleString("en-US", {
      minimumFractionDigits: 2,
      maximumFractionDigits: 2,
    });
  }

  return value.toLocaleString("en-US", {
    minimumFractionDigits: 2,
    maximumFractionDigits: 2,
  });
}

export function areEqualURLS(s1: string, s2: string) {
  try {
    const url1 = new URL(s1);
    const url2 = new URL(s2);
    return url1.href === url2.href;
  } catch {
    return false;
  }
}

function formatDateFilterDate(d: Date) {
  const year = d.getUTCFullYear();
  const month = String(d.getUTCMonth() + 1).padStart(2, "0");
  const day = String(d.getUTCDate()).padStart(2, "0");
  return `${year}-${month}-${day}`;
}

export function getDateFilters(
  dateSelection: DateIntervalsSelection,
  fromDate: Date | undefined,
  toDate: Date | undefined
) {
  let filters = "";
  switch (dateSelection) {
    case DateIntervalsSelection.ALL:
      break;
    case DateIntervalsSelection.TODAY:
      filters += `&from_date=${formatDateFilterDate(new Date())}`;
      break;
    case DateIntervalsSelection.YESTERDAY: {
      const yesterday = new Date();
      yesterday.setUTCDate(yesterday.getUTCDate() - 1);
      filters += `&from_date=${formatDateFilterDate(yesterday)}`;
      filters += `&to_date=${formatDateFilterDate(yesterday)}`;
      break;
    }
    case DateIntervalsSelection.LAST_7: {
      const weekAgo = new Date();
      weekAgo.setUTCDate(weekAgo.getUTCDate() - 7);
      filters += `&from_date=${formatDateFilterDate(weekAgo)}`;
      break;
    }
    case DateIntervalsSelection.THIS_MONTH: {
      const firstDayOfMonth = new Date();
      firstDayOfMonth.setUTCDate(1);
      filters += `&from_date=${formatDateFilterDate(firstDayOfMonth)}`;
      break;
    }
    case DateIntervalsSelection.PREVIOUS_MONTH: {
      const firstDayOfPreviousMonth = new Date();
      firstDayOfPreviousMonth.setUTCMonth(
        firstDayOfPreviousMonth.getUTCMonth() - 1
      );
      firstDayOfPreviousMonth.setUTCDate(1);
      const lastDayOfPreviousMonth = new Date();
      lastDayOfPreviousMonth.setUTCDate(0);
      filters += `&from_date=${formatDateFilterDate(firstDayOfPreviousMonth)}`;
      filters += `&to_date=${formatDateFilterDate(lastDayOfPreviousMonth)}`;
      break;
    }
    case DateIntervalsSelection.YEAR_TO_DATE: {
      const firstDayOfYear = new Date();
      firstDayOfYear.setUTCMonth(0);
      firstDayOfYear.setUTCDate(1);
      filters += `&from_date=${formatDateFilterDate(firstDayOfYear)}`;
      break;
    }
    case DateIntervalsSelection.LAST_YEAR: {
      const firstDayOfLastYear = new Date();
      firstDayOfLastYear.setUTCFullYear(
        firstDayOfLastYear.getUTCFullYear() - 1
      );
      firstDayOfLastYear.setUTCMonth(0);
      firstDayOfLastYear.setUTCDate(1);
      const lastDayOfLastYear = new Date();
      lastDayOfLastYear.setUTCMonth(0);
      lastDayOfLastYear.setUTCDate(0);
      filters += `&from_date=${formatDateFilterDate(firstDayOfLastYear)}`;
      filters += `&to_date=${formatDateFilterDate(lastDayOfLastYear)}`;
      break;
    }
    case DateIntervalsSelection.CUSTOM_DATES:
      if (fromDate) {
        filters += `&from_date=${formatDateFilterDate(fromDate)}`;
      }
      if (toDate) {
        filters += `&to_date=${formatDateFilterDate(toDate)}`;
      }
      break;
  }
  return filters;
}

export const cicToType = (cic: number): CICType => {
  if (cic < -20) {
    return CICType.INACCURATE;
  }

  if (cic < 1000) {
    return CICType.UNKNOWN;
  }

  if (cic < 10000) {
    return CICType.PROBABLY_ACCURATE;
  }

  if (cic < 25000) {
    return CICType.ACCURATE;
  }

  return CICType.HIGHLY_ACCURATE;
};

export const amIUser = ({
  profile,
  address,
}: {
  profile: IProfileAndConsolidations;
  address: string | undefined;
}): boolean =>
  profile.consolidation.wallets.some(
    (wallet) => wallet.wallet.address.toLowerCase() === address?.toLowerCase()
  );

export const createPossessionStr = (name: string | null): string => {
  if (name) {
    const possession = name.endsWith("s") ? `${name}'` : `${name}'s`;
    return possession;
  }
  return "";
};

export const getTimeAgo = (milliseconds: number): string => {
  const currentTime = new Date().getTime();
  const timeDifference = currentTime - milliseconds;

  const seconds = Math.floor(timeDifference / 1000);
  const minutes = Math.floor(seconds / 60);
  const hours = Math.floor(minutes / 60);
  const days = Math.floor(hours / 24);
  const months = Math.floor(days / 30);
  const years = Math.floor(months / 12);

  if (years > 0) {
    return `${years} year${years > 1 ? "s" : ""} ago`;
  } else if (months > 0) {
    return `${months} month${months > 1 ? "s" : ""} ago`;
  } else if (days > 0) {
    return `${days} day${days > 1 ? "s" : ""} ago`;
  } else if (hours > 0) {
    return `${hours} hour${hours > 1 ? "s" : ""} ago`;
  } else if (minutes > 0) {
    return `${minutes} minute${minutes > 1 ? "s" : ""} ago`;
  } else {
    return `Just now`;
  }
};

export const getTimeUntil = (milliseconds: number): string => {
  const currentTime = new Date().getTime();
  let timeDifference = milliseconds - currentTime;

  // Determine if the time is in the future or past
  const isFuture = timeDifference >= 0;
  // Use absolute value to handle future times
  timeDifference = Math.abs(timeDifference);

  const seconds = Math.floor(timeDifference / 1000);
  const minutes = Math.floor(seconds / 60);
  const hours = Math.floor(minutes / 60);
  const days = Math.floor(hours / 24);
  const months = Math.floor(days / 30);
  const years = Math.floor(months / 12);

  if (years > 0) {
    return `${isFuture ? "in" : ""} ${years} year${years > 1 ? "s" : ""} ${
      isFuture ? "" : "ago"
    }`;
  } else if (months > 0) {
    return `${isFuture ? "in" : ""} ${months} month${months > 1 ? "s" : ""} ${
      isFuture ? "" : "ago"
    }`;
  } else if (days > 0) {
    return `${isFuture ? "in" : ""} ${days} day${days > 1 ? "s" : ""} ${
      isFuture ? "" : "ago"
    }`;
  } else if (hours > 0) {
    return `${isFuture ? "in" : ""} ${hours} hour${hours > 1 ? "s" : ""} ${
      isFuture ? "" : "ago"
    }`;
  } else if (minutes > 0) {
    return `${isFuture ? "in" : ""} ${minutes} minute${
      minutes > 1 ? "s" : ""
    } ${isFuture ? "" : "ago"}`;
  } else {
    return `Just now`;
  }
};

export const truncateMiddle = (value: string): string => {
  if (value.length > 50) {
    return `${value.substring(0, 10)}...${value.substring(value.length - 30)}`;
  }
  return value;
};

export const getStringAsNumberOrZero = (value: string): number => {
  const parsedValue = parseInt(value);
  return isNaN(parsedValue) ? 0 : parsedValue;
};
export const getProfileTargetRoute = ({
  handleOrWallet,
  router,
  defaultPath,
}: {
  readonly handleOrWallet: string;
  readonly router: NextRouter;
  readonly defaultPath: UserPageTabType;
}): string => {
  if (!handleOrWallet.length) {
    return "/404";
  }
  if (router.route.includes("[user]")) {
    return router.route.replace("[user]", handleOrWallet);
  }
  return `/${handleOrWallet}/${USER_PAGE_TAB_META[defaultPath].route}`;
};

export function isNullAddress(address: string) {
  if (areEqualAddresses(address, NULL_ADDRESS)) {
    return true;
  }
  if (areEqualAddresses(address, NULL_DEAD_ADDRESS)) {
    return true;
  }
  return false;
}

export function capitalizeFirstChar(str: string): string {
  return str.charAt(0).toUpperCase() + str.slice(1);
}

export function getRoyaltyImage(royaltiesPercentage: number) {
  return royaltiesPercentage >= ROYALTIES_PERCENTAGE
    ? "pepe-xglasses.png"
    : "pepe-smile.png";
}

export const convertStringOrNullToNumberOrNull = (
  value: string | null
): number | null => {
  if (value === null) {
    return null;
  }
  if (value === "") {
    return null;
  }
  if (isNaN(parseFloat(value))) {
    return null;
  }
  return parseFloat(value);
};

export const formatTimestampToMonthYear = (timestamp: number): string => {
  const date = new Date(timestamp);
  return date.toLocaleString("default", { month: "long", year: "numeric" });
};

<<<<<<< HEAD
export const formatLargeNumber = (num: number): string => {
  const isNegative = num < 0;
  const absNum = Math.abs(num);

  let formattedNum;
  if (absNum < 1000) {
    formattedNum = absNum.toString(); // less than 1000
  } else if (absNum < 10000) {
    formattedNum = (absNum / 1000).toFixed(1) + "k"; // less than 1 million
  } else if (absNum < 1000000) {
    formattedNum = (absNum / 1000).toFixed(0) + "k"; // less than 1 million
  } else {
    formattedNum = (absNum / 1000000).toFixed(1) + "M"; // 1 million or more
  }

  return isNegative ? "-" + formattedNum : formattedNum;
};

const CAN_SEE_DROPS_CONFIG = {
  minLevel: 16,
  minTDH: 30000,
};

// TODO
export const getCanProfileSeeDrops = ({
  profile,
}: {
  profile: IProfileAndConsolidations | null;
}): boolean => {
  return true;
  // if (!profile?.profile?.handle) {
  //   return false;
  // }
  // return (
  //   (profile.level >= CAN_SEE_DROPS_CONFIG.minLevel &&
  //     profile.consolidation.tdh >= CAN_SEE_DROPS_CONFIG.minTDH) ||
  //   ["simo", "ragne", "gelato2"].includes(
  //     profile.profile?.handle.toLocaleLowerCase()
  //   )
  // );
};
=======
export const classNames = (...classes: string[]) =>
  classes.filter(Boolean).join(" ");
>>>>>>> 42388778
<|MERGE_RESOLUTION|>--- conflicted
+++ resolved
@@ -715,7 +715,6 @@
   return date.toLocaleString("default", { month: "long", year: "numeric" });
 };
 
-<<<<<<< HEAD
 export const formatLargeNumber = (num: number): string => {
   const isNegative = num < 0;
   const absNum = Math.abs(num);
@@ -757,7 +756,5 @@
   //   )
   // );
 };
-=======
 export const classNames = (...classes: string[]) =>
-  classes.filter(Boolean).join(" ");
->>>>>>> 42388778
+  classes.filter(Boolean).join(" ");