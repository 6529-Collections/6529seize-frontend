--- conflicted
+++ resolved
@@ -229,7 +229,6 @@
     `;
 }
 
-
 export function getNetworkName(chainId: number) {
   if (chainId === mainnet.id) {
     return "Etherium Mainnet";
@@ -300,20 +299,6 @@
   return s.replace(regex, (_, hexValue) => {
     return `&#x${hexValue};`;
   });
-<<<<<<< HEAD
-=======
-}
-
-export function printMintDate(date: Date) {
-  const mintDate = new Date(date);
-  return `
-      ${mintDate.toLocaleString("default", {
-        day: "numeric",
-        month: "short",
-        year: "numeric",
-      })} 
-      (${getDateDisplay(mintDate)})
-    `;
 }
 
 export function getRandomColor() {
@@ -328,5 +313,4 @@
     .padStart(2, "0");
 
   return `#${r}${g}${b}`;
->>>>>>> a5532dc5
 }