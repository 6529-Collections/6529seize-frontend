import { mainnet, sepolia, goerli } from "wagmi/chains";
import {
  GRADIENT_CONTRACT,
  MEMELAB_CONTRACT,
  MEMES_CONTRACT,
} from "../constants";
import { BaseNFT, VolumeType } from "../entities/INFT";

export function formatAddress(address: string) {
  if (
    !address ||
    !isValidEthAddress(address) ||
    address.endsWith(".eth") ||
    address.includes(" ")
  ) {
    return address;
  }
  if (address.length > 11) {
    return `${address.substring(0, 6)}...${address.substring(
      address.length - 4
    )}`;
  }
  return address;
}

export function isMemesContract(contract: string) {
  return contract.toUpperCase() === MEMES_CONTRACT.toUpperCase();
}

export function isGradientsContract(contract: string) {
  return contract.toUpperCase() === GRADIENT_CONTRACT.toUpperCase();
}

export function isMemeLabContract(contract: string) {
  return contract.toUpperCase() === MEMELAB_CONTRACT.toUpperCase();
}

export const fetchMeta = async (uri: string) => {
  try {
    new URL(uri);
    const response = await fetch(uri);
    return await response.json();
  } catch {
    return null;
  }
};

export const fetchBlockTimestamp = async (provider: any, block: number) => {
  const blockEvent = await provider.getBlock(block);
  return blockEvent.timestamp * 1000;
};

export function getDaysDiff(t1: number, t2: number, floor = true) {
  const diff = t1 - t2;
  if (floor) {
    return Math.floor(diff / (1000 * 3600 * 24));
  }
  return Math.ceil(diff / (1000 * 3600 * 24));
}

export function fromGWEI(from: number) {
  return from / 1e18;
}

export function numberWithCommasFromString(x: string) {
  if (!/^\d+$/.test(x)) return x;
  if (isNaN(parseInt(x))) return x;
  return numberWithCommas(parseInt(x));
}

export function numberWithCommas(x: number) {
  if (x === null || x === 0 || isNaN(x)) return "-";
  const parts = x.toString().split(".");
  parts[0] = parts[0].replace(/\B(?=(\d{3})+(?!\d))/g, ",");
  return parts.join(".");
}

export function getDateDisplay(date: Date) {
  const secondsAgo = (new Date().getTime() - date.getTime()) / 1000;
  if (60 > secondsAgo) {
    return `${Math.round(secondsAgo)} seconds ago`;
  }
  if (60 * 60 > secondsAgo) {
    return `${Math.round(secondsAgo / 60)} minutes ago`;
  }
  if (60 * 60 * 24 > secondsAgo) {
    const hours = Math.floor(secondsAgo / (60 * 60));
    const minutes = secondsAgo % (60 * 60);
    return `${hours} hr${hours > 1 ? "s" : ""} ${
      minutes > 0 ? `${Math.floor(minutes / 60)} mins` : ""
    } ago`;
  }
  const days = Math.round(secondsAgo / (60 * 60 * 24));
  if (2 > days) {
    return `${Math.round(secondsAgo / (60 * 60))} hours ago`;
  }
  return `${days} days ago`;
}

export function areEqualAddresses(w1: any, w2: any) {
  if (w1 && w2) {
    return w1.toUpperCase() === w2.toUpperCase();
  }
  return false;
}

export const fullScreenSupported = () => {
  const doc: any = document;
  const el: any = doc.body;
  const check =
    typeof el.requestFullscreen !== "undefined" ||
    typeof el.mozRequestFullScreen !== "undefined" ||
    typeof el.webkitRequestFullscreen !== "undefined" ||
    typeof el.msRequestFullscreen !== "undefined" ||
    typeof doc.exitFullscreen !== "undefined" ||
    typeof doc.mozCancelFullScreen !== "undefined" ||
    typeof doc.webkitExitFullscreen !== "undefined";

  return check;
};

export function enterArtFullScreen(elementId: string) {
  const element: any = document.getElementById(elementId);

  if (!element) return;

  if (element.requestFullscreen) {
    element.requestFullscreen();
  } else if (element.mozRequestFullScreen) {
    element.mozRequestFullScreen();
  } else if (element.webkitRequestFullscreen) {
    element.webkitRequestFullscreen();
  } else if (element.msRequestFullscreen) {
    element.msRequestFullscreen();
  }
}

export function nextTdh() {
  const now = new Date();
  const utcMidnight = new Date(now).setUTCHours(24, 0, 0, 0);

  var diffMS = utcMidnight / 1000 - now.getTime() / 1000;
  var diffHr = Math.floor(diffMS / 3600);
  diffMS = diffMS - diffHr * 3600;
  var diffMi = Math.floor(diffMS / 60);
  diffMS = diffMS - diffMi * 60;
  var diffS = Math.floor(diffMS);
  var result = diffHr < 10 ? "0" + diffHr : diffHr;
  result += ":" + (diffMi < 10 ? "0" + diffMi : diffMi);
  result += ":" + (diffS < 10 ? "0" + diffS : diffS);
  return result.toString();
}

export function splitArtists(artists: string) {
  const a = artists
    .split(" / ")
    .join(",")
    .split(", ")
    .join(",")
    .split(" and ")
    .join(",");
  return a;
}

export function removeProtocol(link: string) {
  if (!link) {
    return link;
  }

  return link.replace(/(^\w+:|^)\/\//, "");
}

export function addProtocol(link: string) {
  if (!link || link.startsWith("http")) {
    return link;
  }
  return `https://${link}`;
}

export function getValuesForVolumeType(
  volumeType: VolumeType | undefined,
  a: BaseNFT
) {
  switch (volumeType) {
    case VolumeType.ALL_TIME:
      return a.total_volume;
    case VolumeType.DAYS_30:
      return a.total_volume_last_1_month;
    case VolumeType.DAYS_7:
      return a.total_volume_last_7_days;
    case VolumeType.HOURS_24:
      return a.total_volume_last_24_hours;
  }

  return 0;
}

export const isValidEthAddress = (address: string) =>
  /^0x[0-9a-fA-F]{40}$/.test(address);

export function getTransactionLink(chain_id: number, hash: string) {
  return chain_id === sepolia.id
    ? `https://sepolia.etherscan.io/tx/${hash}`
    : chain_id === goerli.id
    ? `https://goerli.etherscan.io/tx/${hash}`
    : `https://etherscan.io/tx/${hash}`;
}

export async function getContentTypeFromURL(url: string) {
  try {
    const response = await fetch(url, { method: "HEAD" });
    const contentType = response.headers.get("Content-Type");
    return contentType;
  } catch (error) {
    console.error("Error retrieving content type:", error);
    return null;
  }
}

export function parseIpfsUrl(url: string) {
  if (!url) {
    return url;
  }
  if (url.startsWith("ipfs")) {
    return `https://ipfs.io/ipfs/${url.split("://")[1]}`;
  }
  return url;
}

export function parseIpfsUrlToGateway(url: string) {
  if (!url) {
    return url;
  }
  if (url.startsWith("ipfs")) {
    return `https://cf-ipfs.com/ipfs/${url.split("://")[1]}`;
  }
  return url;
}

export function isEmptyObject(obj: any) {
  return Object.keys(obj).length === 0 && obj.constructor === Object;
}

export function isUrl(s: string) {
  const pattern =
    /(https:\/\/www\.|http:\/\/www\.|https:\/\/|http:\/\/)?[a-zA-Z]{2,}(\.[a-zA-Z]{2,})(\.[a-zA-Z]{2,})?\/[a-zA-Z0-9]{2,}|((https:\/\/www\.|http:\/\/www\.|https:\/\/|http:\/\/)?[a-zA-Z]{2,}(\.[a-zA-Z]{2,})(\.[a-zA-Z]{2,})?)|(https:\/\/www\.|http:\/\/www\.|https:\/\/|http:\/\/)?[a-zA-Z0-9]{2,}\.[a-zA-Z0-9]{2,}\.[a-zA-Z0-9]{2,}(\.[a-zA-Z0-9]{2,})?/g;
  return pattern.test(s);
}

export function isIPFS(s: string) {
  return s.startsWith("ipfs://");
}

export function containsEmojis(s: string) {
  const regex = /U\+([\dA-Fa-f]{1,6})/g;
  return regex.test(s);
}

export function parseEmojis(s: string) {
  const regex = /U\+([\dA-Fa-f]{1,6})/g;
  return s.replace(regex, (_, hexValue) => {
    return `&#x${hexValue};`;
  });
}

export function printMintDate(date: Date) {
  const mintDate = new Date(date);
  return `
      ${mintDate.toLocaleString("default", {
        day: "numeric",
        month: "short",
        year: "numeric",
      })} 
      (${getDateDisplay(mintDate)})
    `;
}

export function getRandomColor() {
  const r = Math.floor(Math.random() * 256)
    .toString(16)
    .padStart(2, "0");
  const g = Math.floor(Math.random() * 256)
    .toString(16)
    .padStart(2, "0");
  const b = Math.floor(Math.random() * 256)
    .toString(16)
    .padStart(2, "0");

  return `#${r}${g}${b}`;
}

export const scrollToDiv = (divRef: any, block: "start" | "end") => {
  if (divRef.current) {
    divRef.current.scrollIntoView({ behavior: "smooth", block });
  }
};

export const isDivInViewport = (divRef: any) => {
  if (divRef.current) {
    const rect = divRef.current.getBoundingClientRect();
    return (
      rect.top >= 0 &&
      rect.left >= 0 &&
      rect.bottom <= window.innerHeight &&
      rect.right <= window.innerWidth
    );
  }
  return false;
};

export function capitalizeEveryWord(input: string): string {
  return input
    .toLocaleLowerCase()
    .replace(/^(.)|\s+(.)/g, (match: string) => match.toUpperCase());
}

<<<<<<< HEAD
export function getNetworkName(chainId: number) {
  if (chainId === mainnet.id) {
    return "Etherium Mainnet";
  } else if (chainId === sepolia.id) {
    return "Sepolia Testnet";
  } else if (chainId === goerli.id) {
    return "Goerli Testnet";
  } else {
    return `Network ID ${chainId}`;
  }
}

export function createArray(startNum: number, endNum: number) {
  let result = [];

  if (startNum <= endNum) {
    for (let i = startNum; i <= endNum; i++) {
      result.push(i);
    }
  } else {
    result.push(0);
  }

  return result;
}
=======
export const formatNumber = (num: number): string => {
  // For numbers less than 1000, return the number as is
  if (num < 1000) {
    return num.toString();
  }

  // For numbers between 1000 and 100,000, format with commas
  if (num < 100000) {
    return num.toLocaleString();
  }

  // For numbers 100,000 and above, format as 'K' for thousands
  if (num < 1000000) {
    return parseFloat((num / 1000).toFixed(1)).toString() + "K";
  }

  // For numbers 1 million and above, format as 'M' for millions
  return parseFloat((num / 1000000).toFixed(2)).toString() + "M";
};
>>>>>>> 15816836
<|MERGE_RESOLUTION|>--- conflicted
+++ resolved
@@ -314,7 +314,6 @@
     .replace(/^(.)|\s+(.)/g, (match: string) => match.toUpperCase());
 }
 
-<<<<<<< HEAD
 export function getNetworkName(chainId: number) {
   if (chainId === mainnet.id) {
     return "Etherium Mainnet";
@@ -340,7 +339,6 @@
 
   return result;
 }
-=======
 export const formatNumber = (num: number): string => {
   // For numbers less than 1000, return the number as is
   if (num < 1000) {
@@ -359,5 +357,4 @@
 
   // For numbers 1 million and above, format as 'M' for millions
   return parseFloat((num / 1000000).toFixed(2)).toString() + "M";
-};
->>>>>>> 15816836
+};