import { goerli, mainnet, sepolia } from "wagmi/chains";
import {
  GRADIENT_CONTRACT,
  MEMELAB_CONTRACT,
  MEMES_CONTRACT,
} from "../constants";
import { BaseNFT, VolumeType } from "../entities/INFT";

export function formatAddress(address: string) {
  if (
    !address ||
    !address.startsWith("0x") ||
    address.endsWith(".eth") ||
    address.includes(" ")
  ) {
    return address;
  }
  if (address.length > 11) {
    return `${address.substring(0, 6)}...${address.substring(
      address.length - 4
    )}`;
  }
  return address;
}

export function isMemesContract(contract: string) {
  return contract.toUpperCase() === MEMES_CONTRACT.toUpperCase();
}

export function isGradientsContract(contract: string) {
  return contract.toUpperCase() === GRADIENT_CONTRACT.toUpperCase();
}

export function isMemeLabContract(contract: string) {
  return contract.toUpperCase() === MEMELAB_CONTRACT.toUpperCase();
}

export const fetchMeta = async (uri: string) => {
  try {
    new URL(uri);
    const response = await fetch(uri);
    return await response.json();
  } catch {
    return null;
  }
};

export const fetchBlockTimestamp = async (provider: any, block: number) => {
  const blockEvent = await provider.getBlock(block);
  return blockEvent.timestamp * 1000;
};

export function getDaysDiff(t1: number, t2: number, floor = true) {
  const diff = t1 - t2;
  if (floor) {
    return Math.floor(diff / (1000 * 3600 * 24));
  }
  return Math.ceil(diff / (1000 * 3600 * 24));
}

export function fromGWEI(from: number) {
  return from / 1e18;
}

export function numberWithCommasFromString(x: string) {
  if (!/^\d+$/.test(x)) return x;
  if (isNaN(parseInt(x))) return x;
  return numberWithCommas(parseInt(x));
}

export function numberWithCommas(x: number) {
  if (x === null || x === 0 || isNaN(x)) return "-";
  const parts = x.toString().split(".");
  parts[0] = parts[0].replace(/\B(?=(\d{3})+(?!\d))/g, ",");
  return parts.join(".");
}

export function getDateDisplay(date: Date) {
  const secondsAgo = (new Date().getTime() - date.getTime()) / 1000;
  if (60 > secondsAgo) {
    return `${Math.round(secondsAgo)} seconds ago`;
  }
  if (60 * 60 > secondsAgo) {
    return `${Math.round(secondsAgo / 60)} minutes ago`;
  }
  if (60 * 60 * 24 > secondsAgo) {
    const hours = Math.floor(secondsAgo / (60 * 60));
    const minutes = secondsAgo % (60 * 60);
    return `${hours} hr${hours > 1 ? "s" : ""} ${
      minutes > 0 ? `${Math.floor(minutes / 60)} mins` : ""
    } ago`;
  }
  const days = Math.round(secondsAgo / (60 * 60 * 24));
  if (2 > days) {
    return `${Math.round(secondsAgo / (60 * 60))} hours ago`;
  }
  return `${days} days ago`;
}

export function areEqualAddresses(w1: any, w2: any) {
  if (w1 && w2) {
    return w1.toUpperCase() === w2.toUpperCase();
  }
  return false;
}

export const fullScreenSupported = () => {
  const doc: any = document;
  const el: any = doc.body;
  const check =
    typeof el.requestFullscreen !== "undefined" ||
    typeof el.mozRequestFullScreen !== "undefined" ||
    typeof el.webkitRequestFullscreen !== "undefined" ||
    typeof el.msRequestFullscreen !== "undefined" ||
    typeof doc.exitFullscreen !== "undefined" ||
    typeof doc.mozCancelFullScreen !== "undefined" ||
    typeof doc.webkitExitFullscreen !== "undefined";

  return check;
};

export function enterArtFullScreen(elementId: string) {
  const element: any = document.getElementById(elementId);

  if (!element) return;

  if (element.requestFullscreen) {
    element.requestFullscreen();
  } else if (element.mozRequestFullScreen) {
    element.mozRequestFullScreen();
  } else if (element.webkitRequestFullscreen) {
    element.webkitRequestFullscreen();
  } else if (element.msRequestFullscreen) {
    element.msRequestFullscreen();
  }
}

export function nextTdh() {
  const now = new Date();
  const utcMidnight = new Date(now).setUTCHours(24, 0, 0, 0);

  var diffMS = utcMidnight / 1000 - now.getTime() / 1000;
  var diffHr = Math.floor(diffMS / 3600);
  diffMS = diffMS - diffHr * 3600;
  var diffMi = Math.floor(diffMS / 60);
  diffMS = diffMS - diffMi * 60;
  var diffS = Math.floor(diffMS);
  var result = diffHr < 10 ? "0" + diffHr : diffHr;
  result += ":" + (diffMi < 10 ? "0" + diffMi : diffMi);
  result += ":" + (diffS < 10 ? "0" + diffS : diffS);
  return result.toString();
}

export function splitArtists(artists: string) {
  const a = artists
    .split(" / ")
    .join(",")
    .split(", ")
    .join(",")
    .split(" and ")
    .join(",");
  return a;
}

export function removeProtocol(link: string) {
  if (!link) {
    return link;
  }

  return link.replace(/(^\w+:|^)\/\//, "");
}

export function addProtocol(link: string) {
  if (!link || link.startsWith("http")) {
    return link;
  }
  return `https://${link}`;
}

export function getValuesForVolumeType(
  volumeType: VolumeType | undefined,
  a: BaseNFT
) {
  switch (volumeType) {
    case VolumeType.ALL_TIME:
      return a.total_volume;
    case VolumeType.DAYS_30:
      return a.total_volume_last_1_month;
    case VolumeType.DAYS_7:
      return a.total_volume_last_7_days;
    case VolumeType.HOURS_24:
      return a.total_volume_last_24_hours;
  }

  return 0;
}

export const isValidEthAddress = (address: string) =>
  /^0x[0-9a-fA-F]{40}$/.test(address);

export function getTransactionLink(chain_id: number, hash: string) {
  return chain_id === sepolia.id
    ? `https://sepolia.etherscan.io/tx/${hash}`
    : chain_id === goerli.id
    ? `https://goerli.etherscan.io/tx/${hash}`
    : `https://etherscan.io/tx/${hash}`;
}

export async function getContentTypeFromURL(url: string) {
  try {
    const response = await fetch(url, { method: "HEAD" });
    const contentType = response.headers.get("Content-Type");
    return contentType;
  } catch (error) {
    console.error("Error retrieving content type:", error);
    return null;
  }
}

export function printMintDate(date: Date) {
  const mintDate = new Date(date);
  return `
      ${mintDate.toLocaleString("default", {
        day: "numeric",
        month: "short",
        year: "numeric",
      })} 
      (${getDateDisplay(mintDate)})
    `;
}


export function getNetworkName(chainId: number) {
  if (chainId === mainnet.id) {
    return "Etherium Mainnet";
  } else if (chainId === sepolia.id) {
    return "Sepolia Testnet";
  } else if (chainId === goerli.id) {
    return "Goerli Testnet";
  } else {
    return `Network ID ${chainId}`;
  }
}

export function createArray(startNum: number, endNum: number) {
  let result = [];

  if (startNum <= endNum) {
    for (let i = startNum; i <= endNum; i++) {
      result.push(i);
    }
  } else {
    result.push(0);
  }

  return result;
}

export function parseIpfsUrl(url: string) {
  if (!url) {
    return url;
  }
  if (url.startsWith("ipfs")) {
    return `https://ipfs.io/ipfs/${url.split("://")[1]}`;
  }
  return url;
}

export function parseIpfsUrlToGateway(url: string) {
  if (!url) {
    return url;
  }
  if (url.startsWith("ipfs")) {
    return `https://cf-ipfs.com/ipfs/${url.split("://")[1]}`;
  }
  return url;
}

export function isEmptyObject(obj: any) {
  return Object.keys(obj).length === 0 && obj.constructor === Object;
}

export function isUrl(s: string) {
  const pattern =
    /(https:\/\/www\.|http:\/\/www\.|https:\/\/|http:\/\/)?[a-zA-Z]{2,}(\.[a-zA-Z]{2,})(\.[a-zA-Z]{2,})?\/[a-zA-Z0-9]{2,}|((https:\/\/www\.|http:\/\/www\.|https:\/\/|http:\/\/)?[a-zA-Z]{2,}(\.[a-zA-Z]{2,})(\.[a-zA-Z]{2,})?)|(https:\/\/www\.|http:\/\/www\.|https:\/\/|http:\/\/)?[a-zA-Z0-9]{2,}\.[a-zA-Z0-9]{2,}\.[a-zA-Z0-9]{2,}(\.[a-zA-Z0-9]{2,})?/g;
  return pattern.test(s);
}

export function isIPFS(s: string) {
  return s.startsWith("ipfs://");
}

export function containsEmojis(s: string) {
  const regex = /U\+([\dA-Fa-f]{1,6})/g;
  return regex.test(s);
}

export function parseEmojis(s: string) {
  const regex = /U\+([\dA-Fa-f]{1,6})/g;
  return s.replace(regex, (_, hexValue) => {
    return `&#x${hexValue};`;
  });
<<<<<<< HEAD
=======
}

export function printMintDate(date: Date) {
  const mintDate = new Date(date);
  return `
      ${mintDate.toLocaleString("default", {
        day: "numeric",
        month: "short",
        year: "numeric",
      })} 
      (${getDateDisplay(mintDate)})
    `;
}

export function getRandomColor() {
  const r = Math.floor(Math.random() * 256)
    .toString(16)
    .padStart(2, "0");
  const g = Math.floor(Math.random() * 256)
    .toString(16)
    .padStart(2, "0");
  const b = Math.floor(Math.random() * 256)
    .toString(16)
    .padStart(2, "0");

  return `#${r}${g}${b}`;
>>>>>>> 935f311e
}<|MERGE_RESOLUTION|>--- conflicted
+++ resolved
@@ -300,20 +300,6 @@
   return s.replace(regex, (_, hexValue) => {
     return `&#x${hexValue};`;
   });
-<<<<<<< HEAD
-=======
-}
-
-export function printMintDate(date: Date) {
-  const mintDate = new Date(date);
-  return `
-      ${mintDate.toLocaleString("default", {
-        day: "numeric",
-        month: "short",
-        year: "numeric",
-      })} 
-      (${getDateDisplay(mintDate)})
-    `;
 }
 
 export function getRandomColor() {
@@ -328,5 +314,4 @@
     .padStart(2, "0");
 
   return `#${r}${g}${b}`;
->>>>>>> 935f311e
 }