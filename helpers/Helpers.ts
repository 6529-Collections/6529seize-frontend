--- conflicted
+++ resolved
@@ -217,7 +217,6 @@
   }
 }
 
-<<<<<<< HEAD
 export function printMintDate(date: Date) {
   const mintDate = new Date(date);
   return `
@@ -257,10 +256,6 @@
 }
 
 export function parseIpfsUrl(url: string) {
-  if (url.startsWith("ipfs")) {
-    return `https://ipfs.io/ipfs/${url.split("://")[1]}`;
-=======
-export function parseIpfsUrl(url: string) {
   if (!url) {
     return url;
   }
@@ -276,7 +271,6 @@
   }
   if (url.startsWith("ipfs")) {
     return `https://cf-ipfs.com/ipfs/${url.split("://")[1]}`;
->>>>>>> 441d8308
   }
   return url;
 }
