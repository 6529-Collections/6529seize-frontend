import { mainnet, sepolia, goerli } from "wagmi/chains";
import {
  GRADIENT_CONTRACT,
  MEMELAB_CONTRACT,
  MEMES_CONTRACT,
} from "../constants";
import { BaseNFT, VolumeType } from "../entities/INFT";
import { DateIntervalsSelection } from "../enums";

export function formatAddress(address: string) {
  if (
    !address ||
    !isValidEthAddress(address) ||
    address.endsWith(".eth") ||
    address.includes(" ")
  ) {
    return address;
  }
  if (address.length > 11) {
    return `${address.substring(0, 6)}...${address.substring(
      address.length - 4
    )}`;
  }
  return address;
}

export function isMemesContract(contract: string) {
  return contract.toUpperCase() === MEMES_CONTRACT.toUpperCase();
}

export function isGradientsContract(contract: string) {
  return contract.toUpperCase() === GRADIENT_CONTRACT.toUpperCase();
}

export function isMemeLabContract(contract: string) {
  return contract.toUpperCase() === MEMELAB_CONTRACT.toUpperCase();
}

export const fetchMeta = async (uri: string) => {
  try {
    new URL(uri);
    const response = await fetch(uri);
    return await response.json();
  } catch {
    return null;
  }
};

export const fetchBlockTimestamp = async (provider: any, block: number) => {
  const blockEvent = await provider.getBlock(block);
  return blockEvent.timestamp * 1000;
};

export function getDaysDiff(t1: number, t2: number, floor = true) {
  const diff = t1 - t2;
  if (floor) {
    return Math.floor(diff / (1000 * 3600 * 24));
  }
  return Math.ceil(diff / (1000 * 3600 * 24));
}

export function fromGWEI(from: number) {
  return from / 1e18;
}

export function numberWithCommasFromString(x: string) {
  if (isNaN(parseFloat(x))) return x;
  if (x.includes(" ") || x.includes(",")) return x;
  const cleanedInput = x.replace(/[^\d.-]/g, "");
  if (!/^-?\d+(\.\d+)?$/.test(cleanedInput)) return x;
  const num = parseFloat(cleanedInput);
  if (isNaN(num)) return x;
  return numberWithCommas(num);
}

export function numberWithCommas(x: number) {
  if (x === null || isNaN(x)) return "-";
  if (x === 0) return "-";
  const parts = x.toString().split(".");
  parts[0] = parts[0].replace(/\B(?=(\d{3})+(?!\d))/g, ",");
  return parts.join(".");
}

export function getDateDisplay(date: Date) {
  const secondsAgo = (new Date().getTime() - date.getTime()) / 1000;
  if (60 > secondsAgo) {
    return `${Math.round(secondsAgo)} seconds ago`;
  }
  if (60 * 60 > secondsAgo) {
    return `${Math.round(secondsAgo / 60)} minutes ago`;
  }
  if (60 * 60 * 24 > secondsAgo) {
    const hours = Math.floor(secondsAgo / (60 * 60));
    const minutes = secondsAgo % (60 * 60);
    return `${hours} hr${hours > 1 ? "s" : ""} ${
      minutes > 0 ? `${Math.floor(minutes / 60)} mins` : ""
    } ago`;
  }
  const days = Math.round(secondsAgo / (60 * 60 * 24));
  if (2 > days) {
    return `${Math.round(secondsAgo / (60 * 60))} hours ago`;
  }
  return `${days} days ago`;
}

export function areEqualAddresses(w1: any, w2: any) {
  if (w1 && w2) {
    return w1.toUpperCase() === w2.toUpperCase();
  }
  return false;
}

export const fullScreenSupported = () => {
  const doc: any = document;
  const el: any = doc.body;
  const check =
    el.requestFullscreen !== "undefined" ||
    el.mozRequestFullScreen !== "undefined" ||
    el.webkitRequestFullscreen !== "undefined" ||
    el.msRequestFullscreen !== "undefined" ||
    doc.exitFullscreen !== "undefined" ||
    doc.mozCancelFullScreen !== "undefined" ||
    doc.webkitExitFullscreen !== "undefined";

  return check;
};

export function enterArtFullScreen(elementId: string) {
  const element: any = document.getElementById(elementId);

  if (!element) return;

  if (element.requestFullscreen) {
    element.requestFullscreen();
  } else if (element.mozRequestFullScreen) {
    element.mozRequestFullScreen();
  } else if (element.webkitRequestFullscreen) {
    element.webkitRequestFullscreen();
  } else if (element.msRequestFullscreen) {
    element.msRequestFullscreen();
  }
}

export function nextTdh() {
  const now = new Date();
  const utcMidnight = new Date(now).setUTCHours(24, 0, 0, 0);

  let diffMS = utcMidnight / 1000 - now.getTime() / 1000;
  let diffHr = Math.floor(diffMS / 3600);
  diffMS = diffMS - diffHr * 3600;
  let diffMi = Math.floor(diffMS / 60);
  diffMS = diffMS - diffMi * 60;
  let diffS = Math.floor(diffMS);
  let result = diffHr < 10 ? "0" + diffHr : diffHr;
  result += ":" + (diffMi < 10 ? "0" + diffMi : diffMi);
  result += ":" + (diffS < 10 ? "0" + diffS : diffS);
  return result.toString();
}

export function splitArtists(artists: string) {
  const a = artists
    .split(" / ")
    .join(",")
    .split(", ")
    .join(",")
    .split(" and ")
    .join(",");
  return a;
}

export function removeProtocol(link: string) {
  if (!link) {
    return link;
  }

  return link.replace(/(^\w+:|^)\/\//, "");
}

export function addProtocol(link: string) {
  if (!link || link.startsWith("http")) {
    return link;
  }
  return `https://${link}`;
}

export function getValuesForVolumeType(
  volumeType: VolumeType | undefined,
  a: BaseNFT
) {
  switch (volumeType) {
    case VolumeType.ALL_TIME:
      return a.total_volume;
    case VolumeType.DAYS_30:
      return a.total_volume_last_1_month;
    case VolumeType.DAYS_7:
      return a.total_volume_last_7_days;
    case VolumeType.HOURS_24:
      return a.total_volume_last_24_hours;
  }

  return 0;
}

export const isValidEthAddress = (address: string) =>
  /^0x[0-9a-fA-F]{40}$/.test(address);

export function getTransactionLink(chain_id: number, hash: string) {
  switch (chain_id) {
    case sepolia.id:
      return `https://sepolia.etherscan.io/tx/${hash}`;
    case goerli.id:
      return `https://goerli.etherscan.io/tx/${hash}`;
    default:
      return `https://etherscan.io/tx/${hash}`;
  }
}

export async function getContentTypeFromURL(url: string) {
  try {
    const response = await fetch(url, { method: "HEAD" });
    const contentType = response.headers.get("Content-Type");
    return contentType;
  } catch (error) {
    console.error("Error retrieving content type:", error);
    return null;
  }
}

export function parseIpfsUrl(url: string) {
  if (!url) {
    return url;
  }
  if (url.startsWith("ipfs")) {
    return `https://ipfs.io/ipfs/${url.split("://")[1]}`;
  }
  return url;
}

export function parseIpfsUrlToGateway(url: string) {
  if (!url) {
    return url;
  }
  if (url.startsWith("ipfs")) {
    return `https://cf-ipfs.com/ipfs/${url.split("://")[1]}`;
  }
  return url;
}

export function isEmptyObject(obj: any) {
  return Object.keys(obj).length === 0 && obj.constructor === Object;
}

export function isUrl(s: string) {
  const pattern =
    /(https:\/\/www\.|http:\/\/www\.|https:\/\/|http:\/\/)?[a-zA-Z]{2,}(\.[a-zA-Z]{2,})(\.[a-zA-Z]{2,})?\/[a-zA-Z0-9]{2,}|((https:\/\/www\.|http:\/\/www\.|https:\/\/|http:\/\/)?[a-zA-Z]{2,}(\.[a-zA-Z]{2,})(\.[a-zA-Z]{2,})?)|(https:\/\/www\.|http:\/\/www\.|https:\/\/|http:\/\/)?[a-zA-Z0-9]{2,}\.[a-zA-Z0-9]{2,}\.[a-zA-Z0-9]{2,}(\.[a-zA-Z0-9]{2,})?/g;
  return pattern.test(s);
}

export function isIPFS(s: string) {
  return s.startsWith("ipfs://");
}

export function containsEmojis(s: string) {
  const regex = /U\+([\dA-Fa-f]{1,6})/g;
  return regex.test(s);
}

export function parseEmojis(s: string) {
  const regex = /U\+([\dA-Fa-f]{1,6})/g;
  return s.replace(regex, (_, hexValue) => {
    return `&#x${hexValue};`;
  });
}

export function printMintDate(date: Date) {
  const mintDate = new Date(date);
  return `
      ${mintDate.toLocaleString("default", {
        day: "numeric",
        month: "short",
        year: "numeric",
      })} 
      (${getDateDisplay(mintDate)})
    `;
}

export function getRandomColor() {
  const r = Math.floor(Math.random() * 256)
    .toString(16)
    .padStart(2, "0");
  const g = Math.floor(Math.random() * 256)
    .toString(16)
    .padStart(2, "0");
  const b = Math.floor(Math.random() * 256)
    .toString(16)
    .padStart(2, "0");

  return `#${r}${g}${b}`;
}

export const scrollToDiv = (divRef: any, block: "start" | "end") => {
  if (divRef.current) {
    divRef.current.scrollIntoView({ behavior: "smooth", block });
  }
};

export const isDivInViewport = (divRef: any) => {
  if (divRef.current) {
    const rect = divRef.current.getBoundingClientRect();
    return (
      rect.top >= 0 &&
      rect.left >= 0 &&
      rect.bottom <= window.innerHeight &&
      rect.right <= window.innerWidth
    );
  }
  return false;
};

export function capitalizeEveryWord(input: string): string {
  return input
    .toLocaleLowerCase()
    .replace(/^(.)|\s+(.)/g, (match: string) => match.toUpperCase());
}

export function getNetworkName(chainId: number) {
  if (chainId === mainnet.id) {
    return "Etherium Mainnet";
  } else if (chainId === sepolia.id) {
    return "Sepolia Testnet";
  } else if (chainId === goerli.id) {
    return "Goerli Testnet";
  } else {
    return `Network ID ${chainId}`;
  }
}

export function createArray(startNum: number, endNum: number) {
  let result = [];

  if (startNum <= endNum) {
    for (let i = startNum; i <= endNum; i++) {
      result.push(i);
    }
  } else {
    result.push(0);
  }

  return result;
}
export const formatNumber = (num: number): string => {
  // For numbers less than 1000, return the number as is
  if (num < 1000) {
    return num.toString();
  }

  // For numbers between 1000 and 100,000, format with commas
  if (num < 100000) {
    return num.toLocaleString();
  }

  // For numbers 100,000 and above, format as 'K' for thousands
  if (num < 1000000) {
    return parseFloat((num / 1000).toFixed(1)).toString() + "K";
  }

  // For numbers 1 million and above, format as 'M' for millions
  return parseFloat((num / 1000000).toFixed(2)).toString() + "M";
};

export function displayDecimal(value: number, places: number): string {
  if (0 >= value) {
    return "-";
  }

  const valueAsString = value.toString();
  const decimalPlaceIndex = valueAsString.indexOf(".");

  if (decimalPlaceIndex !== -1 && value < 0.01) {
    const exponent = Math.ceil(-Math.log10(value));
    return Number(value.toFixed(exponent)).toString();
  }

  if (value >= 0.01) {
    return Number(value.toFixed(2)).toLocaleString("en-US", {
      minimumFractionDigits: 2,
      maximumFractionDigits: 2,
    });
  }

  return value.toLocaleString("en-US", {
    minimumFractionDigits: 2,
    maximumFractionDigits: 2,
  });
}

export function areEqualURLS(s1: string, s2: string) {
  try {
    const url1 = new URL(s1);
    const url2 = new URL(s2);
    return url1.href === url2.href;
  } catch {
    return false;
  }
}

function formatDateFilterDate(d: Date) {
  const year = d.getUTCFullYear();
  const month = String(d.getUTCMonth() + 1).padStart(2, "0");
  const day = String(d.getUTCDate()).padStart(2, "0");
  return `${year}-${month}-${day}`;
}

export function getDateFilters(
  dateSelection: DateIntervalsSelection,
  fromDate: Date | undefined,
  toDate: Date | undefined,
  fromBlock: number | undefined,
  toBlock: number | undefined
) {
  let filters = "";
  switch (dateSelection) {
    case DateIntervalsSelection.ALL:
      break;
    case DateIntervalsSelection.TODAY: {
      filters += `&from_date=${formatDateFilterDate(new Date())}`;
      break;
    }
    case DateIntervalsSelection.YESTERDAY: {
      const yesterday = new Date();
      yesterday.setUTCDate(yesterday.getUTCDate() - 1);
      filters += `&from_date=${formatDateFilterDate(yesterday)}`;
      filters += `&to_date=${formatDateFilterDate(yesterday)}`;
      break;
    }
    case DateIntervalsSelection.LAST_7: {
      const weekAgo = new Date();
      weekAgo.setUTCDate(weekAgo.getUTCDate() - 7);
      filters += `&from_date=${formatDateFilterDate(weekAgo)}`;
      break;
    }
    case DateIntervalsSelection.THIS_MONTH: {
      const firstDayOfMonth = new Date();
      firstDayOfMonth.setUTCDate(1);
      filters += `&from_date=${formatDateFilterDate(firstDayOfMonth)}`;
      break;
    }
    case DateIntervalsSelection.PREVIOUS_MONTH: {
      const firstDayOfPreviousMonth = new Date();
      firstDayOfPreviousMonth.setUTCMonth(
        firstDayOfPreviousMonth.getUTCMonth() - 1
      );
      firstDayOfPreviousMonth.setUTCDate(1);
      const lastDayOfPreviousMonth = new Date();
      lastDayOfPreviousMonth.setUTCDate(0);
      filters += `&from_date=${formatDateFilterDate(firstDayOfPreviousMonth)}`;
      filters += `&to_date=${formatDateFilterDate(lastDayOfPreviousMonth)}`;
      break;
    }
    case DateIntervalsSelection.YEAR_TO_DATE: {
      const firstDayOfYear = new Date();
      firstDayOfYear.setUTCMonth(0);
      firstDayOfYear.setUTCDate(1);
      filters += `&from_date=${formatDateFilterDate(firstDayOfYear)}`;
      break;
    }
    case DateIntervalsSelection.LAST_YEAR: {
      const firstDayOfLastYear = new Date();
      firstDayOfLastYear.setUTCFullYear(
        firstDayOfLastYear.getUTCFullYear() - 1
      );
      firstDayOfLastYear.setUTCMonth(0);
      firstDayOfLastYear.setUTCDate(1);
      const lastDayOfLastYear = new Date();
      lastDayOfLastYear.setUTCMonth(0);
      lastDayOfLastYear.setUTCDate(0);
      filters += `&from_date=${formatDateFilterDate(firstDayOfLastYear)}`;
      filters += `&to_date=${formatDateFilterDate(lastDayOfLastYear)}`;
      break;
<<<<<<< HEAD
    }
    case DateIntervalsSelection.CUSTOM: {
=======
    case DateIntervalsSelection.CUSTOM_DATES:
>>>>>>> 1b9ed4ef
      if (fromDate) {
        filters += `&from_date=${formatDateFilterDate(fromDate)}`;
      }
      if (toDate) {
        filters += `&to_date=${formatDateFilterDate(toDate)}`;
      }
      break;
    }
  }
  return filters;
}<|MERGE_RESOLUTION|>--- conflicted
+++ resolved
@@ -422,30 +422,26 @@
   switch (dateSelection) {
     case DateIntervalsSelection.ALL:
       break;
-    case DateIntervalsSelection.TODAY: {
+    case DateIntervalsSelection.TODAY:
       filters += `&from_date=${formatDateFilterDate(new Date())}`;
       break;
-    }
-    case DateIntervalsSelection.YESTERDAY: {
+    case DateIntervalsSelection.YESTERDAY:
       const yesterday = new Date();
       yesterday.setUTCDate(yesterday.getUTCDate() - 1);
       filters += `&from_date=${formatDateFilterDate(yesterday)}`;
       filters += `&to_date=${formatDateFilterDate(yesterday)}`;
       break;
-    }
-    case DateIntervalsSelection.LAST_7: {
+    case DateIntervalsSelection.LAST_7:
       const weekAgo = new Date();
       weekAgo.setUTCDate(weekAgo.getUTCDate() - 7);
       filters += `&from_date=${formatDateFilterDate(weekAgo)}`;
       break;
-    }
-    case DateIntervalsSelection.THIS_MONTH: {
+    case DateIntervalsSelection.THIS_MONTH:
       const firstDayOfMonth = new Date();
       firstDayOfMonth.setUTCDate(1);
       filters += `&from_date=${formatDateFilterDate(firstDayOfMonth)}`;
       break;
-    }
-    case DateIntervalsSelection.PREVIOUS_MONTH: {
+    case DateIntervalsSelection.PREVIOUS_MONTH:
       const firstDayOfPreviousMonth = new Date();
       firstDayOfPreviousMonth.setUTCMonth(
         firstDayOfPreviousMonth.getUTCMonth() - 1
@@ -456,15 +452,13 @@
       filters += `&from_date=${formatDateFilterDate(firstDayOfPreviousMonth)}`;
       filters += `&to_date=${formatDateFilterDate(lastDayOfPreviousMonth)}`;
       break;
-    }
-    case DateIntervalsSelection.YEAR_TO_DATE: {
+    case DateIntervalsSelection.YEAR_TO_DATE:
       const firstDayOfYear = new Date();
       firstDayOfYear.setUTCMonth(0);
       firstDayOfYear.setUTCDate(1);
       filters += `&from_date=${formatDateFilterDate(firstDayOfYear)}`;
       break;
-    }
-    case DateIntervalsSelection.LAST_YEAR: {
+    case DateIntervalsSelection.LAST_YEAR:
       const firstDayOfLastYear = new Date();
       firstDayOfLastYear.setUTCFullYear(
         firstDayOfLastYear.getUTCFullYear() - 1
@@ -477,12 +471,7 @@
       filters += `&from_date=${formatDateFilterDate(firstDayOfLastYear)}`;
       filters += `&to_date=${formatDateFilterDate(lastDayOfLastYear)}`;
       break;
-<<<<<<< HEAD
-    }
-    case DateIntervalsSelection.CUSTOM: {
-=======
     case DateIntervalsSelection.CUSTOM_DATES:
->>>>>>> 1b9ed4ef
       if (fromDate) {
         filters += `&from_date=${formatDateFilterDate(fromDate)}`;
       }
@@ -490,7 +479,6 @@
         filters += `&to_date=${formatDateFilterDate(toDate)}`;
       }
       break;
-    }
   }
   return filters;
 }