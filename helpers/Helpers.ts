--- conflicted
+++ resolved
@@ -420,49 +420,26 @@
   switch (dateSelection) {
     case DateIntervalsWithBlocksSelection.ALL:
       break;
-<<<<<<< HEAD
-    case DateIntervalsSelection.TODAY: {
-      filters += `&from_date=${formatDateFilterDate(new Date())}`;
-      break;
-    }
-    case DateIntervalsSelection.YESTERDAY: {
-=======
     case DateIntervalsWithBlocksSelection.TODAY:
       filters += `&from_date=${formatDateFilterDate(new Date())}`;
       break;
     case DateIntervalsWithBlocksSelection.YESTERDAY:
->>>>>>> 0535dc63
       const yesterday = new Date();
       yesterday.setUTCDate(yesterday.getUTCDate() - 1);
       filters += `&from_date=${formatDateFilterDate(yesterday)}`;
       filters += `&to_date=${formatDateFilterDate(yesterday)}`;
       break;
-<<<<<<< HEAD
-    }
-    case DateIntervalsSelection.LAST_7: {
-=======
     case DateIntervalsWithBlocksSelection.LAST_7:
->>>>>>> 0535dc63
       const weekAgo = new Date();
       weekAgo.setUTCDate(weekAgo.getUTCDate() - 7);
       filters += `&from_date=${formatDateFilterDate(weekAgo)}`;
       break;
-<<<<<<< HEAD
-    }
-    case DateIntervalsSelection.THIS_MONTH: {
-=======
     case DateIntervalsWithBlocksSelection.THIS_MONTH:
->>>>>>> 0535dc63
       const firstDayOfMonth = new Date();
       firstDayOfMonth.setUTCDate(1);
       filters += `&from_date=${formatDateFilterDate(firstDayOfMonth)}`;
       break;
-<<<<<<< HEAD
-    }
-    case DateIntervalsSelection.PREVIOUS_MONTH: {
-=======
     case DateIntervalsWithBlocksSelection.PREVIOUS_MONTH:
->>>>>>> 0535dc63
       const firstDayOfPreviousMonth = new Date();
       firstDayOfPreviousMonth.setUTCMonth(
         firstDayOfPreviousMonth.getUTCMonth() - 1
@@ -473,23 +450,13 @@
       filters += `&from_date=${formatDateFilterDate(firstDayOfPreviousMonth)}`;
       filters += `&to_date=${formatDateFilterDate(lastDayOfPreviousMonth)}`;
       break;
-<<<<<<< HEAD
-    }
-    case DateIntervalsSelection.YEAR_TO_DATE: {
-=======
     case DateIntervalsWithBlocksSelection.YEAR_TO_DATE:
->>>>>>> 0535dc63
       const firstDayOfYear = new Date();
       firstDayOfYear.setUTCMonth(0);
       firstDayOfYear.setUTCDate(1);
       filters += `&from_date=${formatDateFilterDate(firstDayOfYear)}`;
       break;
-<<<<<<< HEAD
-    }
-    case DateIntervalsSelection.LAST_YEAR: {
-=======
     case DateIntervalsWithBlocksSelection.LAST_YEAR:
->>>>>>> 0535dc63
       const firstDayOfLastYear = new Date();
       firstDayOfLastYear.setUTCFullYear(
         firstDayOfLastYear.getUTCFullYear() - 1
@@ -502,12 +469,7 @@
       filters += `&from_date=${formatDateFilterDate(firstDayOfLastYear)}`;
       filters += `&to_date=${formatDateFilterDate(lastDayOfLastYear)}`;
       break;
-<<<<<<< HEAD
-    }
-    case DateIntervalsSelection.CUSTOM: {
-=======
     case DateIntervalsWithBlocksSelection.CUSTOM_DATES:
->>>>>>> 0535dc63
       if (fromDate) {
         filters += `&from_date=${formatDateFilterDate(fromDate)}`;
       }
@@ -515,9 +477,6 @@
         filters += `&to_date=${formatDateFilterDate(toDate)}`;
       }
       break;
-<<<<<<< HEAD
-    }
-=======
     case DateIntervalsWithBlocksSelection.CUSTOM_BLOCKS:
       if (fromBlock) {
         filters += `&from_block=${fromBlock}`;
@@ -526,7 +485,6 @@
         filters += `&to_block=${toBlock}`;
       }
       break;
->>>>>>> 0535dc63
   }
   return filters;
 }