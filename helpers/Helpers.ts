import { mainnet, sepolia, goerli } from "wagmi/chains";
import {
  GRADIENT_CONTRACT,
  MEMELAB_CONTRACT,
  MEMES_CONTRACT,
  NULL_ADDRESS,
  NULL_DEAD_ADDRESS,
  ROYALTIES_PERCENTAGE,
} from "../constants";
import { BaseNFT, VolumeType } from "../entities/INFT";
import { DateIntervalsSelection } from "../enums";
import { CICType, IProfileAndConsolidations } from "../entities/IProfile";
import { NextRouter } from "next/router";
import {
  USER_PAGE_TAB_META,
  UserPageTabType,
} from "../components/user/layout/UserPageTabs";
import {
  NEXTGEN_CHAIN_ID,
  NEXTGEN_CORE,
} from "../components/nextGen/nextgen_contracts";
import { Period } from "./Types";

export function formatAddress(address: string) {
  if (
    !address ||
    !isValidEthAddress(address) ||
    address.endsWith(".eth") ||
    address.includes(" ")
  ) {
    return address;
  }
  if (address.length > 11) {
    return `${address.substring(0, 6)}...${address.substring(
      address.length - 4
    )}`;
  }
  return address;
}

export function isMemesContract(contract: string) {
  return contract.toUpperCase() === MEMES_CONTRACT.toUpperCase();
}

export function isGradientsContract(contract: string) {
  return contract.toUpperCase() === GRADIENT_CONTRACT.toUpperCase();
}

export function isNextgenContract(contract: string) {
  return areEqualAddresses(contract, NEXTGEN_CORE[NEXTGEN_CHAIN_ID]);
}

export function isMemeLabContract(contract: string) {
  return contract.toUpperCase() === MEMELAB_CONTRACT.toUpperCase();
}

export const fetchMeta = async (uri: string) => {
  try {
    new URL(uri);
    const response = await fetch(uri);
    return await response.json();
  } catch {
    return null;
  }
};

export const fetchBlockTimestamp = async (provider: any, block: number) => {
  const blockEvent = await provider.getBlock(block);
  return blockEvent.timestamp * 1000;
};

export function getDaysDiff(t1: number, t2: number, floor = true) {
  const diff = t1 - t2;
  if (floor) {
    return Math.floor(diff / (1000 * 3600 * 24));
  }
  return Math.ceil(diff / (1000 * 3600 * 24));
}

export function fromGWEI(from: number) {
  return from / 1e18;
}

export function numberWithCommasFromString(x: any) {
  x = x.toString();
  if (!x || isNaN(parseFloat(x))) return x;
  if (x.includes(" ") || x.includes(",")) return x;
  const cleanedInput = x.replace(/[^\d.-]/g, "");
  if (!/^-?\d+(\.\d+)?$/.test(cleanedInput)) return x;
  const num = parseFloat(cleanedInput);
  if (isNaN(num)) return x;
  return numberWithCommas(num);
}

export function numberWithCommas(x: number | undefined) {
  if (!x || x === null || isNaN(x)) return "-";
  if (x === 0) return "-";

  const isNegative = x < 0;
  x = Math.abs(x);
  const parts = x.toString().split(".");
  let integerPart = parts[0];
  let formattedInteger = "";
  while (integerPart.length > 3) {
    formattedInteger = "," + integerPart.slice(-3) + formattedInteger;
    integerPart = integerPart.slice(0, -3);
  }
  formattedInteger = integerPart + formattedInteger;
  formattedInteger =
    formattedInteger + (parts.length > 1 ? "." + parts[1] : "");
  return isNegative ? `-${formattedInteger}` : formattedInteger;
}

export function formatNumberWithCommas(x: number) {
  if (x === null || isNaN(x)) return "-";
  const parts = x.toString().split(".");
  let integerPart = parts[0];
  const isNegative = integerPart.startsWith("-");
  if (isNegative) {
    integerPart = integerPart.slice(1);
  }
  let formattedInteger = "";
  while (integerPart.length > 3) {
    formattedInteger = "," + integerPart.slice(-3) + formattedInteger;
    integerPart = integerPart.slice(0, -3);
  }
  formattedInteger = integerPart + formattedInteger;
  const formattedNumber =
    formattedInteger + (parts.length > 1 ? "." + parts[1] : "");
  return isNegative ? `-${formattedNumber}` : formattedNumber;
}

export function formatNumberWithCommasOrDash(x: number): string {
  if (x === null || isNaN(x) || x === 0) return "-";
  return formatNumberWithCommas(x);
}

export function getDateDisplay(date: Date) {
  const secondsAgo = (new Date().getTime() - date.getTime()) / 1000;
  if (60 > secondsAgo) {
    return `${Math.round(secondsAgo)} seconds ago`;
  }
  if (60 * 60 > secondsAgo) {
    const minutes = Math.round(secondsAgo / 60);
    return `${minutes} minute${minutes > 1 ? "s" : ""} ago`;
  }
  if (60 * 60 * 24 > secondsAgo) {
    const hours = Math.floor(secondsAgo / (60 * 60));
    const minutes = secondsAgo % (60 * 60);
    return `${hours} hr${hours > 1 ? "s" : ""} ${
      minutes > 0 ? `${Math.floor(minutes / 60)} mins` : ""
    } ago`;
  }
  const days = Math.round(secondsAgo / (60 * 60 * 24));
  if (2 > days) {
    return `${Math.round(secondsAgo / (60 * 60))} hours ago`;
  }
  return `${days} days ago`;
}

export function areEqualAddresses(w1: any, w2: any) {
  if (w1 && w2) {
    return w1.toUpperCase() === w2.toUpperCase();
  }
  return false;
}

export const fullScreenSupported = () => {
  const doc: any = document;
  const el: any = doc.body;
  const check =
    el.requestFullscreen !== "undefined" ||
    el.mozRequestFullScreen !== "undefined" ||
    el.webkitRequestFullscreen !== "undefined" ||
    el.msRequestFullscreen !== "undefined" ||
    doc.exitFullscreen !== "undefined" ||
    doc.mozCancelFullScreen !== "undefined" ||
    doc.webkitExitFullscreen !== "undefined";

  return check;
};

export function enterArtFullScreen(elementId: string) {
  const element: any = document.getElementById(elementId);

  if (!element) return;

  if (element.requestFullscreen) {
    element.requestFullscreen();
  } else if (element.mozRequestFullScreen) {
    element.mozRequestFullScreen();
  } else if (element.webkitRequestFullscreen) {
    element.webkitRequestFullscreen();
  } else if (element.msRequestFullscreen) {
    element.msRequestFullscreen();
  }
}

export function nextTdh() {
  const now = new Date();
  const utcMidnight = new Date(now).setUTCHours(24, 0, 0, 0);

  let diffMS = utcMidnight / 1000 - now.getTime() / 1000;
  let diffHr = Math.floor(diffMS / 3600);
  diffMS = diffMS - diffHr * 3600;
  let diffMi = Math.floor(diffMS / 60);
  diffMS = diffMS - diffMi * 60;
  let diffS = Math.floor(diffMS);
  let result = diffHr < 10 ? "0" + diffHr : diffHr;
  result += ":" + (diffMi < 10 ? "0" + diffMi : diffMi);
  result += ":" + (diffS < 10 ? "0" + diffS : diffS);
  return result.toString();
}

export function splitArtists(artists: string) {
  const a = artists
    .split(" / ")
    .join(",")
    .split(", ")
    .join(",")
    .split(" and ")
    .join(",");
  return a;
}

export function removeProtocol(link: string) {
  if (!link) {
    return link;
  }

  return link.replace(/(^\w+:|^)\/\//, "");
}

export function addProtocol(link: string) {
  if (!link || link.startsWith("http")) {
    return link;
  }
  return `https://${link}`;
}

export function getValuesForVolumeType(
  volumeType: VolumeType | undefined,
  a: BaseNFT
) {
  switch (volumeType) {
    case VolumeType.ALL_TIME:
      return a.total_volume;
    case VolumeType.DAYS_30:
      return a.total_volume_last_1_month;
    case VolumeType.DAYS_7:
      return a.total_volume_last_7_days;
    case VolumeType.HOURS_24:
      return a.total_volume_last_24_hours;
  }

  return 0;
}

export const isValidEthAddress = (address: string) =>
  /^0x[0-9a-fA-F]{40}$/.test(address);

export function getTransactionLink(chain_id: number, hash: string) {
  switch (chain_id) {
    case sepolia.id:
      return `https://sepolia.etherscan.io/tx/${hash}`;
    case goerli.id:
      return `https://goerli.etherscan.io/tx/${hash}`;
    default:
      return `https://etherscan.io/tx/${hash}`;
  }
}

export async function getContentTypeFromURL(url: string) {
  try {
    const response = await fetch(url, { method: "HEAD" });
    const contentType = response.headers.get("Content-Type");
    return contentType;
  } catch (error) {
    console.error("Error retrieving content type:", error);
    return null;
  }
}

export function parseIpfsUrl(url: string) {
  if (!url) {
    return url;
  }
  if (url.startsWith("ipfs")) {
    return `https://ipfs.io/ipfs/${url.split("://")[1]}`;
  }
  return url;
}

export function parseIpfsUrlToGateway(url: string) {
  if (!url) {
    return url;
  }
  if (url.startsWith("ipfs")) {
    return `https://cf-ipfs.com/ipfs/${url.split("://")[1]}`;
  }
  return url;
}

export function isEmptyObject(obj: any) {
  return Object.keys(obj).length === 0 && obj.constructor === Object;
}

export function isUrl(s: string) {
  const pattern = /^(https?:\/\/)?([\w-]+\.)+[\w-]+(\/[\w- ./?%&=]*)?$/i;
  return pattern.test(s);
}

export function isIPFS(s: string) {
  return s.startsWith("ipfs://");
}

export function containsEmojis(s: string) {
  const regex = /U\+([\dA-Fa-f]{1,6})/g;
  return regex.test(s);
}

export function parseEmojis(s: string) {
  const regex = /U\+([\dA-Fa-f]{1,6})/g;
  return s.replace(regex, (_, hexValue) => {
    return `&#x${hexValue};`;
  });
}

export function printMintDate(date: Date) {
  const mintDate = new Date(date);
  return `
      ${mintDate.toLocaleString("default", {
        day: "numeric",
        month: "short",
        year: "numeric",
      })} 
      (${getDateDisplay(mintDate)})
    `;
}

export function getRandomColor() {
  const r = Math.floor(Math.random() * 256)
    .toString(16)
    .padStart(2, "0");
  const g = Math.floor(Math.random() * 256)
    .toString(16)
    .padStart(2, "0");
  const b = Math.floor(Math.random() * 256)
    .toString(16)
    .padStart(2, "0");

  return `#${r}${g}${b}`;
}

export const scrollToDiv = (divRef: any, block: "start" | "end") => {
  if (divRef.current) {
    divRef.current.scrollIntoView({ behavior: "smooth", block });
  }
};

export const isDivInViewport = (divRef: any) => {
  if (divRef.current) {
    const rect = divRef.current.getBoundingClientRect();
    return (
      rect.top >= 0 &&
      rect.left >= 0 &&
      rect.bottom <= window.innerHeight &&
      rect.right <= window.innerWidth
    );
  }
  return false;
};

export function capitalizeEveryWord(input: string): string {
  return input
    .toLocaleLowerCase()
    .replace(/^(.)|\s+(.)/g, (match: string) => match.toUpperCase());
}

export function getNetworkName(chainId: number) {
  if (chainId === mainnet.id) {
    return "Etherium Mainnet";
  } else if (chainId === sepolia.id) {
    return "Sepolia Testnet";
  } else if (chainId === goerli.id) {
    return "Goerli Testnet";
  } else {
    return `Network ID ${chainId}`;
  }
}

export function createArray(startNum: number, endNum: number) {
  let result = [];

  if (startNum <= endNum) {
    for (let i = startNum; i <= endNum; i++) {
      result.push(i);
    }
  } else {
    result.push(0);
  }

  return result;
}
export const formatNumber = (num: number): string => {
  // For numbers less than 1000, return the number as is
  if (num < 1000) {
    return num.toString();
  }

  // For numbers between 1000 and 100,000, format with commas
  if (num < 100000) {
    return num.toLocaleString();
  }

  // For numbers 100,000 and above, format as 'K' for thousands
  if (num < 1000000) {
    return parseFloat((num / 1000).toFixed(1)).toString() + "K";
  }

  // For numbers 1 million and above, format as 'M' for millions
  return parseFloat((num / 1000000).toFixed(2)).toString() + "M";
};

export function displayDecimal(value: number, places: number): string {
  if (0 >= value) {
    return "-";
  }

  const valueAsString = value.toString();
  const decimalPlaceIndex = valueAsString.indexOf(".");

  if (decimalPlaceIndex !== -1 && value < 0.01) {
    const exponent = Math.ceil(-Math.log10(value));
    return Number(value.toFixed(exponent)).toString();
  }

  if (value >= 0.01) {
    return Number(value.toFixed(2)).toLocaleString("en-US", {
      minimumFractionDigits: 2,
      maximumFractionDigits: 2,
    });
  }

  return value.toLocaleString("en-US", {
    minimumFractionDigits: 2,
    maximumFractionDigits: 2,
  });
}

export function areEqualURLS(s1: string, s2: string) {
  try {
    const url1 = new URL(s1);
    const url2 = new URL(s2);
    return url1.href === url2.href;
  } catch {
    return false;
  }
}

function formatDateFilterDate(d: Date) {
  const year = d.getUTCFullYear();
  const month = String(d.getUTCMonth() + 1).padStart(2, "0");
  const day = String(d.getUTCDate()).padStart(2, "0");
  return `${year}-${month}-${day}`;
}

export function getDateFilters(
  dateSelection: DateIntervalsSelection,
  fromDate: Date | undefined,
  toDate: Date | undefined
) {
  let filters = "";
  switch (dateSelection) {
    case DateIntervalsSelection.ALL:
      break;
    case DateIntervalsSelection.TODAY:
      filters += `&from_date=${formatDateFilterDate(new Date())}`;
      break;
    case DateIntervalsSelection.YESTERDAY: {
      const yesterday = new Date();
      yesterday.setUTCDate(yesterday.getUTCDate() - 1);
      filters += `&from_date=${formatDateFilterDate(yesterday)}`;
      filters += `&to_date=${formatDateFilterDate(yesterday)}`;
      break;
    }
    case DateIntervalsSelection.LAST_7: {
      const weekAgo = new Date();
      weekAgo.setUTCDate(weekAgo.getUTCDate() - 7);
      filters += `&from_date=${formatDateFilterDate(weekAgo)}`;
      break;
    }
    case DateIntervalsSelection.THIS_MONTH: {
      const firstDayOfMonth = new Date();
      firstDayOfMonth.setUTCDate(1);
      filters += `&from_date=${formatDateFilterDate(firstDayOfMonth)}`;
      break;
    }
    case DateIntervalsSelection.PREVIOUS_MONTH: {
      const firstDayOfPreviousMonth = new Date();
      firstDayOfPreviousMonth.setUTCMonth(
        firstDayOfPreviousMonth.getUTCMonth() - 1
      );
      firstDayOfPreviousMonth.setUTCDate(1);
      const lastDayOfPreviousMonth = new Date();
      lastDayOfPreviousMonth.setUTCDate(0);
      filters += `&from_date=${formatDateFilterDate(firstDayOfPreviousMonth)}`;
      filters += `&to_date=${formatDateFilterDate(lastDayOfPreviousMonth)}`;
      break;
    }
    case DateIntervalsSelection.YEAR_TO_DATE: {
      const firstDayOfYear = new Date();
      firstDayOfYear.setUTCMonth(0);
      firstDayOfYear.setUTCDate(1);
      filters += `&from_date=${formatDateFilterDate(firstDayOfYear)}`;
      break;
    }
    case DateIntervalsSelection.LAST_YEAR: {
      const firstDayOfLastYear = new Date();
      firstDayOfLastYear.setUTCFullYear(
        firstDayOfLastYear.getUTCFullYear() - 1
      );
      firstDayOfLastYear.setUTCMonth(0);
      firstDayOfLastYear.setUTCDate(1);
      const lastDayOfLastYear = new Date();
      lastDayOfLastYear.setUTCMonth(0);
      lastDayOfLastYear.setUTCDate(0);
      filters += `&from_date=${formatDateFilterDate(firstDayOfLastYear)}`;
      filters += `&to_date=${formatDateFilterDate(lastDayOfLastYear)}`;
      break;
    }
    case DateIntervalsSelection.CUSTOM_DATES:
      if (fromDate) {
        filters += `&from_date=${formatDateFilterDate(fromDate)}`;
      }
      if (toDate) {
        filters += `&to_date=${formatDateFilterDate(toDate)}`;
      }
      break;
  }
  return filters;
}

export const cicToType = (cic: number): CICType => {
  if (cic < -20) {
    return CICType.INACCURATE;
  }

  if (cic < 1000) {
    return CICType.UNKNOWN;
  }

  if (cic < 10000) {
    return CICType.PROBABLY_ACCURATE;
  }

  if (cic < 25000) {
    return CICType.ACCURATE;
  }

  return CICType.HIGHLY_ACCURATE;
};

export const amIUser = ({
  profile,
  address,
}: {
  profile: IProfileAndConsolidations;
  address: string | undefined;
}): boolean =>
  profile.consolidation.wallets.some(
    (wallet) => wallet.wallet.address.toLowerCase() === address?.toLowerCase()
  );

export const createPossessionStr = (name: string | null): string => {
  if (name) {
    const possession = name.endsWith("s") ? `${name}'` : `${name}'s`;
    return possession;
  }
  return "";
};

export const getTimeAgo = (milliseconds: number): string => {
  const currentTime = new Date().getTime();
  const timeDifference = currentTime - milliseconds;

  const seconds = Math.floor(timeDifference / 1000);
  const minutes = Math.floor(seconds / 60);
  const hours = Math.floor(minutes / 60);
  const days = Math.floor(hours / 24);
  const months = Math.floor(days / 30);
  const years = Math.floor(months / 12);

  if (years > 0) {
    return `${years} year${years > 1 ? "s" : ""} ago`;
  } else if (months > 0) {
    return `${months} month${months > 1 ? "s" : ""} ago`;
  } else if (days > 0) {
    return `${days} day${days > 1 ? "s" : ""} ago`;
  } else if (hours > 0) {
    return `${hours} hour${hours > 1 ? "s" : ""} ago`;
  } else if (minutes > 0) {
    return `${minutes} minute${minutes > 1 ? "s" : ""} ago`;
  } else {
    return `Just now`;
  }
};

export const getTimeUntil = (milliseconds: number): string => {
  const currentTime = new Date().getTime();
  let timeDifference = milliseconds - currentTime;

  // Determine if the time is in the future or past
  const isFuture = timeDifference >= 0;
  // Use absolute value to handle future times
  timeDifference = Math.abs(timeDifference);

  const seconds = Math.floor(timeDifference / 1000);
  const minutes = Math.floor(seconds / 60);
  const hours = Math.floor(minutes / 60);
  const days = Math.floor(hours / 24);
  const months = Math.floor(days / 30);
  const years = Math.floor(months / 12);

  if (years > 0) {
    return `${isFuture ? "in" : ""} ${years} year${years > 1 ? "s" : ""} ${
      isFuture ? "" : "ago"
    }`;
  } else if (months > 0) {
    return `${isFuture ? "in" : ""} ${months} month${months > 1 ? "s" : ""} ${
      isFuture ? "" : "ago"
    }`;
  } else if (days > 0) {
    return `${isFuture ? "in" : ""} ${days} day${days > 1 ? "s" : ""} ${
      isFuture ? "" : "ago"
    }`;
  } else if (hours > 0) {
    return `${isFuture ? "in" : ""} ${hours} hour${hours > 1 ? "s" : ""} ${
      isFuture ? "" : "ago"
    }`;
  } else if (minutes > 0) {
    return `${isFuture ? "in" : ""} ${minutes} minute${
      minutes > 1 ? "s" : ""
    } ${isFuture ? "" : "ago"}`;
  } else {
    return `Just now`;
  }
};

export const truncateMiddle = (value: string): string => {
  if (value.length > 50) {
    return `${value.substring(0, 10)}...${value.substring(value.length - 30)}`;
  }
  return value;
};

export const getStringAsNumberOrZero = (value: string): number => {
  const parsedValue = parseInt(value);
  return isNaN(parsedValue) ? 0 : parsedValue;
};
export const getProfileTargetRoute = ({
  handleOrWallet,
  router,
  defaultPath,
}: {
  readonly handleOrWallet: string;
  readonly router: NextRouter;
  readonly defaultPath: UserPageTabType;
}): string => {
  if (!handleOrWallet.length) {
    return "/404";
  }
  if (router.route.includes("[user]")) {
    return router.route.replace("[user]", handleOrWallet);
  }
  return `/${handleOrWallet}/${USER_PAGE_TAB_META[defaultPath].route}`;
};

export function isNullAddress(address: string) {
  if (areEqualAddresses(address, NULL_ADDRESS)) {
    return true;
  }
  if (areEqualAddresses(address, NULL_DEAD_ADDRESS)) {
    return true;
  }
  return false;
}

export function capitalizeFirstChar(str: string): string {
  return str.charAt(0).toUpperCase() + str.slice(1);
}

export function getRoyaltyImage(royaltiesPercentage: number) {
  return royaltiesPercentage >= ROYALTIES_PERCENTAGE
    ? "pepe-xglasses.png"
    : "pepe-smile.png";
}

export const convertStringOrNullToNumberOrNull = (
  value: string | null
): number | null => {
  if (value === null) {
    return null;
  }
  if (value === "") {
    return null;
  }
  if (isNaN(parseFloat(value))) {
    return null;
  }
  return parseFloat(value);
};

export const formatTimestampToMonthYear = (timestamp: number): string => {
  const date = new Date(timestamp);
  return date.toLocaleString("default", { month: "long", year: "numeric" });
};

export const formatLargeNumber = (num: number): string => {
  const isNegative = num < 0;
  const absNum = Math.abs(num);

  let formattedNum;
  if (absNum < 1000) {
    formattedNum = absNum.toString(); // less than 1000
  } else if (absNum < 10000) {
    formattedNum = (absNum / 1000).toFixed(1) + "k"; // less than 1 million
  } else if (absNum < 1000000) {
    formattedNum = (absNum / 1000).toFixed(0) + "k"; // less than 1 million
  } else {
    formattedNum = (absNum / 1000000).toFixed(1) + "M"; // 1 million or more
  }

  return isNegative ? "-" + formattedNum : formattedNum;
};

const CAN_SEE_DROPS_CONFIG = {
  minLevel: 16,
  minTDH: 30000,
};

// TODO
export const getCanProfileSeeDrops = ({
  profile,
}: {
  profile: IProfileAndConsolidations | null;
}): boolean => {
  return true;
  // if (!profile?.profile?.handle) {
  //   return false;
  // }
  // return (
  //   (profile.level >= CAN_SEE_DROPS_CONFIG.minLevel &&
  //     profile.consolidation.tdh >= CAN_SEE_DROPS_CONFIG.minTDH) ||
  //   ["simo", "ragne", "gelato2"].includes(
  //     profile.profile?.handle.toLocaleLowerCase()
  //   )
  // );
};
export const classNames = (...classes: string[]) =>
  classes.filter(Boolean).join(" ");

<<<<<<< HEAD
export const PERIOD_LABELS: Record<Period, string> = {
  [Period.MINUTES]: "Minutes",
  [Period.HOURS]: "Hours",
  [Period.DAYS]: "Days",
  [Period.WEEKS]: "Weeks",
  [Period.MONTHS]: "Months",
=======
const hashSeed = (seed: string): number => {
  let hash = 0;
  for (let i = 0; i < seed.length; i++) {
    const char = seed.charCodeAt(i);
    hash = (hash << 5) - hash + char;
    hash = hash & hash; // Convert to 32bit integer
  }
  return hash;
};

const seededRandom = (seed: number) => {
  return () => {
    const a = 1664525;
    const c = 1013904223;
    const m = 2 ** 32;
    seed = (a * seed + c) % m;
    return seed / m;
  };
};

export const getRandomColorWithSeed = (seedString: string) => {
  let seed = hashSeed(seedString);
  const random = seededRandom(seed);
  const r = Math.floor(random() * 256)
    .toString(16)
    .padStart(2, "0");
  const g = Math.floor(random() * 256)
    .toString(16)
    .padStart(2, "0");
  const b = Math.floor(random() * 256)
    .toString(16)
    .padStart(2, "0");

  return `#${r}${g}${b}`;
};

export const waitForMilliseconds = async (milliseconds: number): Promise<void> => {
  return new Promise((resolve) => setTimeout(resolve, milliseconds));
>>>>>>> eb2653d4
};<|MERGE_RESOLUTION|>--- conflicted
+++ resolved
@@ -760,14 +760,13 @@
 export const classNames = (...classes: string[]) =>
   classes.filter(Boolean).join(" ");
 
-<<<<<<< HEAD
 export const PERIOD_LABELS: Record<Period, string> = {
   [Period.MINUTES]: "Minutes",
   [Period.HOURS]: "Hours",
   [Period.DAYS]: "Days",
   [Period.WEEKS]: "Weeks",
   [Period.MONTHS]: "Months",
-=======
+};
 const hashSeed = (seed: string): number => {
   let hash = 0;
   for (let i = 0; i < seed.length; i++) {
@@ -804,7 +803,8 @@
   return `#${r}${g}${b}`;
 };
 
-export const waitForMilliseconds = async (milliseconds: number): Promise<void> => {
+export const waitForMilliseconds = async (
+  milliseconds: number
+): Promise<void> => {
   return new Promise((resolve) => setTimeout(resolve, milliseconds));
->>>>>>> eb2653d4
 };