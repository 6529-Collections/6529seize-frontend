import { mainnet, sepolia, goerli } from "wagmi/chains";
import {
  GRADIENT_CONTRACT,
  MEMELAB_CONTRACT,
  MEMES_CONTRACT,
} from "../constants";
import { BaseNFT, VolumeType } from "../entities/INFT";
import { DateIntervalsSelection } from "../enums";
import { CICType, IProfileAndConsolidations } from "../entities/IProfile";
import { NextRouter } from "next/router";
import {
  USER_PAGE_TAB_META,
  UserPageTabType,
} from "../components/user/layout/UserPageTabs";

export function formatAddress(address: string) {
  if (
    !address ||
    !isValidEthAddress(address) ||
    address.endsWith(".eth") ||
    address.includes(" ")
  ) {
    return address;
  }
  if (address.length > 11) {
    return `${address.substring(0, 6)}...${address.substring(
      address.length - 4
    )}`;
  }
  return address;
}

export function isMemesContract(contract: string) {
  return contract.toUpperCase() === MEMES_CONTRACT.toUpperCase();
}

export function isGradientsContract(contract: string) {
  return contract.toUpperCase() === GRADIENT_CONTRACT.toUpperCase();
}

export function isMemeLabContract(contract: string) {
  return contract.toUpperCase() === MEMELAB_CONTRACT.toUpperCase();
}

export const fetchMeta = async (uri: string) => {
  try {
    new URL(uri);
    const response = await fetch(uri);
    return await response.json();
  } catch {
    return null;
  }
};

export const fetchBlockTimestamp = async (provider: any, block: number) => {
  const blockEvent = await provider.getBlock(block);
  return blockEvent.timestamp * 1000;
};

export function getDaysDiff(t1: number, t2: number, floor = true) {
  const diff = t1 - t2;
  if (floor) {
    return Math.floor(diff / (1000 * 3600 * 24));
  }
  return Math.ceil(diff / (1000 * 3600 * 24));
}

export function fromGWEI(from: number) {
  return from / 1e18;
}

export function numberWithCommasFromString(x: any) {
  x = x.toString();
  if (!x || isNaN(parseFloat(x))) return x;
  if (x.includes(" ") || x.includes(",")) return x;
  const cleanedInput = x.replace(/[^\d.-]/g, "");
  if (!/^-?\d+(\.\d+)?$/.test(cleanedInput)) return x;
  const num = parseFloat(cleanedInput);
  if (isNaN(num)) return x;
  return numberWithCommas(num);
}

export function numberWithCommas(x: number) {
  if (x === null || isNaN(x)) return "-";
  if (x === 0) return "-";
  const parts = x.toString().split(".");
  let integerPart = parts[0];
  let formattedInteger = "";
  while (integerPart.length > 3) {
    formattedInteger = "," + integerPart.slice(-3) + formattedInteger;
    integerPart = integerPart.slice(0, -3);
  }
  formattedInteger = integerPart + formattedInteger;
  return formattedInteger + (parts.length > 1 ? "." + parts[1] : "");
}

export function formatNumberWithCommas(x: number) {
  if (x === null || isNaN(x)) return "-";
  const parts = x.toString().split(".");
  let integerPart = parts[0];
  const isNegative = integerPart.startsWith("-");
  if (isNegative) {
    integerPart = integerPart.slice(1);
  }
  let formattedInteger = "";
  while (integerPart.length > 3) {
    formattedInteger = "," + integerPart.slice(-3) + formattedInteger;
    integerPart = integerPart.slice(0, -3);
  }
  formattedInteger = integerPart + formattedInteger;
  const formattedNumber =
    formattedInteger + (parts.length > 1 ? "." + parts[1] : "");
  return isNegative ? `-${formattedNumber}` : formattedNumber;
}

export function getDateDisplay(date: Date) {
  const secondsAgo = (new Date().getTime() - date.getTime()) / 1000;
  if (60 > secondsAgo) {
    return `${Math.round(secondsAgo)} seconds ago`;
  }
  if (60 * 60 > secondsAgo) {
    return `${Math.round(secondsAgo / 60)} minutes ago`;
  }
  if (60 * 60 * 24 > secondsAgo) {
    const hours = Math.floor(secondsAgo / (60 * 60));
    const minutes = secondsAgo % (60 * 60);
    return `${hours} hr${hours > 1 ? "s" : ""} ${
      minutes > 0 ? `${Math.floor(minutes / 60)} mins` : ""
    } ago`;
  }
  const days = Math.round(secondsAgo / (60 * 60 * 24));
  if (2 > days) {
    return `${Math.round(secondsAgo / (60 * 60))} hours ago`;
  }
  return `${days} days ago`;
}

export function areEqualAddresses(w1: any, w2: any) {
  if (w1 && w2) {
    return w1.toUpperCase() === w2.toUpperCase();
  }
  return false;
}

export const fullScreenSupported = () => {
  const doc: any = document;
  const el: any = doc.body;
  const check =
    el.requestFullscreen !== "undefined" ||
    el.mozRequestFullScreen !== "undefined" ||
    el.webkitRequestFullscreen !== "undefined" ||
    el.msRequestFullscreen !== "undefined" ||
    doc.exitFullscreen !== "undefined" ||
    doc.mozCancelFullScreen !== "undefined" ||
    doc.webkitExitFullscreen !== "undefined";

  return check;
};

export function enterArtFullScreen(elementId: string) {
  const element: any = document.getElementById(elementId);

  if (!element) return;

  if (element.requestFullscreen) {
    element.requestFullscreen();
  } else if (element.mozRequestFullScreen) {
    element.mozRequestFullScreen();
  } else if (element.webkitRequestFullscreen) {
    element.webkitRequestFullscreen();
  } else if (element.msRequestFullscreen) {
    element.msRequestFullscreen();
  }
}

export function nextTdh() {
  const now = new Date();
  const utcMidnight = new Date(now).setUTCHours(24, 0, 0, 0);

  let diffMS = utcMidnight / 1000 - now.getTime() / 1000;
  let diffHr = Math.floor(diffMS / 3600);
  diffMS = diffMS - diffHr * 3600;
  let diffMi = Math.floor(diffMS / 60);
  diffMS = diffMS - diffMi * 60;
  let diffS = Math.floor(diffMS);
  let result = diffHr < 10 ? "0" + diffHr : diffHr;
  result += ":" + (diffMi < 10 ? "0" + diffMi : diffMi);
  result += ":" + (diffS < 10 ? "0" + diffS : diffS);
  return result.toString();
}

export function splitArtists(artists: string) {
  const a = artists
    .split(" / ")
    .join(",")
    .split(", ")
    .join(",")
    .split(" and ")
    .join(",");
  return a;
}

export function removeProtocol(link: string) {
  if (!link) {
    return link;
  }

  return link.replace(/(^\w+:|^)\/\//, "");
}

export function addProtocol(link: string) {
  if (!link || link.startsWith("http")) {
    return link;
  }
  return `https://${link}`;
}

export function getValuesForVolumeType(
  volumeType: VolumeType | undefined,
  a: BaseNFT
) {
  switch (volumeType) {
    case VolumeType.ALL_TIME:
      return a.total_volume;
    case VolumeType.DAYS_30:
      return a.total_volume_last_1_month;
    case VolumeType.DAYS_7:
      return a.total_volume_last_7_days;
    case VolumeType.HOURS_24:
      return a.total_volume_last_24_hours;
  }

  return 0;
}

export const isValidEthAddress = (address: string) =>
  /^0x[0-9a-fA-F]{40}$/.test(address);

export function getTransactionLink(chain_id: number, hash: string) {
  switch (chain_id) {
    case sepolia.id:
      return `https://sepolia.etherscan.io/tx/${hash}`;
    case goerli.id:
      return `https://goerli.etherscan.io/tx/${hash}`;
    default:
      return `https://etherscan.io/tx/${hash}`;
  }
}

export async function getContentTypeFromURL(url: string) {
  try {
    const response = await fetch(url, { method: "HEAD" });
    const contentType = response.headers.get("Content-Type");
    return contentType;
  } catch (error) {
    console.error("Error retrieving content type:", error);
    return null;
  }
}

export function parseIpfsUrl(url: string) {
  if (!url) {
    return url;
  }
  if (url.startsWith("ipfs")) {
    return `https://ipfs.io/ipfs/${url.split("://")[1]}`;
  }
  return url;
}

export function parseIpfsUrlToGateway(url: string) {
  if (!url) {
    return url;
  }
  if (url.startsWith("ipfs")) {
    return `https://cf-ipfs.com/ipfs/${url.split("://")[1]}`;
  }
  return url;
}

export function isEmptyObject(obj: any) {
  return Object.keys(obj).length === 0 && obj.constructor === Object;
}

export function isUrl(s: string) {
  const pattern = /^(https?:\/\/)?[\w.-]+\.[a-zA-Z]{2,}(:\d{1,5})?\/?([^\s]*)$/;
  return pattern.test(s);
}

export function isIPFS(s: string) {
  return s.startsWith("ipfs://");
}

export function containsEmojis(s: string) {
  const regex = /U\+([\dA-Fa-f]{1,6})/g;
  return regex.test(s);
}

export function parseEmojis(s: string) {
  const regex = /U\+([\dA-Fa-f]{1,6})/g;
  return s.replace(regex, (_, hexValue) => {
    return `&#x${hexValue};`;
  });
}

export function printMintDate(date: Date) {
  const mintDate = new Date(date);
  return `
      ${mintDate.toLocaleString("default", {
        day: "numeric",
        month: "short",
        year: "numeric",
      })} 
      (${getDateDisplay(mintDate)})
    `;
}

export function getRandomColor() {
  const r = Math.floor(Math.random() * 256)
    .toString(16)
    .padStart(2, "0");
  const g = Math.floor(Math.random() * 256)
    .toString(16)
    .padStart(2, "0");
  const b = Math.floor(Math.random() * 256)
    .toString(16)
    .padStart(2, "0");

  return `#${r}${g}${b}`;
}

export const scrollToDiv = (divRef: any, block: "start" | "end") => {
  if (divRef.current) {
    divRef.current.scrollIntoView({ behavior: "smooth", block });
  }
};

export const isDivInViewport = (divRef: any) => {
  if (divRef.current) {
    const rect = divRef.current.getBoundingClientRect();
    return (
      rect.top >= 0 &&
      rect.left >= 0 &&
      rect.bottom <= window.innerHeight &&
      rect.right <= window.innerWidth
    );
  }
  return false;
};

export function capitalizeEveryWord(input: string): string {
  return input
    .toLocaleLowerCase()
    .replace(/^(.)|\s+(.)/g, (match: string) => match.toUpperCase());
}

export function getNetworkName(chainId: number) {
  if (chainId === mainnet.id) {
    return "Etherium Mainnet";
  } else if (chainId === sepolia.id) {
    return "Sepolia Testnet";
  } else if (chainId === goerli.id) {
    return "Goerli Testnet";
  } else {
    return `Network ID ${chainId}`;
  }
}

export function createArray(startNum: number, endNum: number) {
  let result = [];

  if (startNum <= endNum) {
    for (let i = startNum; i <= endNum; i++) {
      result.push(i);
    }
  } else {
    result.push(0);
  }

  return result;
}
export const formatNumber = (num: number): string => {
  // For numbers less than 1000, return the number as is
  if (num < 1000) {
    return num.toString();
  }

  // For numbers between 1000 and 100,000, format with commas
  if (num < 100000) {
    return num.toLocaleString();
  }

  // For numbers 100,000 and above, format as 'K' for thousands
  if (num < 1000000) {
    return parseFloat((num / 1000).toFixed(1)).toString() + "K";
  }

  // For numbers 1 million and above, format as 'M' for millions
  return parseFloat((num / 1000000).toFixed(2)).toString() + "M";
};

export function displayDecimal(value: number, places: number): string {
  if (0 >= value) {
    return "-";
  }

  const valueAsString = value.toString();
  const decimalPlaceIndex = valueAsString.indexOf(".");

  if (decimalPlaceIndex !== -1 && value < 0.01) {
    const exponent = Math.ceil(-Math.log10(value));
    return Number(value.toFixed(exponent)).toString();
  }

  if (value >= 0.01) {
    return Number(value.toFixed(2)).toLocaleString("en-US", {
      minimumFractionDigits: 2,
      maximumFractionDigits: 2,
    });
  }

  return value.toLocaleString("en-US", {
    minimumFractionDigits: 2,
    maximumFractionDigits: 2,
  });
}

export function areEqualURLS(s1: string, s2: string) {
  try {
    const url1 = new URL(s1);
    const url2 = new URL(s2);
    return url1.href === url2.href;
  } catch {
    return false;
  }
}

function formatDateFilterDate(d: Date) {
  const year = d.getUTCFullYear();
  const month = String(d.getUTCMonth() + 1).padStart(2, "0");
  const day = String(d.getUTCDate()).padStart(2, "0");
  return `${year}-${month}-${day}`;
}

export function getDateFilters(
  dateSelection: DateIntervalsSelection,
  fromDate: Date | undefined,
  toDate: Date | undefined
) {
  let filters = "";
  switch (dateSelection) {
    case DateIntervalsSelection.ALL:
      break;
    case DateIntervalsSelection.TODAY:
      filters += `&from_date=${formatDateFilterDate(new Date())}`;
      break;
    case DateIntervalsSelection.YESTERDAY:
      const yesterday = new Date();
      yesterday.setUTCDate(yesterday.getUTCDate() - 1);
      filters += `&from_date=${formatDateFilterDate(yesterday)}`;
      filters += `&to_date=${formatDateFilterDate(yesterday)}`;
      break;
    case DateIntervalsSelection.LAST_7:
      const weekAgo = new Date();
      weekAgo.setUTCDate(weekAgo.getUTCDate() - 7);
      filters += `&from_date=${formatDateFilterDate(weekAgo)}`;
      break;
    case DateIntervalsSelection.THIS_MONTH:
      const firstDayOfMonth = new Date();
      firstDayOfMonth.setUTCDate(1);
      filters += `&from_date=${formatDateFilterDate(firstDayOfMonth)}`;
      break;
    case DateIntervalsSelection.PREVIOUS_MONTH:
      const firstDayOfPreviousMonth = new Date();
      firstDayOfPreviousMonth.setUTCMonth(
        firstDayOfPreviousMonth.getUTCMonth() - 1
      );
      firstDayOfPreviousMonth.setUTCDate(1);
      const lastDayOfPreviousMonth = new Date();
      lastDayOfPreviousMonth.setUTCDate(0);
      filters += `&from_date=${formatDateFilterDate(firstDayOfPreviousMonth)}`;
      filters += `&to_date=${formatDateFilterDate(lastDayOfPreviousMonth)}`;
      break;
    case DateIntervalsSelection.YEAR_TO_DATE:
      const firstDayOfYear = new Date();
      firstDayOfYear.setUTCMonth(0);
      firstDayOfYear.setUTCDate(1);
      filters += `&from_date=${formatDateFilterDate(firstDayOfYear)}`;
      break;
    case DateIntervalsSelection.LAST_YEAR:
      const firstDayOfLastYear = new Date();
      firstDayOfLastYear.setUTCFullYear(
        firstDayOfLastYear.getUTCFullYear() - 1
      );
      firstDayOfLastYear.setUTCMonth(0);
      firstDayOfLastYear.setUTCDate(1);
      const lastDayOfLastYear = new Date();
      lastDayOfLastYear.setUTCMonth(0);
      lastDayOfLastYear.setUTCDate(0);
      filters += `&from_date=${formatDateFilterDate(firstDayOfLastYear)}`;
      filters += `&to_date=${formatDateFilterDate(lastDayOfLastYear)}`;
      break;
    case DateIntervalsSelection.CUSTOM_DATES:
      if (fromDate) {
        filters += `&from_date=${formatDateFilterDate(fromDate)}`;
      }
      if (toDate) {
        filters += `&to_date=${formatDateFilterDate(toDate)}`;
      }
      break;
  }
  return filters;
}

export const cicToType = (cic: number): CICType => {
  if (cic < -20) {
    return CICType.INACCURATE;
  }

  if (cic < 1000) {
    return CICType.UNKNOWN;
  }

  if (cic < 10000) {
    return CICType.PROBABLY_ACCURATE;
  }

  if (cic < 25000) {
    return CICType.ACCURATE;
  }

  return CICType.HIGHLY_ACCURATE;
};

export const amIUser = ({
  profile,
  address,
}: {
  profile: IProfileAndConsolidations;
  address: string | undefined;
}): boolean =>
  profile.consolidation.wallets.some(
    (wallet) => wallet.wallet.address.toLowerCase() === address?.toLowerCase()
  );

export const createPossessionStr = (name: string | null): string => {
  if (name) {
    const possession = name.endsWith("s") ? `${name}'` : `${name}'s`;
    return possession;
  }
  return "";
};

export function getTimeAgo(milliseconds: number): string {
  const currentTime = new Date().getTime();
  const timeDifference = currentTime - milliseconds;

  const seconds = Math.floor(timeDifference / 1000);
  const minutes = Math.floor(seconds / 60);
  const hours = Math.floor(minutes / 60);
  const days = Math.floor(hours / 24);
  const months = Math.floor(days / 30);
  const years = Math.floor(months / 12);

  if (years > 0) {
    return `${years} year${years > 1 ? "s" : ""} ago`;
  } else if (months > 0) {
    return `${months} month${months > 1 ? "s" : ""} ago`;
  } else if (days > 0) {
    return `${days} day${days > 1 ? "s" : ""} ago`;
  } else if (hours > 0) {
    return `${hours} hour${hours > 1 ? "s" : ""} ago`;
  } else if (minutes > 0) {
    return `${minutes} minute${minutes > 1 ? "s" : ""} ago`;
  } else {
    return `${seconds} second${seconds !== 1 ? "s" : ""} ago`;
  }
}

export const truncateMiddle = (value: string): string => {
  if (value.length > 50) {
    return `${value.substring(0, 10)}...${value.substring(value.length - 30)}`;
  }
  return value;
};

export const getStringAsNumberOrZero = (value: string): number => {
  const parsedValue = parseInt(value);
  return isNaN(parsedValue) ? 0 : parsedValue;
<<<<<<< HEAD
=======
};
export const getProfileTargetRoute = ({
  handleOrWallet,
  router,
  defaultPath,
}: {
  readonly handleOrWallet: string;
  readonly router: NextRouter;
  readonly defaultPath: UserPageTabType;
}): string => {
  if (router.route.includes("[user]")) {
    return router.route.replace("[user]", handleOrWallet);
  }
  return `${handleOrWallet}/${USER_PAGE_TAB_META[defaultPath].route}`;
>>>>>>> bfc87f97
};<|MERGE_RESOLUTION|>--- conflicted
+++ resolved
@@ -587,8 +587,6 @@
 export const getStringAsNumberOrZero = (value: string): number => {
   const parsedValue = parseInt(value);
   return isNaN(parsedValue) ? 0 : parsedValue;
-<<<<<<< HEAD
-=======
 };
 export const getProfileTargetRoute = ({
   handleOrWallet,
@@ -603,5 +601,4 @@
     return router.route.replace("[user]", handleOrWallet);
   }
   return `${handleOrWallet}/${USER_PAGE_TAB_META[defaultPath].route}`;
->>>>>>> bfc87f97
 };