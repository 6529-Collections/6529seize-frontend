<<<<<<< HEAD
"use client";

=======
>>>>>>> c8de0170
import React, {
  createContext,
  useContext,
  useState,
  useEffect,
  useRef,
  useMemo,
} from "react";
<<<<<<< HEAD
import { usePathname } from "next/navigation";
=======
import { useRouter } from "next/router";
>>>>>>> c8de0170

type TitleContextType = {
  title: string;
  setTitle: (title: string) => void;
  notificationCount: number;
  setNotificationCount: (count: number) => void;
  setWaveData: (data: { name: string; newItemsCount: number } | null) => void;
  setStreamHasNewItems: (hasNewItems: boolean) => void;
};

const TitleContext = createContext<TitleContextType | undefined>(undefined);

<<<<<<< HEAD
export const DEFAULT_TITLE = process.env.BASE_ENDPOINT?.includes("staging")
=======
const DEFAULT_TITLE = process.env.BASE_ENDPOINT?.includes("staging")
>>>>>>> c8de0170
  ? "6529 Staging"
  : "6529.io";

// Default titles for routes
<<<<<<< HEAD
const getDefaultTitleForRoute = (pathname: string | null): string => {
  if (!pathname) return DEFAULT_TITLE;
=======
const getDefaultTitleForRoute = (pathname: string): string => {
>>>>>>> c8de0170
  if (pathname === "/") return "6529.io";
  if (pathname.startsWith("/waves")) return "Waves | Brain";
  if (pathname.startsWith("/my-stream/notifications"))
    return "Notifications | My Stream | Brain";
  if (pathname.startsWith("/my-stream")) return "My Stream | Brain";
  if (pathname.startsWith("/the-memes")) return "The Memes";
  if (pathname.startsWith("/meme-lab")) return "Meme Lab";
  if (pathname.startsWith("/network")) return "Network";
  if (pathname.startsWith("/6529-gradient")) return "6529 Gradient";
  if (pathname.startsWith("/nextgen")) return "NextGen";
  if (pathname.startsWith("/rememes")) return "Rememes";
  if (pathname.startsWith("/open-data")) return "Open Data";
  // Handle profile pages (e.g., /username)
  if (pathname !== "/" && pathname.split("/").length === 2) {
    const segments = pathname.split("/");
    const firstSegment = segments[1];
    // Check if it's not one of the known routes
    const knownRoutes = [
      "waves",
      "my-stream",
      "the-memes",
      "meme-lab",
      "network",
      "6529-gradient",
      "nextgen",
      "rememes",
      "open-data",
      "tools",
      "about",
      "delegation",
    ];
    if (!knownRoutes.includes(firstSegment)) {
      return `Profile | 6529.io`;
    }
  }
  return DEFAULT_TITLE;
};

export const TitleProvider: React.FC<{ children: React.ReactNode }> = ({
  children,
}) => {
<<<<<<< HEAD
  const pathname = usePathname();
  const [title, setTitle] = useState<string>(DEFAULT_TITLE);
  const [notificationCount, setNotificationCount] = useState<number>(0);
  const routeRef = useRef(pathname);

  useEffect(() => {
    if (routeRef.current === pathname) {
      return;
    }
    routeRef.current = pathname;
    const defaultTitle = getDefaultTitleForRoute(pathname);
    setTitle(defaultTitle);
  }, [pathname]);
=======
  const router = useRouter();
  const [title, setTitle] = useState<string>(DEFAULT_TITLE);
  const [notificationCount, setNotificationCount] = useState<number>(0);
  const [waveData, setWaveData] = useState<{ name: string; newItemsCount: number } | null>(null);
  const [streamHasNewItems, setStreamHasNewItems] = useState(false);
  const routeRef = useRef(router.pathname);
  const queryRef = useRef(router.query);

  // Set initial title on mount
  useEffect(() => {
    const defaultTitle = getDefaultTitleForRoute(router.pathname);
    setTitle(defaultTitle);
  }, []);

  // Update title when route or query changes
  useEffect(() => {
    const pathChanged = routeRef.current !== router.pathname;
    const queryChanged = JSON.stringify(queryRef.current) !== JSON.stringify(router.query);
    
    if (pathChanged) {
      routeRef.current = router.pathname;
      queryRef.current = router.query;
      const defaultTitle = getDefaultTitleForRoute(router.pathname);
      setTitle(defaultTitle);
      // Reset wave data when leaving my-stream
      if (router.pathname !== '/my-stream') {
        setWaveData(null);
        setStreamHasNewItems(false);
      }
    } else if (queryChanged && router.pathname === '/my-stream') {
      queryRef.current = router.query;
      // Reset wave data when navigating between waves or back to stream
      if (!router.query.wave) {
        setWaveData(null);
      }
    }
  }, [router.pathname, router.query]);
>>>>>>> c8de0170

  const updateTitle = (newTitle: string) => {
    if (routeRef.current === pathname) {
      setTitle(newTitle);
    }
  };

<<<<<<< HEAD
  const contextValue = useMemo(() => {
    const finalTitle =
      notificationCount > 0 ? `(${notificationCount}) ${title}` : title;

    return {
=======
  // Compute the title based on current state
  const computedTitle = useMemo(() => {
    if (router.pathname === '/my-stream') {
      if (router.query.wave && waveData) {
        // Wave title
        let newItemsText = '';
        if (waveData.newItemsCount > 0) {
          newItemsText = `(${waveData.newItemsCount} new) `;
        }
        return `${newItemsText}${waveData.name} | Brain`;
      } else {
        // Main stream title
        const prefix = streamHasNewItems ? "(New items) My Stream" : "My Stream";
        return `${prefix} | Brain`;
      }
    }
    return title;
  }, [router.pathname, router.query.wave, waveData, streamHasNewItems, title]);

  // Add notification count to the final title
  let notificationText = "";
  if (notificationCount === 1) {
    notificationText = "1 notification";
  } else if (notificationCount > 1) {
    notificationText = `${notificationCount} notifications`;
  }
  const finalTitle = notificationText
    ? `(${notificationText}) ${computedTitle}`
    : computedTitle;

  // Memoize the context value to prevent unnecessary re-renders
  const contextValue = useMemo(
    () => ({
>>>>>>> c8de0170
      title: finalTitle,
      setTitle: updateTitle,
      notificationCount,
      setNotificationCount,
<<<<<<< HEAD
    };
  }, [title, notificationCount]);
=======
      setWaveData,
      setStreamHasNewItems,
    }),
    [finalTitle, notificationCount]
  );
>>>>>>> c8de0170

  return (
    <TitleContext.Provider value={contextValue}>
      {children}
    </TitleContext.Provider>
  );
};

export const useTitle = () => {
  const context = useContext(TitleContext);
  if (!context) {
    throw new Error("useTitle must be used within a TitleProvider");
  }
  return context;
};

// Hook to set page title - use this in page components
export const useSetTitle = (pageTitle: string) => {
  const { setTitle } = useTitle();
<<<<<<< HEAD
  const pathname = usePathname();
=======
  const router = useRouter();
>>>>>>> c8de0170

  // Set title immediately on mount and when title changes
  useEffect(() => {
    setTitle(pageTitle);
  }, [pageTitle, setTitle, pathname]);
};

// Hook to set notification count
export const useSetNotificationCount = (count: number) => {
  const { setNotificationCount } = useTitle();

  useEffect(() => {
    setNotificationCount(count);
  }, [count, setNotificationCount]);
};

// Hook to set wave data for title
export const useSetWaveData = (data: { name: string; newItemsCount: number } | null) => {
  const { setWaveData } = useTitle();

  useEffect(() => {
    setWaveData(data);
  }, [data, setWaveData]);
};

// Hook to set stream new items status
export const useSetStreamHasNewItems = (hasNewItems: boolean) => {
  const { setStreamHasNewItems } = useTitle();

  useEffect(() => {
    setStreamHasNewItems(hasNewItems);
  }, [hasNewItems, setStreamHasNewItems]);
};<|MERGE_RESOLUTION|>--- conflicted
+++ resolved
@@ -1,8 +1,5 @@
-<<<<<<< HEAD
 "use client";
 
-=======
->>>>>>> c8de0170
 import React, {
   createContext,
   useContext,
@@ -11,11 +8,7 @@
   useRef,
   useMemo,
 } from "react";
-<<<<<<< HEAD
-import { usePathname } from "next/navigation";
-=======
-import { useRouter } from "next/router";
->>>>>>> c8de0170
+import { usePathname, useSearchParams } from "next/navigation";
 
 type TitleContextType = {
   title: string;
@@ -28,21 +21,13 @@
 
 const TitleContext = createContext<TitleContextType | undefined>(undefined);
 
-<<<<<<< HEAD
 export const DEFAULT_TITLE = process.env.BASE_ENDPOINT?.includes("staging")
-=======
-const DEFAULT_TITLE = process.env.BASE_ENDPOINT?.includes("staging")
->>>>>>> c8de0170
   ? "6529 Staging"
   : "6529.io";
 
 // Default titles for routes
-<<<<<<< HEAD
 const getDefaultTitleForRoute = (pathname: string | null): string => {
   if (!pathname) return DEFAULT_TITLE;
-=======
-const getDefaultTitleForRoute = (pathname: string): string => {
->>>>>>> c8de0170
   if (pathname === "/") return "6529.io";
   if (pathname.startsWith("/waves")) return "Waves | Brain";
   if (pathname.startsWith("/my-stream/notifications"))
@@ -84,11 +69,17 @@
 export const TitleProvider: React.FC<{ children: React.ReactNode }> = ({
   children,
 }) => {
-<<<<<<< HEAD
   const pathname = usePathname();
+  const searchParams = useSearchParams();
   const [title, setTitle] = useState<string>(DEFAULT_TITLE);
   const [notificationCount, setNotificationCount] = useState<number>(0);
+  const [waveData, setWaveData] = useState<{
+    name: string;
+    newItemsCount: number;
+  } | null>(null);
+  const [streamHasNewItems, setStreamHasNewItems] = useState(false);
   const routeRef = useRef(pathname);
+  const queryRef = useRef(searchParams);
 
   useEffect(() => {
     if (routeRef.current === pathname) {
@@ -98,45 +89,31 @@
     const defaultTitle = getDefaultTitleForRoute(pathname);
     setTitle(defaultTitle);
   }, [pathname]);
-=======
-  const router = useRouter();
-  const [title, setTitle] = useState<string>(DEFAULT_TITLE);
-  const [notificationCount, setNotificationCount] = useState<number>(0);
-  const [waveData, setWaveData] = useState<{ name: string; newItemsCount: number } | null>(null);
-  const [streamHasNewItems, setStreamHasNewItems] = useState(false);
-  const routeRef = useRef(router.pathname);
-  const queryRef = useRef(router.query);
-
-  // Set initial title on mount
-  useEffect(() => {
-    const defaultTitle = getDefaultTitleForRoute(router.pathname);
-    setTitle(defaultTitle);
-  }, []);
 
   // Update title when route or query changes
   useEffect(() => {
-    const pathChanged = routeRef.current !== router.pathname;
-    const queryChanged = JSON.stringify(queryRef.current) !== JSON.stringify(router.query);
-    
+    const pathChanged = routeRef.current !== pathname;
+    const queryChanged =
+      JSON.stringify(queryRef.current) !== JSON.stringify(searchParams);
+
     if (pathChanged) {
-      routeRef.current = router.pathname;
-      queryRef.current = router.query;
-      const defaultTitle = getDefaultTitleForRoute(router.pathname);
+      routeRef.current = pathname;
+      queryRef.current = searchParams;
+      const defaultTitle = getDefaultTitleForRoute(pathname);
       setTitle(defaultTitle);
       // Reset wave data when leaving my-stream
-      if (router.pathname !== '/my-stream') {
+      if (pathname !== "/my-stream") {
         setWaveData(null);
         setStreamHasNewItems(false);
       }
-    } else if (queryChanged && router.pathname === '/my-stream') {
-      queryRef.current = router.query;
+    } else if (queryChanged && pathname === "/my-stream") {
+      queryRef.current = searchParams;
       // Reset wave data when navigating between waves or back to stream
-      if (!router.query.wave) {
+      if (!searchParams?.get("wave")) {
         setWaveData(null);
       }
     }
-  }, [router.pathname, router.query]);
->>>>>>> c8de0170
+  }, [pathname, searchParams]);
 
   const updateTitle = (newTitle: string) => {
     if (routeRef.current === pathname) {
@@ -144,61 +121,47 @@
     }
   };
 
-<<<<<<< HEAD
-  const contextValue = useMemo(() => {
-    const finalTitle =
-      notificationCount > 0 ? `(${notificationCount}) ${title}` : title;
-
-    return {
-=======
   // Compute the title based on current state
   const computedTitle = useMemo(() => {
-    if (router.pathname === '/my-stream') {
-      if (router.query.wave && waveData) {
+    if (pathname === "/my-stream") {
+      if (searchParams?.get("wave") && waveData) {
         // Wave title
-        let newItemsText = '';
+        let newItemsText = "";
         if (waveData.newItemsCount > 0) {
           newItemsText = `(${waveData.newItemsCount} new) `;
         }
         return `${newItemsText}${waveData.name} | Brain`;
       } else {
         // Main stream title
-        const prefix = streamHasNewItems ? "(New items) My Stream" : "My Stream";
+        const prefix = streamHasNewItems
+          ? "(New items) My Stream"
+          : "My Stream";
         return `${prefix} | Brain`;
       }
     }
     return title;
-  }, [router.pathname, router.query.wave, waveData, streamHasNewItems, title]);
-
-  // Add notification count to the final title
-  let notificationText = "";
-  if (notificationCount === 1) {
-    notificationText = "1 notification";
-  } else if (notificationCount > 1) {
-    notificationText = `${notificationCount} notifications`;
-  }
-  const finalTitle = notificationText
-    ? `(${notificationText}) ${computedTitle}`
-    : computedTitle;
+  }, [pathname, searchParams?.get("wave"), waveData, streamHasNewItems, title]);
 
   // Memoize the context value to prevent unnecessary re-renders
-  const contextValue = useMemo(
-    () => ({
->>>>>>> c8de0170
+  const contextValue = useMemo(() => {
+    let notificationText = "";
+    if (notificationCount === 1) {
+      notificationText = "1 notification";
+    } else if (notificationCount > 1) {
+      notificationText = `${notificationCount} notifications`;
+    }
+    const finalTitle = notificationText
+      ? `(${notificationText}) ${computedTitle}`
+      : computedTitle;
+    return {
       title: finalTitle,
       setTitle: updateTitle,
       notificationCount,
       setNotificationCount,
-<<<<<<< HEAD
-    };
-  }, [title, notificationCount]);
-=======
       setWaveData,
       setStreamHasNewItems,
-    }),
-    [finalTitle, notificationCount]
-  );
->>>>>>> c8de0170
+    };
+  }, [computedTitle, notificationCount]);
 
   return (
     <TitleContext.Provider value={contextValue}>
@@ -218,11 +181,7 @@
 // Hook to set page title - use this in page components
 export const useSetTitle = (pageTitle: string) => {
   const { setTitle } = useTitle();
-<<<<<<< HEAD
   const pathname = usePathname();
-=======
-  const router = useRouter();
->>>>>>> c8de0170
 
   // Set title immediately on mount and when title changes
   useEffect(() => {
@@ -240,7 +199,9 @@
 };
 
 // Hook to set wave data for title
-export const useSetWaveData = (data: { name: string; newItemsCount: number } | null) => {
+export const useSetWaveData = (
+  data: { name: string; newItemsCount: number } | null
+) => {
   const { setWaveData } = useTitle();
 
   useEffect(() => {
