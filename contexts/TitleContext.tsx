"use client";

import React, {
  createContext,
  useContext,
  useState,
  useEffect,
  useRef,
  useMemo,
} from "react";
import { usePathname, useSearchParams } from "next/navigation";

type TitleContextType = {
  title: string;
  setTitle: (title: string) => void;
  notificationCount: number;
  setNotificationCount: (count: number) => void;
  setWaveData: (data: { name: string; newItemsCount: number } | null) => void;
  setStreamHasNewItems: (hasNewItems: boolean) => void;
};

const TitleContext = createContext<TitleContextType | undefined>(undefined);

export const DEFAULT_TITLE = process.env.BASE_ENDPOINT?.includes("staging")
  ? "6529 Staging"
  : "6529.io";

// Default titles for routes
const getDefaultTitleForRoute = (pathname: string | null): string => {
  if (!pathname) return DEFAULT_TITLE;
  if (pathname === "/") return "6529.io";
  if (pathname.startsWith("/waves")) return "Waves | Brain";
  if (pathname.startsWith("/my-stream/notifications"))
    return "Notifications | My Stream | Brain";
  if (pathname.startsWith("/my-stream")) return "My Stream | Brain";
  if (pathname.startsWith("/the-memes")) return "The Memes";
  if (pathname.startsWith("/meme-lab")) return "Meme Lab";
  if (pathname.startsWith("/network")) return "Network";
  if (pathname.startsWith("/6529-gradient")) return "6529 Gradient";
  if (pathname.startsWith("/nextgen")) return "NextGen";
  if (pathname.startsWith("/rememes")) return "Rememes";
  if (pathname.startsWith("/open-data")) return "Open Data";
  // Handle profile pages (e.g., /username)
  if (pathname !== "/" && pathname.split("/").length === 2) {
    const segments = pathname.split("/");
    const firstSegment = segments[1];
    // Check if it's not one of the known routes
    const knownRoutes = [
      "waves",
      "my-stream",
      "the-memes",
      "meme-lab",
      "network",
      "6529-gradient",
      "nextgen",
      "rememes",
      "open-data",
      "tools",
      "about",
      "delegation",
    ];
    if (!knownRoutes.includes(firstSegment)) {
      return `Profile | 6529.io`;
    }
  }
  return DEFAULT_TITLE;
};

export const TitleProvider: React.FC<{ children: React.ReactNode }> = ({
  children,
}) => {
  const pathname = usePathname();
  const searchParams = useSearchParams();
  const [title, setTitle] = useState<string>(DEFAULT_TITLE);
  const [notificationCount, setNotificationCount] = useState<number>(0);
  const [waveData, setWaveData] = useState<{
    name: string;
    newItemsCount: number;
  } | null>(null);
  const [streamHasNewItems, setStreamHasNewItems] = useState(false);
  const routeRef = useRef(pathname);
  const queryRef = useRef(searchParams);

  useEffect(() => {
    if (routeRef.current === pathname) {
      return;
    }
    routeRef.current = pathname;
    const defaultTitle = getDefaultTitleForRoute(pathname);
    setTitle(defaultTitle);
  }, [pathname]);

  // Update title when route or query changes
  useEffect(() => {
    const pathChanged = routeRef.current !== pathname;
    const queryChanged =
      JSON.stringify(queryRef.current) !== JSON.stringify(searchParams);

    if (pathChanged) {
      routeRef.current = pathname;
      queryRef.current = searchParams;
      const defaultTitle = getDefaultTitleForRoute(pathname);
      setTitle(defaultTitle);
      // Reset wave data when leaving my-stream
      if (pathname !== "/my-stream") {
        setWaveData(null);
        setStreamHasNewItems(false);
      }
    } else if (queryChanged && pathname === "/my-stream") {
      queryRef.current = searchParams;
      // Reset wave data when navigating between waves or back to stream
      if (!searchParams?.get("wave")) {
        setWaveData(null);
      }
    }
  }, [pathname, searchParams]);

  const updateTitle = (newTitle: string) => {
    if (routeRef.current === pathname) {
      setTitle(newTitle);
    }
  };

  // Compute the title based on current state
  const computedTitle = useMemo(() => {
    if (pathname === "/my-stream") {
      if (searchParams?.get("wave") && waveData) {
        // Wave title
<<<<<<< HEAD
        let newItemsText = "";
        if (waveData.newItemsCount > 0) {
          newItemsText = `(${waveData.newItemsCount} new) `;
=======
        let newItemsText = '';
        // Only show new items if there are no notifications
        if (waveData.newItemsCount > 0 && notificationCount === 0) {
          const messageText = waveData.newItemsCount === 1 ? 'message' : 'messages';
          newItemsText = `(${waveData.newItemsCount} new ${messageText}) `;
>>>>>>> 7a7ddcfc
        }
        return `${newItemsText}${waveData.name} | Brain`;
      } else {
        // Main stream title
<<<<<<< HEAD
        const prefix = streamHasNewItems
          ? "(New items) My Stream"
          : "My Stream";
=======
        // Only show new items if there are no notifications
        const prefix = (streamHasNewItems && notificationCount === 0) ? "(New messages) My Stream" : "My Stream";
>>>>>>> 7a7ddcfc
        return `${prefix} | Brain`;
      }
    }
    return title;
<<<<<<< HEAD
  }, [pathname, searchParams?.get("wave"), waveData, streamHasNewItems, title]);
=======
  }, [router.pathname, router.query.wave, waveData, streamHasNewItems, title, notificationCount]);

  // Add notification count to the final title
  let notificationText = "";
  if (notificationCount === 1) {
    notificationText = "1 notification";
  } else if (notificationCount > 1) {
    notificationText = `${notificationCount} notifications`;
  }
  const finalTitle = notificationText
    ? `(${notificationText}) ${computedTitle}`
    : computedTitle;
>>>>>>> 7a7ddcfc

  // Memoize the context value to prevent unnecessary re-renders
  const contextValue = useMemo(() => {
    let notificationText = "";
    if (notificationCount === 1) {
      notificationText = "1 notification";
    } else if (notificationCount > 1) {
      notificationText = `${notificationCount} notifications`;
    }
    const finalTitle = notificationText
      ? `(${notificationText}) ${computedTitle}`
      : computedTitle;
    return {
      title: finalTitle,
      setTitle: updateTitle,
      notificationCount,
      setNotificationCount,
      setWaveData,
      setStreamHasNewItems,
    };
  }, [computedTitle, notificationCount]);

  return (
    <TitleContext.Provider value={contextValue}>
      {children}
    </TitleContext.Provider>
  );
};

export const useTitle = () => {
  const context = useContext(TitleContext);
  if (!context) {
    throw new Error("useTitle must be used within a TitleProvider");
  }
  return context;
};

// Hook to set page title - use this in page components
export const useSetTitle = (pageTitle: string) => {
  const { setTitle } = useTitle();
  const pathname = usePathname();

  // Set title immediately on mount and when title changes
  useEffect(() => {
    setTitle(pageTitle);
  }, [pageTitle, setTitle, pathname]);
};

// Hook to set notification count
export const useSetNotificationCount = (count: number) => {
  const { setNotificationCount } = useTitle();

  useEffect(() => {
    setNotificationCount(count);
  }, [count, setNotificationCount]);
};

// Hook to set wave data for title
export const useSetWaveData = (
  data: { name: string; newItemsCount: number } | null
) => {
  const { setWaveData } = useTitle();

  useEffect(() => {
    setWaveData(data);
  }, [data, setWaveData]);
};

// Hook to set stream new items status
export const useSetStreamHasNewItems = (hasNewItems: boolean) => {
  const { setStreamHasNewItems } = useTitle();

  useEffect(() => {
    setStreamHasNewItems(hasNewItems);
  }, [hasNewItems, setStreamHasNewItems]);
};<|MERGE_RESOLUTION|>--- conflicted
+++ resolved
@@ -126,49 +126,33 @@
     if (pathname === "/my-stream") {
       if (searchParams?.get("wave") && waveData) {
         // Wave title
-<<<<<<< HEAD
         let newItemsText = "";
-        if (waveData.newItemsCount > 0) {
-          newItemsText = `(${waveData.newItemsCount} new) `;
-=======
-        let newItemsText = '';
         // Only show new items if there are no notifications
         if (waveData.newItemsCount > 0 && notificationCount === 0) {
-          const messageText = waveData.newItemsCount === 1 ? 'message' : 'messages';
+          const messageText =
+            waveData.newItemsCount === 1 ? "message" : "messages";
           newItemsText = `(${waveData.newItemsCount} new ${messageText}) `;
->>>>>>> 7a7ddcfc
         }
         return `${newItemsText}${waveData.name} | Brain`;
       } else {
         // Main stream title
-<<<<<<< HEAD
-        const prefix = streamHasNewItems
-          ? "(New items) My Stream"
-          : "My Stream";
-=======
         // Only show new items if there are no notifications
-        const prefix = (streamHasNewItems && notificationCount === 0) ? "(New messages) My Stream" : "My Stream";
->>>>>>> 7a7ddcfc
+        const prefix =
+          streamHasNewItems && notificationCount === 0
+            ? "(New messages) My Stream"
+            : "My Stream";
         return `${prefix} | Brain`;
       }
     }
     return title;
-<<<<<<< HEAD
-  }, [pathname, searchParams?.get("wave"), waveData, streamHasNewItems, title]);
-=======
-  }, [router.pathname, router.query.wave, waveData, streamHasNewItems, title, notificationCount]);
-
-  // Add notification count to the final title
-  let notificationText = "";
-  if (notificationCount === 1) {
-    notificationText = "1 notification";
-  } else if (notificationCount > 1) {
-    notificationText = `${notificationCount} notifications`;
-  }
-  const finalTitle = notificationText
-    ? `(${notificationText}) ${computedTitle}`
-    : computedTitle;
->>>>>>> 7a7ddcfc
+  }, [
+    pathname,
+    searchParams?.get("wave"),
+    waveData,
+    streamHasNewItems,
+    title,
+    notificationCount,
+  ]);
 
   // Memoize the context value to prevent unnecessary re-renders
   const contextValue = useMemo(() => {
